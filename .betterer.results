// BETTERER RESULTS V2.
// 
// If this file contains merge conflicts, use `betterer merge` to automatically resolve them:
// https://phenomnomnominal.github.io/betterer/docs/results-file/#merge
//
exports[`stricter compilation`] = {
  value: `{
    "src/script/Config.ts:3287170438": [
      [52, 4, 40, "\'ACCOUNT_BASE\' is specified more than once, so this usage will be overwritten.", "2150385420"],
      [53, 4, 15, "\'MOBILE_BASE\' is specified more than once, so this usage will be overwritten.", "437120469"],
      [54, 4, 12, "\'PRICING\' is specified more than once, so this usage will be overwritten.", "1004628660"],
      [55, 4, 65, "\'PRIVACY_POLICY\' is specified more than once, so this usage will be overwritten.", "3718416051"],
      [56, 4, 889, "\'SUPPORT\' is specified more than once, so this usage will be overwritten.", "162157357"],
      [71, 4, 36, "\'TEAMS_BASE\' is specified more than once, so this usage will be overwritten.", "1602627884"],
      [72, 4, 47, "\'TEAMS_BILLING\' is specified more than once, so this usage will be overwritten.", "1546117942"],
      [73, 4, 79, "\'TEAMS_CREATE\' is specified more than once, so this usage will be overwritten.", "3896973981"],
      [74, 4, 84, "\'TERMS_OF_USE_PERSONAL\' is specified more than once, so this usage will be overwritten.", "4120462090"],
      [75, 4, 78, "\'TERMS_OF_USE_TEAMS\' is specified more than once, so this usage will be overwritten.", "2894167402"],
      [76, 4, 32, "\'WEBSITE_BASE\' is specified more than once, so this usage will be overwritten.", "41464345"],
      [77, 4, 61, "\'WHATS_NEW\' is specified more than once, so this usage will be overwritten.", "608611251"]
    ],
    "src/script/assets/AssetCrypto.test.ts:2635946620": [
      [38, 55, 4, "Argument of type \'null\' is not assignable to parameter of type \'ArrayBuffer\'.", "2087897566"]
    ],
    "src/script/assets/AssetMapper.ts:297607081": [
      [51, 10, 6, "Type \'AssetRemoteData | undefined\' is not assignable to type \'AssetRemoteData\'.\\n  Type \'undefined\' is not assignable to type \'AssetRemoteData\'.", "1468438424"],
      [51, 31, 7, "Type \'AssetRemoteData | undefined\' is not assignable to type \'AssetRemoteData\'.\\n  Type \'undefined\' is not assignable to type \'AssetRemoteData\'.", "1793644015"]
    ],
    "src/script/assets/AssetRemoteData.ts:2909057294": [
      [75, 8, 10, "Type \'string | undefined\' is not assignable to type \'string\'.\\n  Type \'undefined\' is not assignable to type \'string\'.", "2264616494"],
      [95, 8, 10, "Type \'string | undefined\' is not assignable to type \'string\'.\\n  Type \'undefined\' is not assignable to type \'string\'.", "2264616494"]
    ],
    "src/script/assets/AssetRepository.ts:839388141": [
      [101, 27, 5, "Object is of type \'unknown\'.", "165548477"],
      [276, 4, 81, "Type \'UploadStatus | undefined\' is not assignable to type \'UploadStatus\'.\\n  Type \'undefined\' is not assignable to type \'UploadStatus\'.", "613717832"]
    ],
    "src/script/audio/AudioRepository.ts:12311176": [
      [92, 6, 26, "Cannot invoke an object which is possibly \'undefined\'.", "1352108271"],
      [116, 44, 42, "Argument of type \'(audioId: AudioType) => void\' is not assignable to parameter of type \'(value: string, index: number, array: string[]) => void\'.\\n  Types of parameters \'audioId\' and \'value\' are incompatible.\\n    Type \'string\' is not assignable to type \'AudioType\'.", "2195180610"],
      [175, 66, 5, "Object is of type \'unknown\'.", "165548477"]
    ],
    "src/script/audio/AudioState.ts:2637326876": [
      [28, 4, 20, "Type \'Observable<AudioPreference.ALL>\' is not assignable to type \'Observable<AudioPreference>\'.\\n  Types of parameters \'value\' and \'value\' are incompatible.\\n    Type \'AudioPreference\' is not assignable to type \'AudioPreference.ALL\'.", "889323520"]
    ],
    "src/script/auth/AuthRepository.ts:219478500": [
      [52, 60, 5, "Object is of type \'unknown\'.", "165548477"]
    ],
    "src/script/auth/component/AccountForm.tsx:4117596454": [
      [90, 8, 16, "Object is possibly \'undefined\'.", "3859911866"],
      [90, 33, 16, "Object is possibly \'undefined\'.", "3859911866"],
      [92, 11, 16, "Object is possibly \'undefined\'.", "3859911866"],
      [93, 20, 87, "Argument of type \'ValidationError | null\' is not assignable to parameter of type \'Error\'.\\n  Type \'null\' is not assignable to type \'Error\'.", "612674422"],
      [93, 58, 16, "Object is possibly \'undefined\'.", "3859911866"],
      [93, 81, 16, "Object is possibly \'undefined\'.", "3859911866"],
      [95, 33, 16, "Object is possibly \'undefined\'.", "3859911866"],
      [98, 24, 6, "Argument of type \'Error[]\' is not assignable to parameter of type \'SetStateAction<never[]>\'.\\n  Type \'Error[]\' is not assignable to type \'never[]\'.\\n    Type \'Error\' is not assignable to type \'never\'.", "1168132398"],
      [108, 19, 5, "Object is of type \'unknown\'.", "165548477"],
      [109, 16, 5, "Object is of type \'unknown\'.", "165548477"],
      [114, 12, 20, "Object is possibly \'undefined\'.", "4048796933"],
      [114, 51, 5, "Object is of type \'unknown\'.", "165548477"],
      [120, 12, 20, "Object is possibly \'undefined\'.", "4048796933"],
      [120, 51, 5, "Object is of type \'unknown\'.", "165548477"],
      [121, 12, 23, "Object is possibly \'undefined\'.", "23329910"],
      [121, 54, 5, "Object is of type \'unknown\'.", "165548477"],
      [127, 14, 5, "Object is of type \'unknown\'.", "165548477"],
      [147, 14, 19, "Object is possibly \'undefined\'.", "3911565646"],
      [151, 12, 3, "Type \'MutableRefObject<HTMLInputElement | undefined>\' is not assignable to type \'((instance: HTMLInputElement | null) => void) | RefObject<HTMLInputElement> | null | undefined\'.", "193432436"],
      [158, 16, 20, "Object is possibly \'undefined\'.", "4048796933"],
      [171, 14, 20, "Object is possibly \'undefined\'.", "4048796933"],
      [175, 12, 3, "Type \'MutableRefObject<HTMLInputElement | undefined>\' is not assignable to type \'((instance: HTMLInputElement | null) => void) | RefObject<HTMLInputElement> | null | undefined\'.", "193432436"],
      [186, 16, 23, "Object is possibly \'undefined\'.", "23329910"],
      [198, 14, 23, "Object is possibly \'undefined\'.", "23329910"],
      [202, 12, 3, "Type \'MutableRefObject<HTMLInputElement | undefined>\' is not assignable to type \'((instance: HTMLInputElement | null) => void) | RefObject<HTMLInputElement> | null | undefined\'.", "193432436"],
      [226, 8, 3, "Type \'MutableRefObject<HTMLInputElement | undefined>\' is not assignable to type \'((instance: HTMLInputElement | null) => void) | RefObject<HTMLInputElement> | null | undefined\'.\\n  Type \'MutableRefObject<HTMLInputElement | undefined>\' is not assignable to type \'RefObject<HTMLInputElement>\'.", "193432436"],
      [228, 10, 20, "Object is possibly \'undefined\'.", "3805711124"]
    ],
    "src/script/auth/component/ClientItem.tsx:1403845945": [
      [149, 9, 21, "Object is possibly \'undefined\'.", "4077427211"],
      [151, 8, 21, "Object is possibly \'undefined\'.", "4077427211"],
      [152, 8, 21, "Object is possibly \'undefined\'.", "4077427211"],
      [155, 23, 21, "Object is possibly \'undefined\'.", "4077427211"],
      [236, 28, 12, "Argument of type \'string | undefined\' is not assignable to parameter of type \'string\'.\\n  Type \'undefined\' is not assignable to type \'string\'.", "3597007453"],
      [277, 20, 3, "Type \'MutableRefObject<HTMLInputElement | undefined>\' is not assignable to type \'((instance: HTMLInputElement | null) => void) | RefObject<HTMLInputElement> | null | undefined\'.", "193432436"]
    ],
    "src/script/auth/component/ClientList.tsx:3233905927": [
      [56, 4, 8, "Type \'string | null\' is not assignable to type \'string\'.\\n  Type \'null\' is not assignable to type \'string\'.", "1055803537"],
      [67, 31, 7, "This condition will always return true since this \'Promise<any>\' is always defined.", "2364942655"],
      [93, 10, 11, "Type \'false | Error\' is not assignable to type \'Error\'.\\n  Type \'boolean\' is not assignable to type \'Error\'.", "674912356"]
    ],
    "src/script/auth/component/LinkButton.tsx:522804603": [
      [32, 8, 67, "Type \'(theme: Theme) => CSSObject\' is not assignable to type \'Interpolation<Theme>\'.\\n  Type \'(theme: Theme) => CSSObject\' is not assignable to type \'FunctionInterpolation<Theme>\'.\\n    Types of parameters \'theme\' and \'props\' are incompatible.\\n      Type \'Theme\' is missing the following properties from type \'Theme\': IconButton, Checkbox, general, Input, Select", "530872600"]
    ],
    "src/script/auth/component/LoginForm.tsx:1467603633": [
      [49, 4, 18, "Object is possibly \'undefined\'.", "3955986040"],
      [49, 31, 18, "Object is possibly \'undefined\'.", "3955986040"],
      [52, 9, 18, "Object is possibly \'undefined\'.", "3955986040"],
      [54, 8, 91, "Argument of type \'ValidationError | null\' is not assignable to parameter of type \'Error\'.\\n  Type \'null\' is not assignable to type \'Error\'.", "2109761846"],
      [54, 46, 18, "Object is possibly \'undefined\'.", "3955986040"],
      [54, 71, 18, "Object is possibly \'undefined\'.", "3955986040"],
      [57, 23, 18, "Object is possibly \'undefined\'.", "3955986040"],
      [58, 9, 21, "Object is possibly \'undefined\'.", "4077427211"],
      [60, 8, 97, "Argument of type \'ValidationError | null\' is not assignable to parameter of type \'Error\'.\\n  Type \'null\' is not assignable to type \'Error\'.", "2075038454"],
      [60, 46, 21, "Object is possibly \'undefined\'.", "4077427211"],
      [60, 74, 21, "Object is possibly \'undefined\'.", "4077427211"],
      [64, 26, 21, "Object is possibly \'undefined\'.", "4077427211"],
      [85, 8, 3, "Type \'MutableRefObject<HTMLInputElement | undefined>\' is not assignable to type \'((instance: HTMLInputElement | null) => void) | RefObject<HTMLInputElement> | null | undefined\'.", "193432436"],
      [102, 8, 3, "Type \'MutableRefObject<HTMLInputElement | undefined>\' is not assignable to type \'((instance: HTMLInputElement | null) => void) | RefObject<HTMLInputElement> | null | undefined\'.", "193432436"]
    ],
    "src/script/auth/component/RouterLink.tsx:4241768683": [
      [26, 59, 43, "Type \'(theme: Theme) => CSSObject\' is not assignable to type \'Interpolation<Theme>\'.\\n  Type \'(theme: Theme) => CSSObject\' is not assignable to type \'FunctionInterpolation<Theme>\'.\\n    Types of parameters \'theme\' and \'props\' are incompatible.\\n      Type \'import(\\"wire-webapp/node_modules/@emotion/react/types/index\\").Theme\' is not assignable to type \'import(\\"wire-webapp/node_modules/@wireapp/react-ui-kit/src/Layout/Theme\\").Theme\'.", "1560990654"]
    ],
    "src/script/auth/localeConfig.ts:2649740668": [
      [47, 2, 59, "Type \'string | undefined\' is not assignable to type \'string\'.\\n  Type \'undefined\' is not assignable to type \'string\'.", "576197098"]
    ],
    "src/script/auth/main.tsx:2888819071": [
      [65, 13, 31, "Argument of type \'HTMLElement | null\' is not assignable to parameter of type \'Element | DocumentFragment\'.\\n  Type \'null\' is not assignable to type \'Element | DocumentFragment\'.", "223522320"],
      [69, 9, 4, "Argument of type \'ConnectedComponent<FC<RootProps & { isAuthenticated: boolean; isFetchingSSOSettings: boolean; language: string; } & { doGetSSOSettings: () => Promise<void>; safelyRemoveCookie: (name: string, value: string) => Promise<...>; startPolling: (name?: string | undefined, interval?: number | undefined, asJSON?: boolean | u...\' is not assignable to parameter of type \'ConnectedComponent<FunctionComponent<{}>, any>\'.\\n  Type \'ComponentClass<Omit<RootProps & { isAuthenticated: boolean; isFetchingSSOSettings: boolean; language: string; } & { doGetSSOSettings: () => Promise<void>; safelyRemoveCookie: (name: string, value: string) => Promise<...>; startPolling: (name?: string | undefined, interval?: number | undefined, asJSON?: boolean | und...\' is not assignable to type \'ConnectedComponent<FunctionComponent<{}>, any>\'.\\n    Type \'ComponentClass<Omit<RootProps & { isAuthenticated: boolean; isFetchingSSOSettings: boolean; language: string; } & { doGetSSOSettings: () => Promise<void>; safelyRemoveCookie: (name: string, value: string) => Promise<...>; startPolling: (name?: string | undefined, interval?: number | undefined, asJSON?: boolean | und...\' is not assignable to type \'ComponentClass<any, any> & NonReactStatics<FunctionComponent<{}>, {}> & { WrappedComponent: FunctionComponent<{}>; }\'.\\n      Type \'ComponentClass<Omit<RootProps & { isAuthenticated: boolean; isFetchingSSOSettings: boolean; language: string; } & { doGetSSOSettings: () => Promise<void>; safelyRemoveCookie: (name: string, value: string) => Promise<...>; startPolling: (name?: string | undefined, interval?: number | undefined, asJSON?: boolean | und...\' is not assignable to type \'{ WrappedComponent: FunctionComponent<{}>; }\'.\\n        Types of property \'WrappedComponent\' are incompatible.\\n          Type \'FC<RootProps & { isAuthenticated: boolean; isFetchingSSOSettings: boolean; language: string; } & { doGetSSOSettings: () => Promise<void>; safelyRemoveCookie: (name: string, value: string) => Promise<...>; startPolling: (name?: string | undefined, interval?: number | undefined, asJSON?: boolean | undefined) => Promis...\' is not assignable to type \'FunctionComponent<{}>\'.\\n            Types of parameters \'props\' and \'props\' are incompatible.\\n              Type \'{}\' is not assignable to type \'RootProps & { isAuthenticated: boolean; isFetchingSSOSettings: boolean; language: string; } & { doGetSSOSettings: () => Promise<void>; safelyRemoveCookie: (name: string, value: string) => Promise<...>; startPolling: (name?: string | undefined, interval?: number | undefined, asJSON?: boolean | undefined) => Promise<....\'.\\n                Type \'{}\' is not assignable to type \'{ isAuthenticated: boolean; isFetchingSSOSettings: boolean; language: string; }\'.", "2089387715"]
    ],
    "src/script/auth/module/action/AuthAction.ts:1972172538": [
      [126, 12, 5, "Object is of type \'unknown\'.", "165548477"],
      [132, 49, 5, "Argument of type \'unknown\' is not assignable to parameter of type \'Error\'.", "165548477"],
      [146, 60, 5, "Argument of type \'unknown\' is not assignable to parameter of type \'Error\'.", "165548477"],
      [159, 59, 5, "Argument of type \'unknown\' is not assignable to parameter of type \'Error\'.", "165548477"],
      [181, 12, 5, "Object is of type \'unknown\'.", "165548477"],
      [184, 49, 5, "Argument of type \'unknown\' is not assignable to parameter of type \'Error\'.", "165548477"],
      [269, 27, 18, "Object is possibly \'undefined\'.", "1666073462"],
      [270, 6, 17, "Object is possibly \'undefined\'.", "2392383015"],
      [271, 6, 17, "Object is possibly \'undefined\'.", "2392383015"],
      [272, 6, 17, "Object is possibly \'undefined\'.", "2392383015"],
      [273, 6, 17, "Object is possibly \'undefined\'.", "2392383015"],
      [273, 31, 17, "Object is possibly \'undefined\'.", "2392383015"],
      [285, 54, 5, "Argument of type \'unknown\' is not assignable to parameter of type \'Error\'.", "165548477"],
      [300, 27, 18, "Object is possibly \'undefined\'.", "1666073462"],
      [312, 58, 5, "Argument of type \'unknown\' is not assignable to parameter of type \'Error\'.", "165548477"],
      [344, 58, 5, "Argument of type \'unknown\' is not assignable to parameter of type \'Error\'.", "165548477"],
      [379, 49, 5, "Argument of type \'unknown\' is not assignable to parameter of type \'Error\'.", "165548477"],
      [391, 61, 5, "Argument of type \'unknown\' is not assignable to parameter of type \'Error\'.", "165548477"],
      [410, 56, 5, "Argument of type \'unknown\' is not assignable to parameter of type \'Error\'.", "165548477"],
      [431, 48, 5, "Argument of type \'unknown\' is not assignable to parameter of type \'Error\'.", "165548477"],
      [445, 48, 5, "Argument of type \'unknown\' is not assignable to parameter of type \'Error\'.", "165548477"]
    ],
    "src/script/auth/module/action/BackendError.ts:3293868569": [
      [28, 4, 10, "Type \'string | undefined\' is not assignable to type \'string\'.\\n  Type \'undefined\' is not assignable to type \'string\'.", "3983565867"],
      [29, 4, 12, "Type \'string | undefined\' is not assignable to type \'string\'.\\n  Type \'undefined\' is not assignable to type \'string\'.", "1494865734"]
    ],
    "src/script/auth/module/action/ClientAction.ts:1102551119": [
      [36, 57, 5, "Argument of type \'unknown\' is not assignable to parameter of type \'Error\'.", "165548477"],
      [49, 56, 5, "Argument of type \'unknown\' is not assignable to parameter of type \'Error\'.", "165548477"],
      [73, 60, 5, "Argument of type \'unknown\' is not assignable to parameter of type \'Error\'.", "165548477"],
      [100, 6, 11, "Type \'undefined\' is not assignable to type \'string\'.", "1193824839"]
    ],
    "src/script/auth/module/action/ConversationAction.ts:3179619467": [
      [32, 71, 5, "Argument of type \'unknown\' is not assignable to parameter of type \'Error\'.", "165548477"],
      [46, 72, 5, "Argument of type \'unknown\' is not assignable to parameter of type \'Error\'.", "165548477"]
    ],
    "src/script/auth/module/action/CookieAction.ts:2952107553": [
      [37, 57, 5, "Argument of type \'unknown\' is not assignable to parameter of type \'Error\'.", "165548477"],
      [51, 57, 5, "Argument of type \'unknown\' is not assignable to parameter of type \'Error\'.", "165548477"],
      [67, 53, 5, "Argument of type \'unknown\' is not assignable to parameter of type \'Error\'.", "165548477"],
      [81, 56, 5, "Argument of type \'unknown\' is not assignable to parameter of type \'Error\'.", "165548477"],
      [92, 56, 5, "Argument of type \'unknown\' is not assignable to parameter of type \'Error\'.", "165548477"],
      [103, 53, 5, "Argument of type \'unknown\' is not assignable to parameter of type \'Error\'.", "165548477"],
      [117, 53, 5, "Argument of type \'unknown\' is not assignable to parameter of type \'Error\'.", "165548477"]
    ],
    "src/script/auth/module/action/InvitationAction.ts:4153062423": [
      [57, 82, 6, "Argument of type \'string | undefined\' is not assignable to parameter of type \'string\'.\\n  Type \'undefined\' is not assignable to type \'string\'.", "1747314229"],
      [60, 57, 5, "Argument of type \'unknown\' is not assignable to parameter of type \'Error\'.", "165548477"]
    ],
    "src/script/auth/module/action/LocalStorageAction.ts:1941616717": [
      [44, 65, 5, "Argument of type \'unknown\' is not assignable to parameter of type \'Error\'.", "165548477"],
      [59, 65, 5, "Argument of type \'unknown\' is not assignable to parameter of type \'Error\'.", "165548477"],
      [72, 68, 5, "Argument of type \'unknown\' is not assignable to parameter of type \'Error\'.", "165548477"]
    ],
    "src/script/auth/module/action/NotificationAction.ts:261962671": [
      [27, 33, 12, "Object is possibly \'undefined\'.", "3283681133"],
      [30, 62, 5, "Argument of type \'unknown\' is not assignable to parameter of type \'Error\'.", "165548477"],
      [44, 12, 12, "Object is possibly \'undefined\'.", "3283681133"]
    ],
    "src/script/auth/module/action/SelfAction.ts:2089396225": [
      [43, 51, 5, "Argument of type \'unknown\' is not assignable to parameter of type \'Error\'.", "165548477"],
      [57, 51, 5, "Argument of type \'unknown\' is not assignable to parameter of type \'Error\'.", "165548477"],
      [74, 53, 5, "Argument of type \'unknown\' is not assignable to parameter of type \'Error\'.", "165548477"],
      [96, 52, 5, "Argument of type \'unknown\' is not assignable to parameter of type \'Error\'.", "165548477"],
      [109, 57, 5, "Argument of type \'unknown\' is not assignable to parameter of type \'Error\'.", "165548477"],
      [122, 54, 5, "Argument of type \'unknown\' is not assignable to parameter of type \'Error\'.", "165548477"],
      [136, 12, 5, "Object is of type \'unknown\'.", "165548477"],
      [140, 58, 5, "Argument of type \'unknown\' is not assignable to parameter of type \'Error\'.", "165548477"]
    ],
    "src/script/auth/module/action/UserAction.ts:2835118030": [
      [38, 60, 5, "Argument of type \'unknown\' is not assignable to parameter of type \'Error\'.", "165548477"]
    ],
    "src/script/auth/module/action/ValidationError.ts:3871046799": [
      [72, 11, 82, "Object is possibly \'undefined\'.", "1780944499"],
      [92, 11, 86, "Object is possibly \'undefined\'.", "2194479222"]
    ],
    "src/script/auth/module/action/WebSocketAction.ts:3134213674": [
      [53, 83, 5, "Object is of type \'unknown\'.", "165548477"]
    ],
    "src/script/auth/module/action/creator/CookieActionCreator.ts:3301665892": [
      [137, 14, 6, "Type \'string | undefined\' is not assignable to type \'string\'.\\n  Type \'undefined\' is not assignable to type \'string\'.", "1544311649"],
      [150, 14, 6, "Type \'string | undefined\' is not assignable to type \'string\'.\\n  Type \'undefined\' is not assignable to type \'string\'.", "1544311649"]
    ],
    "src/script/auth/module/reducer/authReducer.ts:182177111": [
      [61, 4, 9, "Type \'null\' is not assignable to type \'number\'.", "1561043785"],
      [62, 4, 6, "Type \'null\' is not assignable to type \'UserAsset[]\'.", "1332497414"],
      [63, 4, 5, "Type \'null\' is not assignable to type \'string\'.", "165454089"],
      [64, 4, 10, "Type \'null\' is not assignable to type \'string\'.", "1013483035"],
      [65, 4, 15, "Type \'null\' is not assignable to type \'string\'.", "3770638438"],
      [66, 4, 5, "Type \'null\' is not assignable to type \'string\'.", "173467459"],
      [67, 4, 6, "Type \'null\' is not assignable to type \'string\'.", "1422303533"],
      [68, 4, 4, "Type \'null\' is not assignable to type \'string\'.", "2087876002"],
      [69, 4, 8, "Type \'null\' is not assignable to type \'string\'.", "1569157018"],
      [70, 4, 5, "Type \'null\' is not assignable to type \'string\'.", "187940249"],
      [71, 4, 10, "Type \'null\' is not assignable to type \'string\'.", "1244982411"],
      [72, 4, 4, "Type \'null\' is not assignable to type \'TeamData\'.", "2087956856"],
      [75, 2, 11, "Type \'null\' is not assignable to type \'string\'.", "974154622"],
      [76, 2, 7, "Type \'null\' is not assignable to type \'Uint8Array | undefined\'.", "4061937486"],
      [77, 2, 5, "Type \'null\' is not assignable to type \'Error\'.", "165548477"],
      [87, 4, 16, "Type \'undefined\' is not assignable to type \'string\'.", "2775896460"],
      [100, 8, 5, "Type \'null\' is not assignable to type \'Error\'.", "165548477"],
      [121, 8, 5, "Type \'null\' is not assignable to type \'Error\'.", "165548477"],
      [152, 8, 5, "Type \'null\' is not assignable to type \'Error\'.", "165548477"],
      [178, 72, 5, "Type \'null\' is not assignable to type \'Error\'.", "165548477"],
      [181, 49, 5, "Type \'null\' is not assignable to type \'Error\'.", "165548477"],
      [184, 64, 5, "Type \'null\' is not assignable to type \'Error\'.", "165548477"],
      [187, 24, 5, "Type \'null\' is not assignable to type \'Error\'.", "165548477"],
      [190, 24, 5, "Type \'null\' is not assignable to type \'Error\'.", "165548477"],
      [198, 8, 5, "Type \'null\' is not assignable to type \'Error\'.", "165548477"],
      [203, 24, 5, "Type \'null\' is not assignable to type \'Error\'.", "165548477"]
    ],
    "src/script/auth/module/reducer/clientReducer.ts:981784269": [
      [34, 2, 13, "Type \'null\' is not assignable to type \'RegisteredClient\'.", "107809045"],
      [35, 2, 5, "Type \'null\' is not assignable to type \'Error\'.", "165548477"],
      [37, 2, 10, "Type \'null\' is not assignable to type \'boolean\'.", "1547819645"],
      [38, 2, 11, "Type \'null\' is not assignable to type \'boolean\'.", "549268378"],
      [60, 8, 5, "Type \'null\' is not assignable to type \'Error\'.", "165548477"],
      [81, 8, 5, "Type \'null\' is not assignable to type \'Error\'.", "165548477"],
      [99, 24, 5, "Type \'null\' is not assignable to type \'Error\'.", "165548477"]
    ],
    "src/script/auth/module/reducer/conversationReducer.ts:3111817881": [
      [28, 2, 5, "Type \'null\' is not assignable to type \'Error & { label?: string | undefined; }\'.\\n  Type \'null\' is not assignable to type \'Error\'.", "165548477"],
      [42, 8, 5, "Type \'null\' is not assignable to type \'Error & { label?: string | undefined; }\'.", "165548477"]
    ],
    "src/script/auth/module/reducer/cookieReducer.ts:2680697582": [
      [32, 2, 5, "Type \'null\' is not assignable to type \'Error\'.", "165548477"],
      [47, 8, 5, "Type \'null\' is not assignable to type \'Error\'.", "165548477"],
      [59, 8, 5, "Type \'null\' is not assignable to type \'Error\'.", "165548477"],
      [71, 8, 5, "Type \'null\' is not assignable to type \'Error\'.", "165548477"],
      [83, 8, 5, "Type \'null\' is not assignable to type \'Error\'.", "165548477"]
    ],
    "src/script/auth/module/reducer/inviteReducer.ts:1673100957": [
      [30, 2, 5, "Type \'null\' is not assignable to type \'Error\'.", "165548477"],
      [48, 8, 5, "Type \'null\' is not assignable to type \'Error\'.", "165548477"],
      [61, 24, 5, "Type \'null\' is not assignable to type \'Error\'.", "165548477"]
    ],
    "src/script/auth/module/reducer/selfReducer.ts:2545020496": [
      [34, 2, 5, "Type \'null\' is not assignable to type \'Error\'.", "165548477"],
      [38, 21, 2, "Type \'null\' is not assignable to type \'string\'.", "5861160"],
      [38, 31, 6, "Type \'null\' is not assignable to type \'string\'.", "1422303533"],
      [38, 45, 4, "Type \'null\' is not assignable to type \'string\'.", "2087876002"],
      [38, 57, 4, "Type \'null\' is not assignable to type \'string | undefined\'.", "2087956856"],
      [65, 8, 5, "Type \'null\' is not assignable to type \'Error\'.", "165548477"],
      [78, 8, 5, "Type \'null\' is not assignable to type \'Error\'.", "165548477"]
    ],
    "src/script/auth/module/selector/AuthSelector.ts:941636495": [
      [33, 2, 5, "Type \'undefined\' is not assignable to type \'string\'.", "165454089"],
      [34, 2, 10, "Type \'undefined\' is not assignable to type \'string\'.", "1013483035"],
      [35, 2, 15, "Type \'undefined\' is not assignable to type \'string\'.", "3770638438"],
      [36, 2, 5, "Type \'undefined\' is not assignable to type \'string\'.", "173467459"],
      [37, 2, 6, "Type \'undefined\' is not assignable to type \'string\'.", "1422303533"],
      [38, 2, 4, "Type \'undefined\' is not assignable to type \'string\'.", "2087876002"],
      [39, 2, 8, "Type \'undefined\' is not assignable to type \'string\'.", "1569157018"],
      [40, 2, 5, "Type \'undefined\' is not assignable to type \'string\'.", "187940249"],
      [41, 2, 10, "Type \'undefined\' is not assignable to type \'string\'.", "1244982411"],
      [42, 2, 4, "Type \'undefined\' is not assignable to type \'TeamData\'.", "2087956856"],
      [48, 2, 7, "Type \'undefined\' is not assignable to type \'string\'.", "3920213849"],
      [49, 2, 4, "Type \'undefined\' is not assignable to type \'string\'.", "2087846158"],
      [50, 2, 2, "Type \'undefined\' is not assignable to type \'string\'.", "5861160"],
      [51, 2, 4, "Type \'undefined\' is not assignable to type \'string\'.", "2087876002"]
    ],
    "src/script/auth/module/selector/SelfSelector.ts:104386324": [
      [29, 2, 2, "Type \'undefined\' is not assignable to type \'string\'.", "5861160"],
      [30, 2, 6, "Type \'undefined\' is not assignable to type \'string\'.", "1422303533"],
      [31, 2, 4, "Type \'undefined\' is not assignable to type \'string\'.", "2087876002"]
    ],
    "src/script/auth/page/CheckPassword.tsx:1850762464": [
      [71, 9, 21, "Object is possibly \'undefined\'.", "4077427211"],
      [72, 6, 15, "Type \'ValidationError | null\' is not assignable to type \'Error\'.\\n  Type \'null\' is not assignable to type \'Error\'.", "1905002070"],
      [73, 8, 21, "Object is possibly \'undefined\'.", "4077427211"],
      [74, 8, 21, "Object is possibly \'undefined\'.", "4077427211"],
      [77, 26, 21, "Object is possibly \'undefined\'.", "4077427211"],
      [79, 10, 15, "Variable \'validationError\' is used before being assigned.", "1905002070"],
      [82, 32, 10, "Type \'ClientType | undefined\' is not assignable to type \'ClientType\'.\\n  Type \'undefined\' is not assignable to type \'ClientType\'.", "3013398820"],
      [82, 66, 8, "Type \'string | null\' is not assignable to type \'string | number | undefined\'.\\n  Type \'null\' is not assignable to type \'string | number | undefined\'.", "1569157018"],
      [87, 17, 5, "Argument of type \'ValidationError\' is not assignable to parameter of type \'SetStateAction<null>\'.\\n  Type \'ValidationError\' provides no match for the signature \'(prevState: null): null\'.", "165548477"],
      [90, 14, 5, "Object is of type \'unknown\'.", "165548477"],
      [99, 19, 5, "Argument of type \'unknown\' is not assignable to parameter of type \'SetStateAction<null>\'.", "165548477"],
      [103, 19, 5, "Argument of type \'unknown\' is not assignable to parameter of type \'SetStateAction<null>\'.", "165548477"],
      [132, 16, 3, "Type \'MutableRefObject<HTMLInputElement | undefined>\' is not assignable to type \'((instance: HTMLInputElement | null) => void) | RefObject<HTMLInputElement> | null | undefined\'.", "193432436"],
      [134, 16, 5, "Type \'string | null\' is not assignable to type \'string | number | readonly string[] | undefined\'.\\n  Type \'null\' is not assignable to type \'string | number | readonly string[] | undefined\'.", "189936718"]
    ],
    "src/script/auth/page/ClientManager.tsx:2167154494": [
      [37, 35, 44, "Argument of type \'string | null\' is not assignable to parameter of type \'string\'.\\n  Type \'null\' is not assignable to type \'string\'.", "2692881484"]
    ],
    "src/script/auth/page/ConversationJoin.tsx:2931482776": [
      [121, 20, 9, "Argument of type \'boolean | \\"\\"\' is not assignable to parameter of type \'SetStateAction<boolean | undefined>\'.\\n  Type \'\\"\\"\' is not assignable to type \'SetStateAction<boolean | undefined>\'.", "984770170"],
      [138, 19, 11, "Object is possibly \'undefined\'.", "3519972619"],
      [151, 63, 15, "Argument of type \'string | undefined\' is not assignable to parameter of type \'string\'.\\n  Type \'undefined\' is not assignable to type \'string\'.", "4110106687"],
      [158, 49, 40, "Object is possibly \'undefined\'.", "2139501078"],
      [160, 10, 5, "Object is of type \'unknown\'.", "165548477"],
      [161, 16, 5, "Object is of type \'unknown\'.", "165548477"],
      [164, 14, 5, "Object is of type \'unknown\'.", "165548477"],
      [186, 4, 17, "Object is possibly \'undefined\'.", "2878566579"],
      [186, 30, 17, "Object is possibly \'undefined\'.", "2878566579"],
      [187, 9, 17, "Object is possibly \'undefined\'.", "2878566579"],
      [188, 61, 17, "Object is possibly \'undefined\'.", "2878566579"],
      [256, 22, 3, "Type \'MutableRefObject<HTMLInputElement | undefined>\' is not assignable to type \'((instance: HTMLInputElement | null) => void) | RefObject<HTMLInputElement> | null | undefined\'.", "193432436"],
      [311, 75, 15, "Argument of type \'string | undefined\' is not assignable to parameter of type \'string\'.\\n  Type \'undefined\' is not assignable to type \'string\'.", "4110106687"],
      [312, 61, 40, "Object is possibly \'undefined\'.", "2139501078"]
    ],
    "src/script/auth/page/InitialInvite.tsx:2052648555": [
      [97, 4, 18, "Object is possibly \'undefined\'.", "3955986040"],
      [97, 31, 18, "Object is possibly \'undefined\'.", "3955986040"],
      [98, 4, 18, "Object is possibly \'undefined\'.", "3955986040"],
      [99, 9, 18, "Object is possibly \'undefined\'.", "3955986040"],
      [100, 15, 75, "Argument of type \'ValidationError | null\' is not assignable to parameter of type \'SetStateAction<null>\'.\\n  Type \'ValidationError\' is not assignable to type \'SetStateAction<null>\'.", "2665964110"],
      [100, 62, 18, "Object is possibly \'undefined\'.", "3955986040"],
      [103, 29, 18, "Object is possibly \'undefined\'.", "3955986040"],
      [105, 8, 18, "Object is possibly \'undefined\'.", "3955986040"],
      [107, 12, 5, "Object is of type \'unknown\'.", "165548477"],
      [108, 18, 5, "Object is of type \'unknown\'.", "165548477"],
      [115, 16, 5, "Object is of type \'unknown\'.", "165548477"],
      [168, 18, 3, "Type \'MutableRefObject<HTMLInputElement | undefined>\' is not assignable to type \'((instance: HTMLInputElement | null) => void) | RefObject<HTMLInputElement> | null | undefined\'.", "193432436"]
    ],
    "src/script/auth/page/Login.tsx:2043279151": [
      [173, 24, 16, "Argument of type \'Error[]\' is not assignable to parameter of type \'SetStateAction<never[]>\'.", "2735526245"],
      [175, 50, 10, "Type \'ClientType | undefined\' is not assignable to type \'ClientType\'.", "3013398820"],
      [204, 56, 10, "Type \'ClientType | undefined\' is not assignable to type \'ClientType\'.", "3013398820"],
      [206, 32, 11, "Argument of type \'string | undefined\' is not assignable to parameter of type \'string\'.\\n  Type \'undefined\' is not assignable to type \'string\'.", "2331572484"],
      [211, 36, 5, "Argument of type \'unknown\' is not assignable to parameter of type \'SetStateAction<string | Error>\'.", "165548477"],
      [235, 32, 18, "Object is possibly \'undefined\'.", "1981014711"],
      [235, 32, 24, "Argument of type \'string | undefined\' is not assignable to parameter of type \'string\'.\\n  Type \'undefined\' is not assignable to type \'string\'.", "3055772661"],
      [297, 24, 14, "Type \'(code: string) => void\' is not assignable to type \'(completeCode?: string | undefined) => void\'.\\n  Types of parameters \'code\' and \'completeCode\' are incompatible.\\n    Type \'string | undefined\' is not assignable to type \'string\'.\\n      Type \'undefined\' is not assignable to type \'string\'.", "2059828224"]
    ],
    "src/script/auth/page/PhoneLogin.tsx:2985384116": [
      [86, 19, 5, "Argument of type \'unknown\' is not assignable to parameter of type \'SetStateAction<undefined>\'.", "165548477"],
      [90, 19, 5, "Argument of type \'unknown\' is not assignable to parameter of type \'SetStateAction<undefined>\'.", "165548477"]
    ],
    "src/script/auth/page/Root.tsx:2721332349": [
      [130, 16, 9, "No overload matches this call.\\n  Overload 1 of 2, \'(props: (RouteProps<string, { [x: string]: string | undefined; }> & OmitNative<{}, keyof RouteProps<string, { [x: string]: string | undefined; }>>) | Readonly<...>): Route<...>\', gave the following error.\\n    Type \'false | ConnectedComponent<({ teamName, enterTeamCreationFlow, resetInviteErrors, pushAccountRegistrationData, authError, }: Props & { authError: Error; teamName: string; } & { enterTeamCreationFlow: () => Promise<void>; pushAccountRegistrationData: (registration: Partial<RegistrationDataState>) => Promise<...>; res...\' is not assignable to type \'ComponentType<any> | ComponentType<RouteComponentProps<any, StaticContext, unknown>> | undefined\'.\\n      Type \'false\' is not assignable to type \'ComponentType<any> | ComponentType<RouteComponentProps<any, StaticContext, unknown>> | undefined\'.\\n  Overload 2 of 2, \'(props: RouteProps<string, { [x: string]: string | undefined; }> & OmitNative<{}, keyof RouteProps<string, { [x: string]: string | undefined; }>>, context: any): Route<...>\', gave the following error.\\n    Type \'false | ConnectedComponent<({ teamName, enterTeamCreationFlow, resetInviteErrors, pushAccountRegistrationData, authError, }: Props & { authError: Error; teamName: string; } & { enterTeamCreationFlow: () => Promise<void>; pushAccountRegistrationData: (registration: Partial<RegistrationDataState>) => Promise<...>; res...\' is not assignable to type \'ComponentType<any> | ComponentType<RouteComponentProps<any, StaticContext, unknown>> | undefined\'.", "4247110506"],
      [173, 16, 9, "No overload matches this call.\\n  Overload 1 of 2, \'(props: (RouteProps<string, { [x: string]: string | undefined; }> & OmitNative<{}, keyof RouteProps<string, { [x: string]: string | undefined; }>>) | Readonly<...>): Route<...>\', gave the following error.\\n    Type \'false | ConnectedComponent<({ account, authError, currentFlow, entropyData, doRegisterPersonal, doRegisterTeam, doSendActivationCode, }: Props & { account: RegistrationDataState; authError: Error; currentFlow: string; entropyData: Uint8Array | undefined; } & { ...; }) => Element, Omit<...> & ConnectProps>\' is not assignable to type \'ComponentType<any> | ComponentType<RouteComponentProps<any, StaticContext, unknown>> | undefined\'.\\n      Type \'false\' is not assignable to type \'ComponentType<any> | ComponentType<RouteComponentProps<any, StaticContext, unknown>> | undefined\'.\\n  Overload 2 of 2, \'(props: RouteProps<string, { [x: string]: string | undefined; }> & OmitNative<{}, keyof RouteProps<string, { [x: string]: string | undefined; }>>, context: any): Route<...>\', gave the following error.\\n    Type \'false | ConnectedComponent<({ account, authError, currentFlow, entropyData, doRegisterPersonal, doRegisterTeam, doSendActivationCode, }: Props & { account: RegistrationDataState; authError: Error; currentFlow: string; entropyData: Uint8Array | undefined; } & { ...; }) => Element, Omit<...> & ConnectProps>\' is not assignable to type \'ComponentType<any> | ComponentType<RouteComponentProps<any, StaticContext, unknown>> | undefined\'.", "4247110506"],
      [177, 16, 9, "No overload matches this call.\\n  Overload 1 of 2, \'(props: (RouteProps<string, { [x: string]: string | undefined; }> & OmitNative<{}, keyof RouteProps<string, { [x: string]: string | undefined; }>>) | Readonly<...>): Route<...>\', gave the following error.\\n    Type \'false | ConnectedComponent<({ isPersonalFlow, enterPersonalCreationFlow }: Props & { isPersonalFlow: boolean; } & { enterPersonalCreationFlow: () => Promise<void>; }) => Element, Omit<Props & { isPersonalFlow: boolean; } & { ...; }, \\"enterPersonalCreationFlow\\" | \\"isPersonalFlow\\"> & ConnectProps>\' is not assignable to type \'ComponentType<any> | ComponentType<RouteComponentProps<any, StaticContext, unknown>> | undefined\'.\\n      Type \'false\' is not assignable to type \'ComponentType<any> | ComponentType<RouteComponentProps<any, StaticContext, unknown>> | undefined\'.\\n  Overload 2 of 2, \'(props: RouteProps<string, { [x: string]: string | undefined; }> & OmitNative<{}, keyof RouteProps<string, { [x: string]: string | undefined; }>>, context: any): Route<...>\', gave the following error.\\n    Type \'false | ConnectedComponent<({ isPersonalFlow, enterPersonalCreationFlow }: Props & { isPersonalFlow: boolean; } & { enterPersonalCreationFlow: () => Promise<void>; }) => Element, Omit<Props & { isPersonalFlow: boolean; } & { ...; }, \\"enterPersonalCreationFlow\\" | \\"isPersonalFlow\\"> & ConnectProps>\' is not assignable to type \'ComponentType<any> | ComponentType<RouteComponentProps<any, StaticContext, unknown>> | undefined\'.", "4247110506"],
      [181, 16, 9, "No overload matches this call.\\n  Overload 1 of 2, \'(props: (RouteProps<string, { [x: string]: string | undefined; }> & OmitNative<{}, keyof RouteProps<string, { [x: string]: string | undefined; }>>) | Readonly<...>): Route<...>\', gave the following error.\\n    Type \'false | (({}: Props) => Element)\' is not assignable to type \'ComponentType<any> | ComponentType<RouteComponentProps<any, StaticContext, unknown>> | undefined\'.\\n      Type \'false\' is not assignable to type \'ComponentType<any> | ComponentType<RouteComponentProps<any, StaticContext, unknown>> | undefined\'.\\n  Overload 2 of 2, \'(props: RouteProps<string, { [x: string]: string | undefined; }> & OmitNative<{}, keyof RouteProps<string, { [x: string]: string | undefined; }>>, context: any): Route<...>\', gave the following error.\\n    Type \'false | (({}: Props) => Element)\' is not assignable to type \'ComponentType<any> | ComponentType<RouteComponentProps<any, StaticContext, unknown>> | undefined\'.", "4247110506"]
    ],
    "src/script/auth/page/SetEmail.tsx:2334731788": [
      [50, 4, 16, "Object is possibly \'undefined\'.", "3859911866"],
      [50, 29, 16, "Object is possibly \'undefined\'.", "3859911866"],
      [51, 4, 16, "Object is possibly \'undefined\'.", "3859911866"],
      [52, 9, 16, "Object is possibly \'undefined\'.", "3859911866"],
      [53, 6, 15, "Type \'ValidationError | null\' is not assignable to type \'Error\'.\\n  Type \'null\' is not assignable to type \'Error\'.", "1905002070"],
      [53, 62, 16, "Object is possibly \'undefined\'.", "3859911866"],
      [53, 85, 16, "Object is possibly \'undefined\'.", "3859911866"],
      [55, 20, 16, "Object is possibly \'undefined\'.", "3859911866"],
      [57, 10, 15, "Variable \'validationError\' is used before being assigned.", "1905002070"],
      [60, 23, 16, "Object is possibly \'undefined\'.", "3859911866"],
      [63, 15, 5, "Argument of type \'unknown\' is not assignable to parameter of type \'SetStateAction<undefined>\'.", "165548477"],
      [85, 14, 18, "Object is possibly \'undefined\'.", "3955986040"],
      [87, 23, 4, "Argument of type \'null\' is not assignable to parameter of type \'SetStateAction<undefined>\'.", "2087897566"],
      [92, 12, 3, "Type \'MutableRefObject<HTMLInputElement | undefined>\' is not assignable to type \'((instance: HTMLInputElement | null) => void) | RefObject<HTMLInputElement> | null | undefined\'.", "193432436"]
    ],
    "src/script/auth/page/SetHandle.tsx:663801276": [
      [79, 17, 5, "Argument of type \'unknown\' is not assignable to parameter of type \'SetStateAction<null>\'.", "165548477"],
      [91, 10, 5, "Object is of type \'unknown\'.", "165548477"],
      [92, 8, 5, "Object is of type \'unknown\'.", "165548477"],
      [94, 15, 5, "Argument of type \'unknown\' is not assignable to parameter of type \'SetStateAction<null>\'.", "165548477"]
    ],
    "src/script/auth/page/SetPassword.tsx:2776380433": [
      [57, 4, 16, "Object is possibly \'undefined\'.", "3859911866"],
      [58, 9, 16, "Object is possibly \'undefined\'.", "3859911866"],
      [59, 6, 15, "Type \'ValidationError | null\' is not assignable to type \'Error\'.\\n  Type \'null\' is not assignable to type \'Error\'.", "1905002070"],
      [59, 62, 16, "Object is possibly \'undefined\'.", "3859911866"],
      [59, 85, 16, "Object is possibly \'undefined\'.", "3859911866"],
      [61, 23, 16, "Object is possibly \'undefined\'.", "3859911866"],
      [63, 10, 15, "Variable \'validationError\' is used before being assigned.", "1905002070"],
      [69, 15, 5, "Argument of type \'unknown\' is not assignable to parameter of type \'SetStateAction<undefined>\'.", "165548477"],
      [94, 14, 21, "Object is possibly \'undefined\'.", "4077427211"],
      [95, 23, 4, "Argument of type \'null\' is not assignable to parameter of type \'SetStateAction<undefined>\'.", "2087897566"],
      [99, 12, 3, "Type \'MutableRefObject<HTMLInputElement | undefined>\' is not assignable to type \'((instance: HTMLInputElement | null) => void) | RefObject<HTMLInputElement> | null | undefined\'.", "193432436"]
    ],
    "src/script/auth/page/SingleSignOn.tsx:2263489110": [
      [71, 10, 7, "Type \'undefined\' is not assignable to type \'number\'.", "1978261647"],
      [72, 10, 27, "Type \'undefined\' is not assignable to type \'(event: MessageEvent<any>) => void\'.", "667134498"],
      [73, 10, 19, "Type \'undefined\' is not assignable to type \'(event: Event) => void\'.", "568100674"],
      [129, 6, 20, "Type \'Window | null\' is not assignable to type \'Window | undefined\'.\\n  Type \'null\' is not assignable to type \'Window | undefined\'.", "2747308432"]
    ],
    "src/script/auth/page/SingleSignOnForm.tsx:695857283": [
      [80, 59, 4, "Argument of type \'null\' is not assignable to parameter of type \'ClientType | (() => ClientType)\'.", "2087897566"],
      [159, 30, 23, "Object is possibly \'undefined\'.", "1793578893"],
      [160, 4, 23, "Object is possibly \'undefined\'.", "1793578893"],
      [162, 4, 23, "Object is possibly \'undefined\'.", "1793578893"],
      [162, 36, 23, "Object is possibly \'undefined\'.", "1793578893"],
      [163, 35, 23, "Object is possibly \'undefined\'.", "1793578893"],
      [165, 46, 23, "Object is possibly \'undefined\'.", "1793578893"],
      [165, 76, 23, "Object is possibly \'undefined\'.", "1793578893"],
      [168, 30, 23, "Object is possibly \'undefined\'.", "1793578893"],
      [170, 4, 23, "Object is possibly \'undefined\'.", "1793578893"],
      [184, 10, 4, "Argument of type \'null\' is not assignable to parameter of type \'string[] | undefined\'.", "2087897566"],
      [213, 14, 5, "Object is of type \'unknown\'.", "165548477"],
      [220, 22, 5, "Argument of type \'unknown\' is not assignable to parameter of type \'SetStateAction<null>\'.", "165548477"],
      [228, 22, 5, "Argument of type \'unknown\' is not assignable to parameter of type \'SetStateAction<null>\'.", "165548477"],
      [230, 25, 5, "Object is of type \'unknown\'.", "165548477"],
      [230, 40, 5, "Object is of type \'unknown\'.", "165548477"],
      [233, 83, 5, "No overload matches this call.\\n  Overload 1 of 2, \'(o: ArrayLike<unknown> | { [s: string]: unknown; }): [string, unknown][]\', gave the following error.\\n    Argument of type \'unknown\' is not assignable to parameter of type \'ArrayLike<unknown> | { [s: string]: unknown; }\'.\\n  Overload 2 of 2, \'(o: {}): [string, any][]\', gave the following error.\\n    Argument of type \'unknown\' is not assignable to parameter of type \'{}\'.", "165548477"],
      [269, 12, 3, "Type \'MutableRefObject<HTMLInputElement | undefined>\' is not assignable to type \'((instance: HTMLInputElement | null) => void) | RefObject<HTMLInputElement> | null | undefined\'.", "193432436"]
    ],
    "src/script/auth/page/TeamName.tsx:158592421": [
      [83, 4, 21, "Object is possibly \'undefined\'.", "173618382"],
      [83, 34, 21, "Object is possibly \'undefined\'.", "173618382"],
      [84, 9, 21, "Object is possibly \'undefined\'.", "173618382"],
      [85, 15, 77, "Argument of type \'ValidationError | null\' is not assignable to parameter of type \'SetStateAction<null>\'.", "190261043"],
      [85, 61, 21, "Object is possibly \'undefined\'.", "173618382"],
      [92, 12, 7, "Type \'undefined\' is not assignable to type \'string\'.", "3920213849"],
      [93, 12, 4, "Type \'undefined\' is not assignable to type \'string\'.", "2087846158"],
      [94, 12, 2, "Type \'undefined\' is not assignable to type \'string\'.", "5861160"],
      [95, 18, 21, "Object is possibly \'undefined\'.", "173618382"],
      [103, 4, 21, "Object is possibly \'undefined\'.", "173618382"],
      [143, 24, 3, "Type \'MutableRefObject<HTMLInputElement | undefined>\' is not assignable to type \'((instance: HTMLInputElement | null) => void) | RefObject<HTMLInputElement> | null | undefined\'.", "193432436"]
    ],
    "src/script/auth/page/VerifyEmailCode.tsx:4216359015": [
      [73, 61, 11, "Argument of type \'Uint8Array | undefined\' is not assignable to parameter of type \'Uint8Array\'.\\n  Type \'undefined\' is not assignable to type \'Uint8Array\'.", "432650366"],
      [109, 45, 14, "Type \'(email_code: string) => Promise<void>\' is not assignable to type \'(completeCode?: string | undefined) => void\'.\\n  Types of parameters \'email_code\' and \'completeCode\' are incompatible.\\n    Type \'string | undefined\' is not assignable to type \'string\'.\\n      Type \'undefined\' is not assignable to type \'string\'.", "2059828224"]
    ],
    "src/script/auth/page/VerifyPhoneCode.tsx:423749632": [
      [63, 17, 5, "Object is of type \'unknown\'.", "165548477"],
      [64, 16, 5, "Object is of type \'unknown\'.", "165548477"],
      [69, 21, 5, "Argument of type \'unknown\' is not assignable to parameter of type \'SetStateAction<ValidationError | null>\'.", "165548477"],
      [81, 32, 10, "Type \'ClientType | undefined\' is not assignable to type \'ClientType\'.", "3013398820"],
      [90, 14, 5, "Object is of type \'unknown\'.", "165548477"],
      [98, 19, 5, "Argument of type \'unknown\' is not assignable to parameter of type \'SetStateAction<ValidationError | null>\'.", "165548477"],
      [102, 19, 5, "Argument of type \'unknown\' is not assignable to parameter of type \'SetStateAction<ValidationError | null>\'.", "165548477"],
      [117, 45, 14, "Type \'(code: string) => Promise<void>\' is not assignable to type \'(completeCode?: string | undefined) => void\'.\\n  Types of parameters \'code\' and \'completeCode\' are incompatible.\\n    Type \'string | undefined\' is not assignable to type \'string\'.\\n      Type \'undefined\' is not assignable to type \'string\'.", "2059828224"]
    ],
    "src/script/auth/util/AccentColor.ts:2522707954": [
      [72, 60, 44, "Type \'AccentColor | undefined\' is not assignable to type \'AccentColor\'.\\n  Type \'undefined\' is not assignable to type \'AccentColor\'.", "3153955984"]
    ],
    "src/script/auth/util/errorUtil.tsx:2764331984": [
      [45, 70, 5, "Property \'label\' does not exist on type \'never\'.", "173467459"],
      [45, 88, 5, "Property \'label\' does not exist on type \'never\'.", "173467459"],
      [46, 51, 5, "Property \'label\' does not exist on type \'never\'.", "173467459"],
      [47, 59, 5, "Property \'label\' does not exist on type \'never\'.", "173467459"]
    ],
    "src/script/auth/util/urlUtil.ts:2936167840": [
      [61, 2, 17, "Type \'Window | null\' is not assignable to type \'Window\'.\\n  Type \'null\' is not assignable to type \'Window\'.", "211185092"]
    ],
    "src/script/backup/BackupRepository.ts:3449491466": [
      [128, 53, 5, "Object is of type \'unknown\'.", "165548477"],
      [157, 39, 18, "Argument of type \'Table<any, string> | undefined\' is not assignable to parameter of type \'Table<any, string>\'.\\n  Type \'undefined\' is not assignable to type \'Table<any, string>\'.", "3343706341"],
      [178, 39, 11, "Argument of type \'Table<any, string> | undefined\' is not assignable to parameter of type \'Table<any, string>\'.\\n  Type \'undefined\' is not assignable to type \'Table<any, string>\'.", "1200531428"],
      [244, 53, 5, "Object is of type \'unknown\'.", "165548477"],
      [262, 61, 26, "Object is possibly \'undefined\'.", "3260126685"],
      [265, 54, 19, "Object is possibly \'undefined\'.", "4084348636"]
    ],
    "src/script/calling/Call.ts:2505878078": [
      [45, 18, 5, "Type \'Observable<STATE.UNKNOWN>\' is not assignable to type \'Observable<STATE>\'.\\n  Types of parameters \'value\' and \'value\' are incompatible.\\n    Type \'STATE\' is not assignable to type \'STATE.UNKNOWN\'.", "195031250"],
      [46, 18, 9, "Type \'Observable<MuteState.NOT_MUTED>\' is not assignable to type \'Observable<MuteState>\'.\\n  Types of parameters \'value\' and \'value\' are incompatible.\\n    Type \'MuteState\' is not assignable to type \'MuteState.NOT_MUTED\'.", "3616862203"],
      [53, 18, 14, "Type \'ObservableArray<never>\' is not assignable to type \'ObservableArray<Participant>\'.\\n  Types of parameters \'value\' and \'value\' are incompatible.\\n    Type \'Participant[] | null | undefined\' is not assignable to type \'never[] | null | undefined\'.\\n      Type \'Participant[]\' is not assignable to type \'never[]\'.\\n        Type \'Participant\' is not assignable to type \'never\'.", "2557058977"],
      [101, 4, 99, "Type \'Participant | undefined\' is not assignable to type \'Participant\'.\\n  Type \'undefined\' is not assignable to type \'Participant\'.", "4122831026"],
      [105, 28, 12, "Type \'null\' is not assignable to type \'HTMLAudioElement\'.", "1230365389"],
      [183, 64, 12, "Object is possibly \'undefined\'.", "3794430747"],
      [183, 83, 12, "Object is possibly \'undefined\'.", "3794430744"],
      [190, 26, 14, "No overload matches this call.\\n  Overload 1 of 3, \'(value: Participant[] | null | undefined): ObservableArray<Participant>\', gave the following error.\\n    Argument of type \'(Participant | undefined)[]\' is not assignable to parameter of type \'Participant[]\'.\\n      Type \'Participant | undefined\' is not assignable to type \'Participant\'.\\n        Type \'undefined\' is not assignable to type \'Participant\'.\\n  Overload 2 of 3, \'(value: Participant[]): any\', gave the following error.\\n    Argument of type \'(Participant | undefined)[]\' is not assignable to parameter of type \'Participant[]\'.", "2557058977"]
    ],
    "src/script/calling/CallState.ts:2918606106": [
      [45, 18, 22, "Type \'Observable<CallViewTab>\' is not assignable to type \'Observable<string>\'.\\n  Types of parameters \'value\' and \'value\' are incompatible.\\n    Type \'string\' is not assignable to type \'CallViewTab\'.", "2571314215"],
      [46, 11, 17, "Type \'Observable<never[]>\' is not assignable to type \'Observable<ElectronDesktopCapturerSource[]>\'.\\n  Types of parameters \'value\' and \'value\' are incompatible.\\n    Type \'ElectronDesktopCapturerSource[]\' is not assignable to type \'never[]\'.", "3442699224"],
      [47, 11, 17, "Type \'Observable<never[]>\' is not assignable to type \'Observable<ElectronDesktopCapturerSource[]>\'.", "2673893080"],
      [51, 18, 17, "Type \'Observable<CallViewTab>\' is not assignable to type \'Observable<string>\'.", "1323835793"]
    ],
    "src/script/calling/CallingRepository.test.ts:3517622745": [
      [130, 68, 9, "Argument of type \'undefined\' is not assignable to parameter of type \'CONV_TYPE\'.", "2620553983"],
      [135, 66, 9, "Argument of type \'undefined\' is not assignable to parameter of type \'CONV_TYPE\'.", "2620553983"],
      [140, 68, 9, "Argument of type \'undefined\' is not assignable to parameter of type \'CONV_TYPE\'.", "2620553983"],
      [156, 60, 9, "Argument of type \'undefined\' is not assignable to parameter of type \'CONV_TYPE\'.", "2620553983"],
      [181, 8, 9, "Argument of type \'undefined\' is not assignable to parameter of type \'CONV_TYPE\'.", "2620553983"],
      [245, 70, 15, "Argument of type \'(done: DoneCallback) => Promise<void>\' is not assignable to parameter of type \'ProvidesCallback | undefined\'.\\n  Type \'(done: DoneCallback) => Promise<void>\' is not assignable to type \'(cb: DoneCallback) => void | undefined\'.\\n    Type \'Promise<void>\' is not assignable to type \'void\'.", "4060847195"],
      [384, 4, 9, "Argument of type \'undefined\' is not assignable to parameter of type \'UserRepository\'.", "2620553983"],
      [550, 4, 7, "Argument of type \'(context: any, conversationId: string, userId: string, clientId: string, destinationUserId: string, destinationClientId: string, payload: string) => number\' is not assignable to parameter of type \'WcallSendHandler\'.\\n  Types of parameters \'destinationUserId\' and \'targets\' are incompatible.\\n    Type \'string | null\' is not assignable to type \'string\'.\\n      Type \'null\' is not assignable to type \'string\'.", "2532445472"]
    ],
    "src/script/calling/CallingRepository.ts:1055696798": [
      [122, 10, 10, "Property \'avsVersion\' has no initializer and is not definitely assigned in the constructor.", "3071787355"],
      [128, 10, 12, "Property \'selfClientId\' has no initializer and is not definitely assigned in the constructor.", "3576844301"],
      [129, 10, 8, "Property \'selfUser\' has no initializer and is not definitely assigned in the constructor.", "2198230984"],
      [132, 10, 13, "Property \'nextMuteState\' has no initializer and is not definitely assigned in the constructor.", "2281376764"],
      [216, 11, 10, "Object is possibly \'undefined\'.", "4011988536"],
      [270, 6, 16, "Argument of type \'(_context: number, convId: SerializedConversationId, _userId: UserId, _clientId: ClientId, targets: string | null, _unused: null, payload: string) => number\' is not assignable to parameter of type \'WcallSendHandler\'.\\n  Types of parameters \'_unused\' and \'unused\' are incompatible.\\n    Type \'string | null\' is not assignable to type \'null\'.\\n      Type \'string\' is not assignable to type \'null\'.", "1986800474"],
      [312, 4, 10, "Object is possibly \'undefined\'.", "4011988536"],
      [312, 33, 10, "Argument of type \'number | undefined\' is not assignable to parameter of type \'number\'.\\n  Type \'undefined\' is not assignable to type \'number\'.", "4011779659"],
      [318, 10, 60, "Argument of type \'Conversation | undefined\' is not assignable to parameter of type \'Conversation\'.\\n  Type \'undefined\' is not assignable to type \'Conversation\'.", "440161276"],
      [418, 24, 4, "Argument of type \'null\' is not assignable to parameter of type \'Call\'.", "2087897566"],
      [490, 20, 50, "Object is possibly \'undefined\'.", "3990698706"],
      [577, 12, 55, "Argument of type \'Conversation | undefined\' is not assignable to parameter of type \'Conversation\'.\\n  Type \'undefined\' is not assignable to type \'Conversation\'.", "1654076048"],
      [601, 16, 10, "Object is possibly \'undefined\'.", "4011988536"],
      [602, 6, 10, "Argument of type \'number | undefined\' is not assignable to parameter of type \'number\'.\\n  Type \'undefined\' is not assignable to type \'number\'.", "4011779659"],
      [606, 24, 4, "No overload matches this call.\\n  Overload 1 of 4, \'(value: string | number | Date): Date\', gave the following error.\\n    Argument of type \'string | undefined\' is not assignable to parameter of type \'string | number | Date\'.\\n  Overload 2 of 4, \'(value: string | number): Date\', gave the following error.\\n    Argument of type \'string | undefined\' is not assignable to parameter of type \'string | number\'.", "2087961072"],
      [623, 38, 12, "Argument of type \'import(\\"wire-webapp/src/script/calling/enum/CallMessageType\\").CALL_MESSAGE_TYPE | undefined\' is not assignable to parameter of type \'string\'.\\n  Type \'undefined\' is not assignable to type \'string\'.", "3390204570"],
      [702, 8, 10, "Object is possibly \'undefined\'.", "4011988536"],
      [702, 27, 10, "Argument of type \'number | undefined\' is not assignable to parameter of type \'number\'.\\n  Type \'undefined\' is not assignable to type \'number\'.", "4011779659"],
      [703, 8, 10, "Object is possibly \'undefined\'.", "4011988536"],
      [703, 25, 10, "Argument of type \'number | undefined\' is not assignable to parameter of type \'number\'.\\n  Type \'undefined\' is not assignable to type \'number\'.", "4011779659"],
      [746, 4, 10, "Object is possibly \'undefined\'.", "4011988536"],
      [746, 33, 10, "Argument of type \'number | undefined\' is not assignable to parameter of type \'number\'.\\n  Type \'undefined\' is not assignable to type \'number\'.", "4011779659"],
      [761, 13, 10, "Object is possibly \'undefined\'.", "4011988536"],
      [762, 8, 10, "Argument of type \'number | undefined\' is not assignable to parameter of type \'number\'.\\n  Type \'undefined\' is not assignable to type \'number\'.", "4011779659"],
      [772, 8, 10, "Object is possibly \'undefined\'.", "4011988536"],
      [772, 37, 10, "Argument of type \'number | undefined\' is not assignable to parameter of type \'number\'.\\n  Type \'undefined\' is not assignable to type \'number\'.", "4011779659"],
      [777, 6, 10, "Object is possibly \'undefined\'.", "4011988536"],
      [777, 35, 10, "Argument of type \'number | undefined\' is not assignable to parameter of type \'number\'.\\n  Type \'undefined\' is not assignable to type \'number\'.", "4011779659"],
      [801, 6, 10, "Object is possibly \'undefined\'.", "4011988536"],
      [802, 8, 10, "Argument of type \'number | undefined\' is not assignable to parameter of type \'number\'.\\n  Type \'undefined\' is not assignable to type \'number\'.", "4011779659"],
      [820, 4, 10, "Object is possibly \'undefined\'.", "4011988536"],
      [820, 22, 10, "Argument of type \'number | undefined\' is not assignable to parameter of type \'number\'.\\n  Type \'undefined\' is not assignable to type \'number\'.", "4011779659"],
      [848, 4, 10, "Object is possibly \'undefined\'.", "4011988536"],
      [848, 35, 10, "Argument of type \'number | undefined\' is not assignable to parameter of type \'number\'.\\n  Type \'undefined\' is not assignable to type \'number\'.", "4011779659"],
      [855, 4, 10, "Object is possibly \'undefined\'.", "4011988536"],
      [855, 19, 10, "Argument of type \'number | undefined\' is not assignable to parameter of type \'number\'.\\n  Type \'undefined\' is not assignable to type \'number\'.", "4011779659"],
      [872, 4, 10, "Object is possibly \'undefined\'.", "4011988536"],
      [872, 23, 10, "Argument of type \'number | undefined\' is not assignable to parameter of type \'number\'.\\n  Type \'undefined\' is not assignable to type \'number\'.", "4011779659"],
      [880, 54, 5, "Argument of type \'boolean | undefined\' is not assignable to parameter of type \'boolean\'.", "170201683"],
      [902, 6, 10, "Object is possibly \'undefined\'.", "4011988536"],
      [902, 35, 10, "Argument of type \'number | undefined\' is not assignable to parameter of type \'number\'.\\n  Type \'undefined\' is not assignable to type \'number\'.", "4011779659"],
      [951, 4, 40, "Type \'Call | undefined\' is not assignable to type \'Call\'.\\n  Type \'undefined\' is not assignable to type \'Call\'.", "2135604529"],
      [962, 8, 10, "Object is possibly \'undefined\'.", "4011988536"],
      [972, 8, 10, "Object is possibly \'undefined\'.", "4011988536"],
      [1082, 68, 12, "Argument of type \'Conversation | undefined\' is not assignable to parameter of type \'Conversation\'.\\n  Type \'undefined\' is not assignable to type \'Conversation\'.", "1670678216"],
      [1135, 6, 10, "Object is possibly \'undefined\'.", "4011988536"],
      [1146, 8, 10, "Object is possibly \'undefined\'.", "4011988536"],
      [1146, 32, 10, "Argument of type \'number | undefined\' is not assignable to parameter of type \'number\'.\\n  Type \'undefined\' is not assignable to type \'number\'.", "4011779659"],
      [1149, 8, 10, "Object is possibly \'undefined\'.", "4011988536"],
      [1149, 32, 10, "Argument of type \'number | undefined\' is not assignable to parameter of type \'number\'.\\n  Type \'undefined\' is not assignable to type \'number\'.", "4011779659"],
      [1173, 8, 18, "Argument of type \'Conversation | undefined\' is not assignable to parameter of type \'Conversation\'.\\n  Type \'undefined\' is not assignable to type \'Conversation\'.", "1508601427"],
      [1188, 60, 16, "Object is possibly \'undefined\'.", "2328737116"],
      [1215, 40, 16, "Object is possibly \'undefined\'.", "2328737116"],
      [1351, 51, 40, "Argument of type \'User | undefined\' is not assignable to parameter of type \'User\'.\\n  Type \'undefined\' is not assignable to type \'User\'.", "882916431"],
      [1388, 21, 4, "Argument of type \'Call | undefined\' is not assignable to parameter of type \'Call\'.\\n  Type \'undefined\' is not assignable to type \'Call\'.", "2087764327"],
      [1414, 6, 93, "No overload matches this call.\\n  Overload 1 of 3, \'(callbackfn: (previousValue: [string, MediaStream | undefined], currentValue: [string, MediaStream | undefined], currentIndex: number, array: [string, MediaStream | undefined][]) => [...], initialValue: [...]): [...]\', gave the following error.\\n    Argument of type \'(accumulator: MediaStreamQuery, [type, isCached]: [keyof MediaStreamQuery, MediaStream]) => MediaStreamQuery\' is not assignable to parameter of type \'(previousValue: [string, MediaStream | undefined], currentValue: [string, MediaStream | undefined], currentIndex: number, array: [string, MediaStream | undefined][]) => [...]\'.\\n      Types of parameters \'accumulator\' and \'previousValue\' are incompatible.\\n        Type \'[string, MediaStream | undefined]\' has no properties in common with type \'MediaStreamQuery\'.\\n  Overload 2 of 3, \'(callbackfn: (previousValue: MediaStreamQuery, currentValue: [string, MediaStream | undefined], currentIndex: number, array: [string, MediaStream | undefined][]) => MediaStreamQuery, initialValue: MediaStreamQuery): MediaStreamQuery\', gave the following error.\\n    Argument of type \'(accumulator: MediaStreamQuery, [type, isCached]: [keyof MediaStreamQuery, MediaStream]) => MediaStreamQuery\' is not assignable to parameter of type \'(previousValue: MediaStreamQuery, currentValue: [string, MediaStream | undefined], currentIndex: number, array: [string, MediaStream | undefined][]) => MediaStreamQuery\'.\\n      Types of parameters \'__1\' and \'currentValue\' are incompatible.\\n        Type \'[string, MediaStream | undefined]\' is not assignable to type \'[keyof MediaStreamQuery, MediaStream]\'.\\n          Type at position 0 in source is not compatible with type at position 0 in target.\\n            Type \'string\' is not assignable to type \'keyof MediaStreamQuery\'.", "2143539252"],
      [1425, 39, 30, "Element implicitly has an \'any\' type because index expression is not of type \'number\'.", "4024502179"],
      [1443, 27, 6, "Property \'screen\' does not exist on type \'[string, MediaStream | undefined]\'.", "2165256457"],
      [1446, 54, 14, "Type \'[string, MediaStream | undefined]\' has no properties in common with type \'MediaStreamQuery\'.", "3540397998"],
      [1453, 42, 14, "Type \'[string, MediaStream | undefined]\' has no properties in common with type \'MediaStreamQuery\'.", "3540397998"],
      [1518, 36, 40, "Argument of type \'User | undefined\' is not assignable to parameter of type \'User\'.\\n  Type \'undefined\' is not assignable to type \'User\'.", "882916431"],
      [1599, 25, 18, "Object is possibly \'undefined\'.", "1508601427"],
      [1608, 61, 18, "Object is possibly \'undefined\'.", "1508601427"],
      [1609, 57, 18, "Object is possibly \'undefined\'.", "1508601427"],
      [1624, 31, 10, "Object is possibly \'undefined\'.", "4011988536"],
      [1624, 46, 10, "Argument of type \'number | undefined\' is not assignable to parameter of type \'number\'.\\n  Type \'undefined\' is not assignable to type \'number\'.", "4011779659"],
      [1625, 4, 10, "Object is possibly \'undefined\'.", "4011988536"],
      [1625, 23, 10, "Argument of type \'number | undefined\' is not assignable to parameter of type \'number\'.\\n  Type \'undefined\' is not assignable to type \'number\'.", "4011779659"]
    ],
    "src/script/calling/Participant.ts:1539597594": [
      [46, 4, 15, "Type \'Observable<VIDEO_STATE.STOPPED>\' is not assignable to type \'Observable<VIDEO_STATE>\'.\\n  Types of parameters \'value\' and \'value\' are incompatible.\\n    Type \'VIDEO_STATE\' is not assignable to type \'VIDEO_STATE.STOPPED\'.", "4277239019"],
      [62, 4, 27, "Type \'Observable<number | undefined>\' is not assignable to type \'Observable<number>\'.\\n  The types returned by \'peek()\' are incompatible between these types.\\n    Type \'number | undefined\' is not assignable to type \'number\'.\\n      Type \'undefined\' is not assignable to type \'number\'.", "3324051133"],
      [71, 23, 18, "Argument of type \'MediaStream | undefined\' is not assignable to parameter of type \'MediaStream\'.\\n  Type \'undefined\' is not assignable to type \'MediaStream\'.", "2024190982"],
      [76, 23, 18, "Argument of type \'MediaStream | undefined\' is not assignable to parameter of type \'MediaStream\'.\\n  Type \'undefined\' is not assignable to type \'MediaStream\'.", "2270688449"],
      [91, 65, 18, "Object is possibly \'undefined\'.", "2024190982"],
      [92, 65, 18, "Object is possibly \'undefined\'.", "2270688449"],
      [97, 23, 18, "Argument of type \'MediaStream | undefined\' is not assignable to parameter of type \'MediaStream\'.\\n  Type \'undefined\' is not assignable to type \'MediaStream\'.", "2270688449"],
      [102, 23, 18, "Argument of type \'MediaStream | undefined\' is not assignable to parameter of type \'MediaStream\'.\\n  Type \'undefined\' is not assignable to type \'MediaStream\'.", "2024190982"]
    ],
    "src/script/calling/videoGridHandler.ts:1921469395": [
      [65, 2, 12, "Type \'Grid | undefined\' is not assignable to type \'Grid\'.\\n  Type \'undefined\' is not assignable to type \'Grid\'.", "3234966220"]
    ],
    "src/script/client/ClientEntity.ts:1079007296": [
      [56, 4, 11, "Type \'string | null\' is not assignable to type \'string | undefined\'.", "2914658029"],
      [108, 4, 56, "Type \'string | undefined\' is not assignable to type \'string\'.\\n  Type \'undefined\' is not assignable to type \'string\'.", "2872449191"]
    ],
    "src/script/client/ClientMapper.ts:508685249": [
      [54, 58, 30, "Argument of type \'string | undefined\' is not assignable to parameter of type \'string\'.\\n  Type \'undefined\' is not assignable to type \'string\'.", "653879435"],
      [56, 6, 28, "Cannot invoke an object which is possibly \'undefined\'.", "1515665510"],
      [56, 35, 30, "Argument of type \'boolean | undefined\' is not assignable to parameter of type \'boolean\'.", "863083372"],
      [97, 8, 18, "Type \'T[Extract<keyof T, string>] | undefined\' is not assignable to type \'T[Extract<keyof T, string>]\'.\\n  Type \'undefined\' is not assignable to type \'T[Extract<keyof T, string>]\'.", "1321920442"]
    ],
    "src/script/client/ClientRepository.test.ts:4081872359": [
      [35, 6, 6, "Type \'undefined\' is not assignable to type \'string\'.", "1765117785"],
      [39, 13, 29, "Object is possibly \'undefined\'.", "3944650061"],
      [42, 19, 30, "Object is possibly \'undefined\'.", "3948412077"],
      [49, 6, 29, "Object is possibly \'undefined\'.", "3944650061"],
      [62, 12, 29, "Object is possibly \'undefined\'.", "3944650061"],
      [66, 35, 29, "Object is possibly \'undefined\'.", "3944650061"],
      [98, 28, 29, "Object is possibly \'undefined\'.", "3944650061"],
      [104, 13, 29, "Object is possibly \'undefined\'.", "3944650061"],
      [111, 28, 29, "Object is possibly \'undefined\'.", "3944650061"],
      [119, 13, 29, "Object is possibly \'undefined\'.", "3944650061"],
      [129, 28, 29, "Object is possibly \'undefined\'.", "3944650061"],
      [131, 41, 16, "Argument of type \'string\' is not assignable to parameter of type \'never\'.", "4228495289"],
      [136, 13, 29, "Object is possibly \'undefined\'.", "3944650061"],
      [146, 12, 29, "Object is possibly \'undefined\'.", "3944650061"],
      [150, 19, 29, "Object is possibly \'undefined\'.", "3944650061"],
      [160, 6, 29, "Object is possibly \'undefined\'.", "3944650061"],
      [160, 65, 9, "Argument of type \'undefined\' is not assignable to parameter of type \'ClientEntity\'.", "2620553983"],
      [171, 6, 29, "Object is possibly \'undefined\'.", "3944650061"],
      [173, 26, 29, "Object is possibly \'undefined\'.", "3944650061"],
      [186, 6, 29, "Object is possibly \'undefined\'.", "3944650061"],
      [188, 26, 29, "Object is possibly \'undefined\'.", "3944650061"],
      [195, 33, 29, "Object is possibly \'undefined\'.", "3944650061"],
      [208, 6, 29, "Object is possibly \'undefined\'.", "3944650061"],
      [209, 26, 29, "Object is possibly \'undefined\'.", "3944650061"],
      [222, 6, 29, "Object is possibly \'undefined\'.", "3944650061"],
      [223, 26, 29, "Object is possibly \'undefined\'.", "3944650061"],
      [229, 33, 29, "Object is possibly \'undefined\'.", "3944650061"],
      [236, 21, 29, "Object is possibly \'undefined\'.", "3944650061"],
      [236, 80, 9, "Argument of type \'undefined\' is not assignable to parameter of type \'ClientEntity\'.", "2620553983"],
      [241, 6, 29, "Object is possibly \'undefined\'.", "3944650061"],
      [242, 6, 29, "Object is possibly \'undefined\'.", "3944650061"],
      [242, 62, 4, "Argument of type \'null\' is not assignable to parameter of type \'string | undefined\'.", "2087897566"],
      [243, 21, 29, "Object is possibly \'undefined\'.", "3944650061"],
      [251, 6, 29, "Object is possibly \'undefined\'.", "3944650061"],
      [252, 21, 29, "Object is possibly \'undefined\'.", "3944650061"],
      [260, 6, 29, "Object is possibly \'undefined\'.", "3944650061"],
      [261, 21, 29, "Object is possibly \'undefined\'.", "3944650061"],
      [267, 33, 29, "Object is possibly \'undefined\'.", "3944650061"],
      [273, 6, 29, "Object is possibly \'undefined\'.", "3944650061"],
      [274, 33, 29, "Object is possibly \'undefined\'.", "3944650061"],
      [274, 108, 9, "Argument of type \'undefined\' is not assignable to parameter of type \'string\'.", "2620553983"],
      [280, 6, 29, "Object is possibly \'undefined\'.", "3944650061"],
      [281, 33, 29, "Object is possibly \'undefined\'.", "3944650061"],
      [281, 82, 9, "Argument of type \'undefined\' is not assignable to parameter of type \'QualifiedId\'.", "2620553983"]
    ],
    "src/script/client/ClientRepository.ts:3960554774": [
      [71, 4, 13, "Type \'Observable<undefined>\' is not assignable to type \'Observable<User>\'.\\n  Types of property \'equalityComparer\' are incompatible.\\n    Type \'(a: undefined, b: undefined) => boolean\' is not assignable to type \'(a: User, b: User) => boolean\'.\\n      Types of parameters \'a\' and \'a\' are incompatible.\\n        Type \'User\' is not assignable to type \'undefined\'.", "311178912"],
      [112, 60, 29, "Argument of type \'string | undefined\' is not assignable to parameter of type \'string\'.\\n  Type \'undefined\' is not assignable to type \'string\'.", "4105403112"],
      [115, 78, 19, "Argument of type \'string | undefined\' is not assignable to parameter of type \'string | null\'.", "3263048159"],
      [156, 73, 19, "Argument of type \'string | undefined\' is not assignable to parameter of type \'string | null\'.", "3263048159"],
      [187, 4, 12, "Object is possibly \'undefined\'.", "123060899"],
      [201, 4, 28, "Cannot invoke an object which is possibly \'undefined\'.", "1515665510"],
      [256, 33, 5, "Object is of type \'unknown\'.", "165548477"],
      [258, 64, 5, "Object is of type \'unknown\'.", "165548477"],
      [258, 78, 5, "Object is of type \'unknown\'.", "165548477"],
      [271, 6, 45, "Type \'ClientType.PERMANENT | ClientType.TEMPORARY | undefined\' is not assignable to type \'ClientType.PERMANENT | ClientType.TEMPORARY\'.\\n  Type \'undefined\' is not assignable to type \'ClientType.PERMANENT | ClientType.TEMPORARY\'.", "2864978427"],
      [291, 10, 17, "Object is possibly \'undefined\'.", "985697541"],
      [371, 66, 23, "Argument of type \'string | undefined\' is not assignable to parameter of type \'string\'.\\n  Type \'undefined\' is not assignable to type \'string\'.", "4244912389"],
      [372, 32, 6, "Type \'string | undefined\' is not assignable to type \'string | null\'.", "1127975365"],
      [458, 52, 23, "Argument of type \'string | undefined\' is not assignable to parameter of type \'string\'.\\n  Type \'undefined\' is not assignable to type \'string\'.", "4244912389"]
    ],
    "src/script/client/ClientState.ts:2521520538": [
      [26, 2, 7, "Property \'clients\' has no initializer and is not definitely assigned in the constructor.", "3676208751"],
      [31, 4, 18, "Type \'Observable<ClientEntity | undefined>\' is not assignable to type \'Observable<ClientEntity>\'.\\n  The types returned by \'peek()\' are incompatible between these types.\\n    Type \'ClientEntity | undefined\' is not assignable to type \'ClientEntity\'.\\n      Type \'undefined\' is not assignable to type \'ClientEntity\'.", "2551882557"]
    ],
    "src/script/components/Avatar.test.tsx:1834172511": [
      [38, 37, 31, "Argument of type \'Element | null\' is not assignable to parameter of type \'Element\'.\\n  Type \'null\' is not assignable to type \'Element\'.", "4162123045"],
      [43, 39, 4, "Argument of type \'null\' is not assignable to parameter of type \'string | undefined\'.", "2087897566"],
      [60, 39, 4, "Argument of type \'null\' is not assignable to parameter of type \'string | undefined\'.", "2087897566"],
      [86, 39, 4, "Argument of type \'null\' is not assignable to parameter of type \'string | undefined\'.", "2087897566"],
      [98, 39, 4, "Argument of type \'null\' is not assignable to parameter of type \'string | undefined\'.", "2087897566"]
    ],
    "src/script/components/Checkbox/Checkbox.styles.ts:4183813824": [
      [22, 2, 9, "Type \'{ cursor: false | \\"pointer\\"; }\' is not assignable to type \'CSSInterpolation\'.\\n  Types of property \'cursor\' are incompatible.\\n    Type \'false | \\"pointer\\"\' is not assignable to type \'Cursor | (Cursor | undefined)[] | Cursor[] | undefined\'.\\n      Type \'false\' is not assignable to type \'Cursor | (Cursor | undefined)[] | Cursor[] | undefined\'.", "1736274335"],
      [25, 2, 13, "Type \'{ borderColor: false | \\"var(--accent-color-500)\\"; }\' is not assignable to type \'CSSInterpolation\'.\\n  Types of property \'borderColor\' are incompatible.\\n    Type \'false | \\"var(--accent-color-500)\\"\' is not assignable to type \'BorderColor | (BorderColor | undefined)[] | BorderColor[] | undefined\'.\\n      Type \'false\' is not assignable to type \'BorderColor | (BorderColor | undefined)[] | BorderColor[] | undefined\'.", "3854155997"],
      [34, 2, 16, "Type \'{ borderColor: false | \\"var(--accent-color-500)\\"; }\' is not assignable to type \'CSSInterpolation\'.\\n  Types of property \'borderColor\' are incompatible.\\n    Type \'false | \\"var(--accent-color-500)\\"\' is not assignable to type \'BorderColor | (BorderColor | undefined)[] | BorderColor[] | undefined\'.", "2405411068"],
      [37, 2, 38, "Type \'{ backgroundColor: false | \\"var(--accent-color-600)\\"; borderColor: \\"var(--accent-color-600)\\"; outline: string; }\' is not assignable to type \'CSSInterpolation\'.\\n  Types of property \'backgroundColor\' are incompatible.\\n    Type \'false | \\"var(--accent-color-600)\\"\' is not assignable to type \'BackgroundColor | (BackgroundColor | undefined)[] | BackgroundColor[] | undefined\'.\\n      Type \'false\' is not assignable to type \'BackgroundColor | (BackgroundColor | undefined)[] | BackgroundColor[] | undefined\'.", "876827402"],
      [52, 2, 29, "Type \'{ \'& + svg\': { background?: string | undefined; borderColor?: \\"var(--accent-color-600)\\" | undefined; }; \'&:active + svg\': { borderColor: false | \\"var(--accent-color-600)\\"; }; \'&:focus + svg, &:focus-visible + svg\': { ...; }; }\' is not assignable to type \'CSSInterpolation\'.\\n  Types of property \'\'&:active + svg\'\' are incompatible.\\n    Type \'{ borderColor: false | \\"var(--accent-color-600)\\"; }\' is not assignable to type \'CSSInterpolation\'.\\n      Types of property \'borderColor\' are incompatible.\\n        Type \'false | \\"var(--accent-color-600)\\"\' is not assignable to type \'BorderColor | (BorderColor | undefined)[] | BorderColor[] | undefined\'.\\n          Type \'false\' is not assignable to type \'BorderColor | (BorderColor | undefined)[] | BorderColor[] | undefined\'.", "1050489042"]
    ],
    "src/script/components/CopyToClipboard.test.ts:2298079608": [
      [35, 11, 28, "Object is possibly \'null\'.", "1881734620"],
      [40, 4, 13, "Object is possibly \'null\'.", "2433726607"],
      [41, 4, 13, "Object is possibly \'null\'.", "2433726607"],
      [47, 24, 7, "Argument of type \'Element | null\' is not assignable to parameter of type \'Element\'.\\n  Type \'null\' is not assignable to type \'Element\'.", "4115912507"],
      [49, 11, 13, "Object is possibly \'null\'.", "2433726607"],
      [50, 11, 13, "Object is possibly \'null\'.", "2433726607"]
    ],
    "src/script/components/Icon.tsx:3124821771": [
      [44, 11, 5, "Property \'width\' does not exist on type \'{ [key: string]: string; } | undefined\'.", "191264035"],
      [44, 18, 6, "Property \'height\' does not exist on type \'{ [key: string]: string; } | undefined\'.", "1581003770"],
      [44, 28, 19, "Object is possibly \'null\'.", "3003021604"],
      [44, 39, 7, "Argument of type \'string | null\' is not assignable to parameter of type \'string\'.\\n  Type \'null\' is not assignable to type \'string\'.", "985028253"],
      [53, 12, 3, "Type \'{ \\"aria-hidden\\": \\"true\\"; dangerouslySetInnerHTML: { __html: string; }; className?: string | undefined; color?: string | undefined; height: any; id?: string | undefined; lang?: string | undefined; ... 463 more ...; key?: Key | ... 1 more ... | undefined; }\' is not assignable to type \'SVGProps<SVGSVGElement> & { css?: Interpolation<Theme>; }\'.\\n  Type \'{ \\"aria-hidden\\": \\"true\\"; dangerouslySetInnerHTML: { __html: string; }; className?: string | undefined; color?: string | undefined; height: any; id?: string | undefined; lang?: string | undefined; ... 463 more ...; key?: Key | ... 1 more ... | undefined; }\' is not assignable to type \'SVGProps<SVGSVGElement>\'.\\n    Types of property \'viewBox\' are incompatible.\\n      Type \'string | null\' is not assignable to type \'string | undefined\'.\\n        Type \'null\' is not assignable to type \'string | undefined\'.", "193432711"]
    ],
    "src/script/components/Image.tsx:2138055581": [
      [51, 43, 18, "Argument of type \'HTMLDivElement | undefined\' is not assignable to parameter of type \'HTMLElement\'.\\n  Type \'undefined\' is not assignable to type \'HTMLElement\'.", "4082577534"]
    ],
    "src/script/components/LoadingBar.test.tsx:2152103384": [
      [34, 11, 31, "Object is possibly \'null\'.", "1466818312"]
    ],
    "src/script/components/MessagesList/Message/ContentMessage/MessageFooterLike.test.tsx:1554184736": [
      [33, 39, 22, "Argument of type \'Element | null\' is not assignable to parameter of type \'Element\'.\\n  Type \'null\' is not assignable to type \'Element\'.", "1768242196"],
      [34, 31, 14, "Argument of type \'Element | null\' is not assignable to parameter of type \'Element\'.\\n  Type \'null\' is not assignable to type \'Element\'.", "3477072529"]
    ],
    "src/script/components/MessagesList/Message/ContentMessage/MessageQuote.tsx:3969532892": [
      [68, 53, 11, "Argument of type \'Error | undefined\' is not assignable to parameter of type \'string | Error | (() => string | Error)\'.\\n  Type \'undefined\' is not assignable to type \'string | Error | (() => string | Error)\'.", "2014657417"],
      [118, 10, 13, "Type \'ContentMessage | undefined\' is not assignable to type \'ContentMessage\'.\\n  Type \'undefined\' is not assignable to type \'ContentMessage\'.", "2555417520"],
      [121, 10, 20, "Type \'(message: ContentMessage, event: MouseEvent<Element, MouseEvent>) => void\' is not assignable to type \'(message: Text | ContentMessage, event: MouseEvent<Element, MouseEvent>) => void\'.\\n  Types of parameters \'message\' and \'message\' are incompatible.\\n    Type \'Text | ContentMessage\' is not assignable to type \'ContentMessage\'.\\n      Type \'Text\' is missing the following properties from type \'ContentMessage\': isLikedProvisional, reactions_user_ets, assets, is_liked, and 75 more.", "2936827179"],
      [220, 16, 3, "Type \'(node: Element) => void\' is not assignable to type \'LegacyRef<HTMLDivElement> | undefined\'.\\n  Type \'(node: Element) => void\' is not assignable to type \'(instance: HTMLDivElement | null) => void\'.", "193432436"],
      [222, 57, 45, "No overload matches this call.\\n  Overload 1 of 6, \'(this: (this: undefined, arg0: Text, arg1: MouseEvent<Element, MouseEvent>) => void, thisArg: undefined, arg0: Text, arg1: MouseEvent<Element, MouseEvent>): () => void\', gave the following error.\\n    Argument of type \'KeyboardEvent<HTMLDivElement>\' is not assignable to parameter of type \'MouseEvent<Element, MouseEvent>\'.\\n      Type \'KeyboardEvent<HTMLDivElement>\' is missing the following properties from type \'MouseEvent<Element, MouseEvent>\': button, buttons, clientX, clientY, and 7 more.\\n  Overload 2 of 6, \'(this: (this: undefined, ...args: Text[]) => void, thisArg: undefined, ...args: Text[]): (...args: Text[]) => void\', gave the following error.\\n    The \'this\' context of type \'(message: Text | ContentMessage, event: MouseEvent<Element, MouseEvent>) => void\' is not assignable to method\'s \'this\' of type \'(this: undefined, ...args: Text[]) => void\'.\\n      Types of parameters \'event\' and \'args\' are incompatible.\\n        Type \'Text\' is missing the following properties from type \'MouseEvent<Element, MouseEvent>\': altKey, button, buttons, clientX, and 28 more.", "3928016927"]
    ],
    "src/script/components/MessagesList/Message/ContentMessage/asset/AbstractAssetTransferStateTracker.ts:1402358935": [
      [41, 24, 14, "Object is possibly \'undefined\'.", "2156033467"]
    ],
    "src/script/components/MessagesList/Message/ContentMessage/asset/AssetHeader.test.tsx:2147033157": [
      [32, 22, 56, "Object is possibly \'null\'.", "2110829367"],
      [33, 18, 51, "Object is possibly \'null\'.", "4019120793"],
      [43, 46, 4, "Argument of type \'null\' is not assignable to parameter of type \'string | undefined\'.", "2087897566"]
    ],
    "src/script/components/MessagesList/Message/ContentMessage/asset/AssetLoader.test.tsx:2902218927": [
      [29, 33, 16, "Argument of type \'Element | null\' is not assignable to parameter of type \'Element\'.\\n  Type \'null\' is not assignable to type \'Element\'.", "4136845134"],
      [30, 21, 49, "Object is possibly \'null\'.", "1165956046"],
      [67, 24, 31, "Argument of type \'Element | null\' is not assignable to parameter of type \'Element\'.\\n  Type \'null\' is not assignable to type \'Element\'.", "3939317679"],
      [73, 24, 33, "Argument of type \'Element | null\' is not assignable to parameter of type \'Element\'.\\n  Type \'null\' is not assignable to type \'Element\'.", "4029481972"],
      [79, 24, 31, "Argument of type \'Element | null\' is not assignable to parameter of type \'Element\'.\\n  Type \'null\' is not assignable to type \'Element\'.", "3431654221"],
      [85, 24, 33, "Argument of type \'Element | null\' is not assignable to parameter of type \'Element\'.\\n  Type \'null\' is not assignable to type \'Element\'.", "4048303894"]
    ],
    "src/script/components/MessagesList/Message/ContentMessage/asset/AudioAsset.tsx:1986822260": [
      [65, 42, 12, "Object is possibly \'undefined\'.", "1230365389"],
      [66, 33, 28, "Object is possibly \'undefined\'.", "1981948963"],
      [76, 47, 4, "Argument of type \'Blob | undefined\' is not assignable to parameter of type \'Blob | MediaSource\'.\\n  Type \'undefined\' is not assignable to type \'Blob | MediaSource\'.", "2087735462"],
      [96, 33, 8, "Argument of type \'string | undefined\' is not assignable to parameter of type \'string\'.\\n  Type \'undefined\' is not assignable to type \'string\'.", "504498865"],
      [125, 20, 14, "Type \'number | undefined\' is not assignable to type \'number\'.\\n  Type \'undefined\' is not assignable to type \'number\'.", "2156033467"],
      [134, 38, 12, "Type \'HTMLAudioElement | undefined\' is not assignable to type \'HTMLAudioElement\'.\\n  Type \'undefined\' is not assignable to type \'HTMLAudioElement\'.", "1230365389"],
      [138, 26, 12, "Type \'HTMLAudioElement | undefined\' is not assignable to type \'HTMLMediaElement\'.\\n  Type \'undefined\' is not assignable to type \'HTMLMediaElement\'.", "780920223"]
    ],
    "src/script/components/MessagesList/Message/ContentMessage/asset/FileAssetComponent.test.tsx:1016943020": [
      [34, 22, 39, "Object is possibly \'null\'.", "1572638209"]
    ],
    "src/script/components/MessagesList/Message/ContentMessage/asset/ImageAsset.test.ts:3331662495": [
      [54, 19, 17, "Object is possibly \'null\'.", "901686138"],
      [80, 21, 17, "Object is possibly \'null\'.", "901686138"]
    ],
    "src/script/components/MessagesList/Message/ContentMessage/asset/ImageAsset.tsx:3794627806": [
      [51, 43, 18, "Argument of type \'HTMLDivElement | undefined\' is not assignable to parameter of type \'HTMLElement\'.\\n  Type \'undefined\' is not assignable to type \'HTMLElement\'.", "4082577534"],
      [110, 27, 12, "Type \'number | undefined\' is not assignable to type \'number\'.\\n  Type \'undefined\' is not assignable to type \'number\'.", "3813716702"]
    ],
    "src/script/components/MessagesList/Message/ContentMessage/asset/LinkPreviewAssetComponent.test.ts:3000844988": [
      [116, 11, 21, "Object is possibly \'null\'.", "3265536666"]
    ],
    "src/script/components/MessagesList/Message/ContentMessage/asset/LocationAsset.test.ts:1073403253": [
      [31, 22, 21, "Object is possibly \'null\'.", "3932109547"],
      [49, 11, 12, "Object is possibly \'null\'.", "2001318815"]
    ],
    "src/script/components/MessagesList/Message/ContentMessage/asset/MessageButton.test.tsx:865057470": [
      [33, 49, 24, "Argument of type \'Element | null\' is not assignable to parameter of type \'Element\'.\\n  Type \'null\' is not assignable to type \'Element\'.", "531434894"],
      [41, 6, 13, "Type \'Observable<string>\' is not assignable to type \'Observable<string | undefined>\'.\\n  Types of parameters \'value\' and \'value\' are incompatible.\\n    Type \'string | undefined\' is not assignable to type \'string\'.\\n      Type \'undefined\' is not assignable to type \'string\'.", "3232332006"],
      [43, 6, 16, "Type \'Observable<string>\' is not assignable to type \'Observable<string | undefined>\'.", "4149311735"],
      [44, 6, 15, "Type \'Observable<string>\' is not assignable to type \'Observable<string | undefined>\'.", "4105372853"],
      [53, 11, 24, "Object is possibly \'null\'.", "1746716537"],
      [59, 6, 13, "Type \'Observable<string>\' is not assignable to type \'Observable<string | undefined>\'.", "3232332006"],
      [61, 6, 16, "Type \'Observable<string>\' is not assignable to type \'Observable<string | undefined>\'.", "4149311735"],
      [62, 6, 15, "Type \'Observable<string>\' is not assignable to type \'Observable<string | undefined>\'.", "4105372853"],
      [71, 11, 40, "Object is possibly \'null\'.", "95183934"]
    ],
    "src/script/components/MessagesList/Message/ContentMessage/asset/VideoAsset.tsx:48342831": [
      [45, 6, 10, "Type \'({ message, isQuote, teamState, assetRepository, }: VideoAssetProps) => false | Element\' is not assignable to type \'FC<VideoAssetProps>\'.\\n  Type \'false | Element\' is not assignable to type \'ReactElement<any, any> | null\'.\\n    Type \'boolean\' is not assignable to type \'ReactElement<any, any>\'.", "1844198436"],
      [56, 59, 4, "Argument of type \'null\' is not assignable to parameter of type \'string | (() => string)\'.", "2087897566"],
      [57, 51, 4, "Argument of type \'null\' is not assignable to parameter of type \'string | (() => string)\'.", "2087897566"],
      [70, 105, 4, "Argument of type \'Blob | undefined\' is not assignable to parameter of type \'Blob | MediaSource\'.", "2087735462"],
      [83, 8, 12, "Object is possibly \'undefined\'.", "2287620778"],
      [89, 49, 4, "Argument of type \'Blob | undefined\' is not assignable to parameter of type \'Blob | MediaSource\'.", "2087735462"],
      [105, 4, 12, "Object is possibly \'undefined\'.", "2287620778"],
      [139, 40, 4, "Argument of type \'true\' is not assignable to parameter of type \'SetStateAction<null>\'.", "2087932467"],
      [143, 53, 12, "Object is possibly \'undefined\'.", "2287620778"],
      [143, 77, 12, "Object is possibly \'undefined\'.", "2287620778"],
      [144, 57, 12, "Object is possibly \'undefined\'.", "2287620778"],
      [144, 81, 12, "Object is possibly \'undefined\'.", "2287620778"],
      [169, 28, 14, "Type \'number | undefined\' is not assignable to type \'number\'.\\n  Type \'undefined\' is not assignable to type \'number\'.", "2156033467"],
      [182, 28, 14, "Type \'number | undefined\' is not assignable to type \'number\'.\\n  Type \'undefined\' is not assignable to type \'number\'.", "2156033467"],
      [192, 28, 12, "Type \'HTMLVideoElement | undefined\' is not assignable to type \'HTMLMediaElement\'.\\n  Type \'undefined\' is not assignable to type \'HTMLMediaElement\'.", "780920223"],
      [198, 43, 13, "Argument of type \'number | undefined\' is not assignable to parameter of type \'number\'.\\n  Type \'undefined\' is not assignable to type \'number\'.", "3979215185"]
    ],
    "src/script/components/MessagesList/Message/ContentMessage/asset/controls/AudioSeekBar.test.ts:540025694": [
      [63, 32, 26, "Object is possibly \'null\'.", "2291412725"],
      [86, 22, 3, "Argument of type \'Element | null\' is not assignable to parameter of type \'Document | Node | Element | Window\'.\\n  Type \'null\' is not assignable to type \'Document | Node | Element | Window\'.", "193432711"]
    ],
    "src/script/components/MessagesList/Message/ContentMessage/asset/controls/AudioSeekBar.tsx:1617658655": [
      [49, 29, 19, "No overload matches this call.\\n  Overload 1 of 4, \'(iterable: ArrayLike<number> | Iterable<number>): number[]\', gave the following error.\\n    Argument of type \'number[] | undefined\' is not assignable to parameter of type \'ArrayLike<number> | Iterable<number>\'.\\n      Type \'undefined\' is not assignable to type \'ArrayLike<number> | Iterable<number>\'.\\n  Overload 2 of 4, \'(arrayLike: ArrayLike<number>): number[]\', gave the following error.\\n    Argument of type \'number[] | undefined\' is not assignable to parameter of type \'ArrayLike<number>\'.\\n      Type \'undefined\' is not assignable to type \'ArrayLike<number>\'.", "2734492113"],
      [86, 53, 15, "Object is possibly \'undefined\'.", "3322187904"],
      [87, 63, 15, "Object is possibly \'undefined\'.", "3322187904"],
      [109, 6, 3, "Type \'MutableRefObject<SVGSVGElement | undefined>\' is not assignable to type \'LegacyRef<SVGSVGElement> | undefined\'.\\n  Type \'MutableRefObject<SVGSVGElement | undefined>\' is not assignable to type \'RefObject<SVGSVGElement>\'.\\n    Types of property \'current\' are incompatible.\\n      Type \'SVGSVGElement | undefined\' is not assignable to type \'SVGSVGElement | null\'.\\n        Type \'undefined\' is not assignable to type \'SVGSVGElement | null\'.", "193432436"]
    ],
    "src/script/components/MessagesList/Message/ContentMessage/asset/controls/MediaButton.test.tsx:2611082281": [
      [33, 39, 20, "Argument of type \'Element | null\' is not assignable to parameter of type \'Element\'.\\n  Type \'null\' is not assignable to type \'Element\'.", "2187624904"],
      [34, 40, 21, "Argument of type \'Element | null\' is not assignable to parameter of type \'Element\'.\\n  Type \'null\' is not assignable to type \'Element\'.", "2102968254"]
    ],
    "src/script/components/MessagesList/Message/ContentMessage/asset/controls/SeekBar.test.tsx:4106938805": [
      [30, 4, 17, "Object is possibly \'null\'.", "780973491"],
      [30, 4, 46, "Object is possibly \'null\'.", "4284107"]
    ],
    "src/script/components/MessagesList/Message/ContentMessage/asset/index.tsx:1156661443": [
      [74, 55, 47, "No overload matches this call.\\n  Overload 1 of 6, \'(this: (this: null, arg0: Text, arg1: MouseEvent<Element, MouseEvent>) => void, thisArg: null, arg0: Text, arg1: MouseEvent<Element, MouseEvent>): () => void\', gave the following error.\\n    Argument of type \'KeyboardEvent<HTMLDivElement>\' is not assignable to parameter of type \'MouseEvent<Element, MouseEvent>\'.\\n  Overload 2 of 6, \'(this: (this: null, ...args: Text[]) => void, thisArg: null, ...args: Text[]): (...args: Text[]) => void\', gave the following error.\\n    The \'this\' context of type \'(message: Text | ContentMessage, event: MouseEvent<Element, MouseEvent>) => void\' is not assignable to method\'s \'this\' of type \'(this: null, ...args: Text[]) => void\'.\\n      Types of parameters \'event\' and \'args\' are incompatible.\\n        Type \'Text\' is not assignable to type \'MouseEvent<Element, MouseEvent>\'.", "250432903"],
      [117, 48, 8, "Argument of type \'string | undefined\' is not assignable to parameter of type \'string\'.\\n  Type \'undefined\' is not assignable to type \'string\'.", "3685798518"],
      [119, 10, 2, "Type \'string | undefined\' is not assignable to type \'string\'.\\n  Type \'undefined\' is not assignable to type \'string\'.", "5861160"]
    ],
    "src/script/components/MessagesList/Message/ContentMessage/index.test.tsx:305658061": [
      [58, 6, 15, "Type \'undefined\' is not assignable to type \'Message\'.", "1976601247"]
    ],
    "src/script/components/MessagesList/Message/ContentMessage/index.tsx:1328256106": [
      [106, 10, 13, "Type \'(user: User) => void\' is not assignable to type \'(participant: User | ServiceEntity, target: Node) => void\'.\\n  Types of parameters \'user\' and \'participant\' are incompatible.\\n    Type \'User | ServiceEntity\' is not assignable to type \'User\'.\\n      Type \'ServiceEntity\' is not assignable to type \'User\'.", "2891534203"],
      [188, 12, 13, "Type \'((message: ContentMessage, assetId: string) => void) | undefined\' is not assignable to type \'(message: ContentMessage, assetId: string) => void\'.\\n  Type \'undefined\' is not assignable to type \'(message: ContentMessage, assetId: string) => void\'.", "2671775388"]
    ],
    "src/script/components/MessagesList/Message/DecryptErrorMessage.test.tsx:629592445": [
      [36, 53, 36, "Argument of type \'Element | null\' is not assignable to parameter of type \'Element\'.\\n  Type \'null\' is not assignable to type \'Element\'.", "885356606"]
    ],
    "src/script/components/MessagesList/Message/DeleteMessage.test.tsx:2152816266": [
      [41, 43, 4, "Argument of type \'null\' is not assignable to parameter of type \'string | undefined\'.", "2087897566"],
      [58, 11, 46, "Object is possibly \'null\'.", "1127157571"]
    ],
    "src/script/components/MessagesList/Message/DeleteMessage.tsx:1494469525": [
      [39, 33, 25, "Object is possibly \'null\'.", "1746015084"],
      [48, 10, 13, "Type \'(user: User) => void\' is not assignable to type \'(participant: User | ServiceEntity, target: Node) => void\'.\\n  Types of parameters \'user\' and \'participant\' are incompatible.\\n    Type \'User | ServiceEntity\' is not assignable to type \'User\'.\\n      Type \'ServiceEntity\' is missing the following properties from type \'User\': expirationIsUrgent, isDeleted, isMe, isSingleSignOn, and 49 more.", "2891534203"],
      [60, 10, 9, "Type \'number | null\' is not assignable to type \'number\'.\\n  Type \'null\' is not assignable to type \'number\'.", "2548743275"]
    ],
    "src/script/components/MessagesList/Message/EphemeralTimer.test.ts:1942988828": [
      [43, 35, 6, "Argument of type \'Element | null\' is not assignable to parameter of type \'Element\'.\\n  Type \'null\' is not assignable to type \'Element\'.", "1547361719"],
      [51, 35, 6, "Argument of type \'Element | null\' is not assignable to parameter of type \'Element\'.\\n  Type \'null\' is not assignable to type \'Element\'.", "1547361719"]
    ],
    "src/script/components/MessagesList/Message/MemberMessage.test.tsx:819448386": [
      [56, 56, 4, "Argument of type \'null\' is not assignable to parameter of type \'string | undefined\'.", "2087897566"]
    ],
    "src/script/components/MessagesList/Message/MessageWrapper.tsx:4264065369": [
      [157, 8, 15, "Type \'Message | undefined\' is not assignable to type \'Message\'.\\n  Type \'undefined\' is not assignable to type \'Message\'.", "1976601247"],
      [165, 8, 13, "Type \'(message: CompositeMessage, buttonId: string) => void\' is not assignable to type \'(message: ContentMessage, assetId: string) => void\'.\\n  Types of parameters \'message\' and \'message\' are incompatible.\\n    Type \'ContentMessage\' is missing the following properties from type \'CompositeMessage\': errorButtonId, errorMessage, selectedButtonId, waitingButtonId, and 3 more.", "2671775388"]
    ],
    "src/script/components/MessagesList/Message/PingMessage.test.tsx:1695534491": [
      [36, 4, 12, "Type \'ObservableArray<never>\' is not assignable to type \'ObservableArray<ReadReceipt>\'.", "3173113880"],
      [58, 11, 36, "Object is possibly \'null\'.", "2457040434"]
    ],
    "src/script/components/MessagesList/Message/ReadReceiptStatus.test.tsx:246482947": [
      [36, 44, 27, "Argument of type \'Element | null\' is not assignable to parameter of type \'Element\'.\\n  Type \'null\' is not assignable to type \'Element\'.", "3518150560"],
      [42, 4, 12, "Type \'ObservableArray<never>\' is not assignable to type \'ObservableArray<ReadReceipt>\'.", "3173113880"],
      [54, 8, 12, "Type \'ObservableArray<never>\' is not assignable to type \'ObservableArray<ReadReceipt>\'.", "3173113880"],
      [67, 8, 12, "Type \'ObservableArray<never>\' is not assignable to type \'ObservableArray<ReadReceipt>\'.", "3173113880"],
      [121, 13, 49, "Object is possibly \'null\'.", "2963204748"],
      [151, 8, 15, "Type \'null\' is not assignable to type \'((message: Message) => void) | undefined\'.", "2393653541"],
      [156, 13, 49, "Object is possibly \'null\'.", "2963204748"]
    ],
    "src/script/components/MessagesList/Message/VerificationMessage.test.tsx:3256909500": [
      [44, 4, 12, "Type \'ObservableArray<never>\' is not assignable to type \'ObservableArray<User>\'.", "3158614633"],
      [45, 4, 7, "Type \'ObservableArray<never>\' is not assignable to type \'ObservableArray<string | QualifiedUserId>\'.\\n  Types of parameters \'value\' and \'value\' are incompatible.\\n    Type \'(string | QualifiedUserId)[] | null | undefined\' is not assignable to type \'never[] | null | undefined\'.\\n      Type \'(string | QualifiedUserId)[]\' is not assignable to type \'never[]\'.\\n        Type \'string | QualifiedUserId\' is not assignable to type \'never\'.\\n          Type \'string\' is not assignable to type \'never\'.", "2414311946"],
      [46, 4, 23, "Type \'Observable<undefined>\' is not assignable to type \'Observable<VerificationMessageType>\'.\\n  Types of property \'equalityComparer\' are incompatible.\\n    Type \'(a: undefined, b: undefined) => boolean\' is not assignable to type \'(a: VerificationMessageType, b: VerificationMessageType) => boolean\'.\\n      Types of parameters \'a\' and \'a\' are incompatible.\\n        Type \'VerificationMessageType\' is not assignable to type \'undefined\'.", "3608773647"],
      [57, 10, 23, "Type \'Observable<VerificationMessageType.VERIFIED>\' is not assignable to type \'Observable<VerificationMessageType>\'.\\n  Types of parameters \'value\' and \'value\' are incompatible.\\n    Type \'VerificationMessageType\' is not assignable to type \'VerificationMessageType.VERIFIED\'.", "3608773647"],
      [79, 10, 23, "Type \'Observable<VerificationMessageType.UNVERIFIED>\' is not assignable to type \'Observable<VerificationMessageType>\'.\\n  Types of parameters \'value\' and \'value\' are incompatible.\\n    Type \'VerificationMessageType\' is not assignable to type \'VerificationMessageType.UNVERIFIED\'.", "3608773647"],
      [93, 10, 23, "Type \'Observable<VerificationMessageType.NEW_DEVICE>\' is not assignable to type \'Observable<VerificationMessageType>\'.\\n  Types of parameters \'value\' and \'value\' are incompatible.\\n    Type \'VerificationMessageType\' is not assignable to type \'VerificationMessageType.NEW_DEVICE\'.", "3608773647"],
      [107, 10, 23, "Type \'Observable<VerificationMessageType.NEW_MEMBER>\' is not assignable to type \'Observable<VerificationMessageType>\'.\\n  Types of parameters \'value\' and \'value\' are incompatible.\\n    Type \'VerificationMessageType\' is not assignable to type \'VerificationMessageType.NEW_MEMBER\'.", "3608773647"]
    ],
    "src/script/components/MessagesList/Message/index.tsx:2435315203": [
      [87, 51, 15, "Argument of type \'Message | undefined\' is not assignable to parameter of type \'Message\'.\\n  Type \'undefined\' is not assignable to type \'Message\'.", "1976601247"],
      [91, 6, 14, "Cannot invoke an object which is possibly \'undefined\'.", "4289202771"],
      [91, 36, 7, "Type \'HTMLDivElement | undefined\' is not assignable to type \'HTMLElement\'.\\n  Type \'undefined\' is not assignable to type \'HTMLElement\'.", "4115912507"],
      [93, 6, 14, "Cannot invoke an object which is possibly \'undefined\'.", "4289202771"],
      [93, 22, 7, "Type \'HTMLDivElement | undefined\' is not assignable to type \'HTMLElement\'.\\n  Type \'undefined\' is not assignable to type \'HTMLElement\'.", "4115912507"],
      [118, 6, 3, "Type \'MutableRefObject<HTMLDivElement | undefined>\' is not assignable to type \'LegacyRef<HTMLDivElement> | undefined\'.\\n  Type \'MutableRefObject<HTMLDivElement | undefined>\' is not assignable to type \'RefObject<HTMLDivElement>\'.\\n    Types of property \'current\' are incompatible.\\n      Type \'HTMLDivElement | undefined\' is not assignable to type \'HTMLDivElement | null\'.\\n        Type \'undefined\' is not assignable to type \'HTMLDivElement | null\'.", "193432436"]
    ],
    "src/script/components/MessagesList/index.test.tsx:3039094850": [
      [41, 4, 14, "Type \'undefined\' is not assignable to type \'Message\'.", "1306210352"],
      [47, 4, 17, "Type \'undefined\' is not assignable to type \'MessageRepository\'.", "1843982700"]
    ],
    "src/script/components/Modals/UserModal/UserModal.test.tsx:2720850156": [
      [45, 6, 6, "Type \'null\' is not assignable to type \'QualifiedId\'.", "1765117785"],
      [49, 11, 29, "Object is possibly \'null\'.", "3523845355"]
    ],
    "src/script/components/Modals/UserModal/UserModal.tsx:2112661617": [
      [72, 57, 4, "Argument of type \'User | null\' is not assignable to parameter of type \'Partial<Record<\\"isBlockedLegalHold\\", Subscribable<any>>>\'.\\n  Type \'null\' is not assignable to type \'Partial<Record<\\"isBlockedLegalHold\\", Subscribable<any>>>\'.", "2087973204"]
    ],
    "src/script/components/SearchInput.test.tsx:3374298949": [
      [32, 38, 15, "Argument of type \'Element | null\' is not assignable to parameter of type \'Element\'.\\n  Type \'null\' is not assignable to type \'Element\'.", "2173439052"],
      [41, 36, 4, "Argument of type \'null\' is not assignable to parameter of type \'string | undefined\'.", "2087897566"],
      [41, 57, 4, "Argument of type \'null\' is not assignable to parameter of type \'string | undefined\'.", "2087897566"],
      [41, 78, 4, "Argument of type \'null\' is not assignable to parameter of type \'string | undefined\'.", "2087897566"],
      [41, 99, 4, "Argument of type \'null\' is not assignable to parameter of type \'string | undefined\'.", "2087897566"],
      [51, 20, 4, "Argument of type \'null\' is not assignable to parameter of type \'string | undefined\'.", "2087897566"],
      [52, 20, 4, "Argument of type \'null\' is not assignable to parameter of type \'string | undefined\'.", "2087897566"],
      [53, 20, 4, "Argument of type \'null\' is not assignable to parameter of type \'string | undefined\'.", "2087897566"],
      [54, 20, 4, "Argument of type \'null\' is not assignable to parameter of type \'string | undefined\'.", "2087897566"]
    ],
    "src/script/components/UserDevices.tsx:1074292287": [
      [120, 74, 5, "Object is of type \'unknown\'.", "165548477"],
      [128, 42, 8, "Argument of type \'string | undefined\' is not assignable to parameter of type \'string\'.\\n  Type \'undefined\' is not assignable to type \'string\'.", "4039656867"],
      [144, 9, 13, "Type \'{ clickToShowSelfFingerprint: () => void; clientRepository: ClientRepository; cryptographyRepository: CryptographyRepository; logger: Logger; messageRepository: MessageRepository; noPadding: boolean; selectedClient: ClientEntity | undefined; user: User; }\' is not assignable to type \'DeviceDetailsProps\'.\\n  Types of property \'selectedClient\' are incompatible.\\n    Type \'ClientEntity | undefined\' is not assignable to type \'ClientEntity\'.\\n      Type \'undefined\' is not assignable to type \'ClientEntity\'.", "538994175"]
    ],
    "src/script/components/UserList.tsx:1768505054": [
      [97, 28, 12, "Argument of type \'Conversation | undefined\' is not assignable to parameter of type \'Partial<Record<\\"roles\\", Subscribable<any>>>\'.\\n  Type \'undefined\' is not assignable to type \'Partial<Record<\\"roles\\", Subscribable<any>>>\'.", "1670678216"]
    ],
    "src/script/components/UserSearchableList.tsx:1290904950": [
      [73, 32, 11, "Argument of type \'{ filter?: Observable<string> | undefined; highlightedUsers?: Observable<User[]> | undefined; selected?: ObservableArray<User> | undefined; users: ObservableArray<...>; } | undefined\' is not assignable to parameter of type \'Partial<Record<\\"filter\\" | \\"selected\\" | \\"users\\" | \\"highlightedUsers\\", Subscribable<any>>>\'.\\n  Type \'undefined\' is not assignable to type \'Partial<Record<\\"filter\\" | \\"selected\\" | \\"users\\" | \\"highlightedUsers\\", Subscribable<any>>>\'.", "965633731"],
      [151, 8, 13, "Object is possibly \'undefined\'.", "3172385806"],
      [153, 34, 13, "Type \'User[] | undefined\' must have a \'[Symbol.iterator]()\' method that returns an iterator.", "3172385806"]
    ],
    "src/script/components/avatar/AvatarImage.test.tsx:132044584": [
      [46, 39, 4, "Argument of type \'null\' is not assignable to parameter of type \'string | undefined\'.", "2087897566"],
      [71, 39, 4, "Argument of type \'null\' is not assignable to parameter of type \'string | undefined\'.", "2087897566"],
      [96, 39, 4, "Argument of type \'null\' is not assignable to parameter of type \'string | undefined\'.", "2087897566"],
      [122, 39, 4, "Argument of type \'null\' is not assignable to parameter of type \'string | undefined\'.", "2087897566"]
    ],
    "src/script/components/avatar/GroupAvatar.test.ts:2643749063": [
      [33, 36, 4, "Argument of type \'null\' is not assignable to parameter of type \'string | undefined\'.", "2087897566"],
      [34, 36, 4, "Argument of type \'null\' is not assignable to parameter of type \'string | undefined\'.", "2087897566"],
      [35, 36, 4, "Argument of type \'null\' is not assignable to parameter of type \'string | undefined\'.", "2087897566"],
      [36, 36, 4, "Argument of type \'null\' is not assignable to parameter of type \'string | undefined\'.", "2087897566"],
      [46, 11, 30, "Object is possibly \'null\'.", "2093565968"]
    ],
    "src/script/components/avatar/TemporaryGuest.test.tsx:963341365": [
      [42, 39, 4, "Argument of type \'null\' is not assignable to parameter of type \'string | undefined\'.", "2087897566"],
      [56, 39, 4, "Argument of type \'null\' is not assignable to parameter of type \'string | undefined\'.", "2087897566"],
      [67, 11, 34, "Object is possibly \'null\'.", "882755595"],
      [71, 39, 4, "Argument of type \'null\' is not assignable to parameter of type \'string | undefined\'.", "2087897566"],
      [85, 39, 4, "Argument of type \'null\' is not assignable to parameter of type \'string | undefined\'.", "2087897566"]
    ],
    "src/script/components/avatar/UserAvatar.test.tsx:322543618": [
      [39, 39, 4, "Argument of type \'null\' is not assignable to parameter of type \'string | undefined\'.", "2087897566"],
      [49, 11, 24, "Object is possibly \'null\'.", "568765553"],
      [53, 39, 4, "Argument of type \'null\' is not assignable to parameter of type \'string | undefined\'.", "2087897566"],
      [63, 11, 24, "Object is possibly \'null\'.", "568765553"],
      [67, 39, 4, "Argument of type \'null\' is not assignable to parameter of type \'string | undefined\'.", "2087897566"],
      [80, 39, 4, "Argument of type \'null\' is not assignable to parameter of type \'string | undefined\'.", "2087897566"],
      [93, 39, 4, "Argument of type \'null\' is not assignable to parameter of type \'string | undefined\'.", "2087897566"]
    ],
    "src/script/components/calling/ButtonGroup.test.ts:3889884856": [
      [32, 43, 24, "Argument of type \'Element | null\' is not assignable to parameter of type \'Element\'.\\n  Type \'null\' is not assignable to type \'Element\'.", "323337895"],
      [33, 41, 22, "Argument of type \'Element | null\' is not assignable to parameter of type \'Element\'.\\n  Type \'null\' is not assignable to type \'Element\'.", "674875776"],
      [48, 11, 24, "Object is possibly \'null\'.", "3345041766"],
      [62, 11, 24, "Object is possibly \'null\'.", "3345041766"],
      [63, 11, 29, "Object is possibly \'null\'.", "373716495"],
      [66, 11, 29, "Object is possibly \'null\'.", "373716495"]
    ],
    "src/script/components/calling/CallingOverlayContainer.tsx:1514620666": [
      [71, 32, 10, "Argument of type \'Call | undefined\' is not assignable to parameter of type \'Partial<Record<\\"state\\" | \\"muteState\\" | \\"maximizedParticipant\\", Subscribable<any>>>\'.\\n  Type \'undefined\' is not assignable to type \'Partial<Record<\\"state\\" | \\"muteState\\" | \\"maximizedParticipant\\", Subscribable<any>>>\'.", "4286110980"],
      [76, 55, 10, "Object is possibly \'undefined\'.", "4286110980"],
      [84, 33, 10, "Argument of type \'Call | undefined\' is not assignable to parameter of type \'Call\'.\\n  Type \'undefined\' is not assignable to type \'Call\'.", "4286110980"],
      [92, 4, 58, "Type \'Conversation | undefined\' is not assignable to type \'Conversation\'.\\n  Type \'undefined\' is not assignable to type \'Conversation\'.", "3582593161"],
      [177, 10, 20, "Type \'undefined\' is not assignable to type \'Participant\'.", "942864568"],
      [180, 10, 9, "Type \'undefined\' is not assignable to type \'MuteState\'.", "3616862203"]
    ],
<<<<<<< HEAD
    "src/script/components/calling/FullscreenVideoCall.tsx:3088091976": [
=======
    "src/script/components/calling/FullscreenVideoCall.tsx:1476535855": [
>>>>>>> b93052b9
      [406, 50, 4, "Argument of type \'null\' is not assignable to parameter of type \'Participant\'.", "2087897566"]
    ],
    "src/script/components/calling/GroupVideoGrid.test.ts:1931211751": [
      [35, 55, 22, "Object is possibly \'null\'.", "1458310722"],
      [40, 32, 4, "Argument of type \'null\' is not assignable to parameter of type \'string | undefined\'.", "2087897566"],
      [48, 6, 20, "Type \'null\' is not assignable to type \'Participant\'.", "942864568"],
      [55, 11, 32, "Object is possibly \'null\'.", "4265756850"],
      [59, 38, 4, "Argument of type \'null\' is not assignable to parameter of type \'string | undefined\'.", "2087897566"],
      [60, 38, 4, "Argument of type \'null\' is not assignable to parameter of type \'string | undefined\'.", "2087897566"],
      [65, 8, 20, "Type \'null\' is not assignable to type \'Participant\'.", "942864568"],
      [80, 11, 32, "Object is possibly \'null\'.", "4265756850"],
      [86, 32, 4, "Argument of type \'null\' is not assignable to parameter of type \'string | undefined\'.", "2087897566"],
      [95, 6, 20, "Type \'null\' is not assignable to type \'Participant\'.", "942864568"],
      [105, 32, 4, "Argument of type \'null\' is not assignable to parameter of type \'string | undefined\'.", "2087897566"],
      [115, 6, 20, "Type \'null\' is not assignable to type \'Participant\'.", "942864568"],
      [126, 32, 4, "Argument of type \'null\' is not assignable to parameter of type \'string | undefined\'.", "2087897566"],
      [136, 6, 20, "Type \'null\' is not assignable to type \'Participant\'.", "942864568"]
    ],
    "src/script/components/calling/GroupVideoGrid.tsx:2097709450": [
      [82, 46, 14, "Argument of type \'Participant | null\' is not assignable to parameter of type \'Partial<Record<\\"videoStream\\" | \\"hasActiveVideo\\" | \\"sharesScreen\\", Subscribable<any>>>\'.\\n  Type \'null\' is not assignable to type \'Partial<Record<\\"videoStream\\" | \\"hasActiveVideo\\" | \\"sharesScreen\\", Subscribable<any>>>\'.", "446802655"],
      [91, 30, 4, "Argument of type \'null\' is not assignable to parameter of type \'Participant\'.", "2087897566"],
      [99, 28, 11, "Argument of type \'Participant | undefined\' is not assignable to parameter of type \'Participant\'.\\n  Type \'undefined\' is not assignable to type \'Participant\'.", "2457692186"]
    ],
    "src/script/components/calling/chooseScreen.test.ts:1945034304": [
      [64, 23, 30, "Argument of type \'Element | null\' is not assignable to parameter of type \'Element\'.\\n  Type \'null\' is not assignable to type \'Element\'.", "1127551965"]
    ],
    "src/script/components/calling/deviceToggleButton.test.ts:3520291628": [
      [31, 35, 16, "Argument of type \'Element | null\' is not assignable to parameter of type \'Element\'.\\n  Type \'null\' is not assignable to type \'Element\'.", "733554636"]
    ],
    "src/script/components/calling/fullscreenVideoCall.test.tsx:4109572070": [
      [34, 34, 4, "Argument of type \'null\' is not assignable to parameter of type \'string | undefined\'.", "2087897566"],
      [110, 60, 4, "Argument of type \'null\' is not assignable to parameter of type \'string | undefined\'.", "2087897566"],
      [111, 60, 4, "Argument of type \'null\' is not assignable to parameter of type \'string | undefined\'.", "2087897566"],
      [112, 60, 4, "Argument of type \'null\' is not assignable to parameter of type \'string | undefined\'.", "2087897566"],
      [113, 60, 4, "Argument of type \'null\' is not assignable to parameter of type \'string | undefined\'.", "2087897566"]
    ],
    "src/script/components/input/ClassifiedBar.test.ts:3396080197": [
      [31, 31, 22, "Argument of type \'ReactElement<any, any> | null\' is not assignable to parameter of type \'ReactElement<any, string | JSXElementConstructor<any>>\'.\\n  Type \'null\' is not assignable to type \'ReactElement<any, string | JSXElementConstructor<any>>\'.", "3914530936"],
      [39, 46, 41, "Argument of type \'ReactElement<any, any> | null\' is not assignable to parameter of type \'ReactElement<any, string | JSXElementConstructor<any>>\'.\\n  Type \'null\' is not assignable to type \'ReactElement<any, string | JSXElementConstructor<any>>\'.", "68552590"],
      [51, 44, 41, "Argument of type \'ReactElement<any, any> | null\' is not assignable to parameter of type \'ReactElement<any, string | JSXElementConstructor<any>>\'.\\n  Type \'null\' is not assignable to type \'ReactElement<any, string | JSXElementConstructor<any>>\'.", "68552590"]
    ],
    "src/script/components/list/ConversationListCallingCell.test.ts:3589252036": [
      [51, 42, 4, "Argument of type \'null\' is not assignable to parameter of type \'string | undefined\'.", "2087897566"],
      [74, 54, 4, "Argument of type \'null\' is not assignable to parameter of type \'string | undefined\'.", "2087897566"],
      [127, 11, 33, "Object is possibly \'null\'.", "1545610583"],
      [132, 11, 33, "Object is possibly \'null\'.", "1545610583"]
    ],
    "src/script/components/list/ConversationListCallingCell.tsx:3482388709": [
      [115, 90, 6, "Argument of type \'number | undefined\' is not assignable to parameter of type \'REASON\'.\\n  Type \'undefined\' is not assignable to type \'REASON\'.", "2124277697"],
      [128, 67, 8, "No overload matches this call.\\n  Overload 1 of 2, \'(...items: ConcatArray<User>[]): User[]\', gave the following error.\\n    Type \'User | undefined\' is not assignable to type \'User\'.\\n      Type \'undefined\' is not assignable to type \'User\'.\\n  Overload 2 of 2, \'(...items: (User | ConcatArray<User>)[]): User[]\', gave the following error.\\n    Type \'User | undefined\' is not assignable to type \'User\'.\\n      Type \'undefined\' is not assignable to type \'User\'.", "2198230984"],
      [148, 28, 12, "Type \'undefined\' cannot be used as an index type.", "3398917396"],
      [173, 10, 7, "Type \'(false | ContextMenuEntry | { click: () => void; icon: string; identifier: string; isDisabled: boolean; label: string; })[]\' is not assignable to type \'ContextMenuEntry[]\'.\\n  Type \'false | ContextMenuEntry | { click: () => void; icon: string; identifier: string; isDisabled: boolean; label: string; }\' is not assignable to type \'ContextMenuEntry\'.\\n    Type \'false\' has no properties in common with type \'ContextMenuEntry\'.", "4061926391"],
      [306, 16, 20, "Type \'Participant | null\' is not assignable to type \'Participant\'.\\n  Type \'null\' is not assignable to type \'Participant\'.", "942864568"]
    ],
    "src/script/components/list/ConversationListCell.tsx:931164040": [
      [121, 8, 3, "Type \'(node: HTMLElement) => void\' is not assignable to type \'LegacyRef<HTMLLIElement> | undefined\'.\\n  Type \'(node: HTMLElement) => void\' is not assignable to type \'(instance: HTMLLIElement | null) => void\'.\\n    Types of parameters \'node\' and \'instance\' are incompatible.\\n      Type \'HTMLLIElement | null\' is not assignable to type \'HTMLElement\'.\\n        Type \'null\' is not assignable to type \'HTMLElement\'.", "193432436"],
      [151, 23, 8, "Object is possibly \'undefined\'.", "2198230984"]
    ],
    "src/script/components/list/ParticipantItem.tsx:3591469056": [
      [86, 43, 18, "Argument of type \'HTMLDivElement | undefined\' is not assignable to parameter of type \'HTMLElement\'.\\n  Type \'undefined\' is not assignable to type \'HTMLElement\'.", "4082577534"],
      [111, 94, 15, "Argument of type \'Participant | undefined\' is not assignable to parameter of type \'Partial<Record<\\"isMuted\\" | \\"isActivelySpeaking\\" | \\"sharesScreen\\" | \\"sharesCamera\\", Subscribable<any>>>\'.\\n  Type \'undefined\' is not assignable to type \'Partial<Record<\\"isMuted\\" | \\"isActivelySpeaking\\" | \\"sharesScreen\\" | \\"sharesCamera\\", Subscribable<any>>>\'.", "420345688"]
    ],
    "src/script/components/modal.ts:282599833": [
      [56, 9, 5, "Property \'large\' does not exist on type \'{} | Config\'.\\n  Property \'large\' does not exist on type \'{}\'.", "173484696"],
      [57, 9, 2, "Property \'id\' does not exist on type \'{} | Config\'.\\n  Property \'id\' does not exist on type \'{}\'.", "5861160"],
      [58, 9, 11, "Property \'ariaLabelBy\' does not exist on type \'{} | Config\'.\\n  Property \'ariaLabelBy\' does not exist on type \'{}\'.", "2719191011"],
      [59, 9, 15, "Property \'ariaDescribedBy\' does not exist on type \'{} | Config\'.\\n  Property \'ariaDescribedBy\' does not exist on type \'{}\'.", "2192860460"],
      [60, 9, 9, "Property \'onBgClick\' does not exist on type \'{} | Config\'.\\n  Property \'onBgClick\' does not exist on type \'{}\'.", "1270597711"],
      [61, 9, 11, "Property \'displayNone\' does not exist on type \'{} | Config\'.\\n  Property \'displayNone\' does not exist on type \'{}\'.", "2033428597"],
      [62, 9, 15, "Property \'hasVisibleClass\' does not exist on type \'{} | Config\'.\\n  Property \'hasVisibleClass\' does not exist on type \'{}\'.", "2672704031"],
      [62, 64, 11, "Property \'displayNone\' does not exist on type \'{} | Config\'.\\n  Property \'displayNone\' does not exist on type \'{}\'.", "2033428597"],
      [63, 9, 11, "Property \'showLoading\' does not exist on type \'{} | Config\'.\\n  Property \'showLoading\' does not exist on type \'{}\'.", "2565900128"],
      [67, 16, 11, "Property \'displayNone\' does not exist on type \'{} | Config\'.\\n  Property \'displayNone\' does not exist on type \'{}\'.", "2033428597"],
      [70, 10, 32, "Object is possibly \'null\'.", "941564926"],
      [70, 39, 2, "Property \'id\' does not exist on type \'{} | Config\'.\\n  Property \'id\' does not exist on type \'{}\'.", "5861160"],
      [77, 38, 2, "Property \'id\' does not exist on type \'{} | Config\'.\\n  Property \'id\' does not exist on type \'{}\'.", "5861160"],
      [80, 43, 11, "Property \'displayNone\' does not exist on type \'{} | Config\'.\\n  Property \'displayNone\' does not exist on type \'{}\'.", "2033428597"],
      [86, 20, 11, "Property \'displayNone\' does not exist on type \'{} | Config\'.\\n  Property \'displayNone\' does not exist on type \'{}\'.", "2033428597"],
      [90, 13, 11, "Property \'displayNone\' does not exist on type \'{} | Config\'.\\n  Property \'displayNone\' does not exist on type \'{}\'.", "2033428597"],
      [95, 9, 7, "Property \'dispose\' does not exist on type \'{} | Config\'.\\n  Property \'dispose\' does not exist on type \'{}\'.", "2810921618"],
      [98, 11, 15, "Property \'hasVisibleClass\' does not exist on type \'{} | Config\'.\\n  Property \'hasVisibleClass\' does not exist on type \'{}\'.", "2672704031"]
    ],
    "src/script/components/panel/PanelActions/PanelActions.test.ts:3957570535": [
      [30, 55, 30, "Argument of type \'Element | null\' is not assignable to parameter of type \'Element\'.\\n  Type \'null\' is not assignable to type \'Element\'.", "923794636"],
      [43, 11, 15, "Object is possibly \'null\'.", "3285363318"],
      [63, 11, 15, "Object is possibly \'null\'.", "3285363318"]
    ],
    "src/script/components/panel/ServiceDetails.test.ts:1343420477": [
      [43, 11, 24, "Object is possibly \'null\'.", "1690512676"],
      [44, 11, 28, "Object is possibly \'null\'.", "449714402"],
      [45, 11, 31, "Object is possibly \'null\'.", "27546597"]
    ],
    "src/script/components/panel/UserActions.test.ts:3686258051": [
      [46, 30, 4, "Argument of type \'null\' is not assignable to parameter of type \'string | undefined\'.", "2087897566"],
      [68, 30, 4, "Argument of type \'null\' is not assignable to parameter of type \'string | undefined\'.", "2087897566"],
      [88, 30, 4, "Argument of type \'null\' is not assignable to parameter of type \'string | undefined\'.", "2087897566"],
      [98, 29, 4, "Argument of type \'null\' is not assignable to parameter of type \'string | undefined\'.", "2087897566"]
    ],
    "src/script/components/panel/UserActions.tsx:2911491574": [
      [127, 8, 15, "Type \'false | { click: () => void; icon: string; identifier: string; label: string; }\' is not assignable to type \'MenuItem\'.\\n  Type \'boolean\' is not assignable to type \'MenuItem\'.", "2657483110"],
      [137, 8, 17, "Type \'false | { click: () => Promise<void>; icon: string; identifier: string; label: string; } | undefined\' is not assignable to type \'MenuItem\'.\\n  Type \'undefined\' is not assignable to type \'MenuItem\'.", "1208863187"],
      [141, 4, 26, "Object is possibly \'undefined\'.", "3771314110"],
      [151, 8, 20, "Type \'false | { click: () => Promise<void>; icon: string; identifier: string; label: string; }\' is not assignable to type \'MenuItem\'.\\n  Type \'boolean\' is not assignable to type \'MenuItem\'.", "2848461319"],
      [162, 8, 23, "Type \'false | { click: () => Promise<void>; icon: string; identifier: string; label: string; }\' is not assignable to type \'MenuItem\'.\\n  Type \'boolean\' is not assignable to type \'MenuItem\'.", "2628002562"],
      [174, 8, 23, "Type \'false | { click: () => Promise<void>; icon: string; identifier: string; label: string; }\' is not assignable to type \'MenuItem\'.\\n  Type \'boolean\' is not assignable to type \'MenuItem\'.", "3037255418"],
      [185, 8, 23, "Type \'false | { click: () => Promise<void>; icon: string; identifier: string; label: string; }\' is not assignable to type \'MenuItem\'.\\n  Type \'boolean\' is not assignable to type \'MenuItem\'.", "3602563140"],
      [199, 8, 21, "Type \'false | { click: () => Promise<void>; icon: string; identifier: string; label: string; }\' is not assignable to type \'MenuItem\'.\\n  Type \'boolean\' is not assignable to type \'MenuItem\'.", "4077601278"],
      [222, 8, 9, "Type \'false | { click: () => Promise<void>; icon: string; identifier: string; label: string; }\' is not assignable to type \'MenuItem\'.\\n  Type \'boolean\' is not assignable to type \'MenuItem\'.", "3954618525"],
      [234, 8, 11, "Type \'false | { click: () => Promise<void>; icon: string; identifier: string; label: string; }\' is not assignable to type \'MenuItem\'.\\n  Type \'boolean\' is not assignable to type \'MenuItem\'.", "3143138118"],
      [246, 8, 26, "Type \'false | { click: () => Promise<void>; icon: string; identifier: string; label: string; } | undefined\' is not assignable to type \'MenuItem\'.\\n  Type \'undefined\' is not assignable to type \'MenuItem\'.", "679169961"],
      [250, 4, 26, "Object is possibly \'undefined\'.", "3771314110"]
    ],
    "src/script/components/panel/UserDetails.test.ts:1738837932": [
      [43, 53, 4, "Argument of type \'null\' is not assignable to parameter of type \'string | undefined\'.", "2087897566"],
      [52, 11, 21, "Object is possibly \'null\'.", "2859301736"],
      [53, 11, 25, "Object is possibly \'null\'.", "3046884217"],
      [62, 58, 4, "Argument of type \'null\' is not assignable to parameter of type \'string | undefined\'.", "2087897566"],
      [64, 4, 30, "Cannot invoke an object which is possibly \'undefined\'.", "1790663291"],
      [73, 53, 4, "Argument of type \'null\' is not assignable to parameter of type \'string | undefined\'.", "2087897566"],
      [81, 11, 25, "Object is possibly \'null\'.", "3098493970"],
      [86, 53, 4, "Argument of type \'null\' is not assignable to parameter of type \'string | undefined\'.", "2087897566"],
      [97, 11, 35, "Object is possibly \'null\'.", "3072447641"]
    ],
    "src/script/components/toggle/BaseToggle.test.tsx:917864535": [
      [43, 25, 25, "Argument of type \'Element | null\' is not assignable to parameter of type \'Element\'.\\n  Type \'null\' is not assignable to type \'Element\'.", "2875532638"]
    ],
    "src/script/components/toggle/InfoToggle.test.tsx:1025969366": [
      [48, 11, 31, "Object is possibly \'null\'.", "756876288"],
      [49, 21, 21, "Argument of type \'Element | null\' is not assignable to parameter of type \'Element\'.\\n  Type \'null\' is not assignable to type \'Element\'.", "1763299350"]
    ],
    "src/script/components/toggle/ReceiptModeToggle.test.ts:3769197722": [
      [42, 11, 8, "Object is possibly \'null\'.", "2071428406"],
      [53, 11, 8, "Object is possibly \'null\'.", "2071428406"]
    ],
    "src/script/connection/ConnectionEntity.ts:2779957789": [
      [41, 4, 19, "Type \'null\' is not assignable to type \'QualifiedId\'.", "59414957"],
      [42, 4, 9, "Type \'null\' is not assignable to type \'string\'.", "1162435291"],
      [43, 4, 15, "Type \'null\' is not assignable to type \'string\'.", "3261786582"],
      [44, 4, 12, "Type \'null\' is not assignable to type \'string\'.", "1494865734"],
      [45, 4, 11, "Type \'Observable<ConnectionStatus.UNKNOWN>\' is not assignable to type \'Observable<ConnectionStatus>\'.\\n  Types of parameters \'value\' and \'value\' are incompatible.\\n    Type \'ConnectionStatus\' is not assignable to type \'ConnectionStatus.UNKNOWN\'.", "3642829209"],
      [46, 4, 11, "Type \'null\' is not assignable to type \'QualifiedId\'.", "3570480945"]
    ],
    "src/script/connection/ConnectionMapper.ts:1601471521": [
      [63, 4, 24, "Type \'string | undefined\' is not assignable to type \'string\'.\\n  Type \'undefined\' is not assignable to type \'string\'.", "3077613709"]
    ],
    "src/script/connection/ConnectionRepository.ts:4139441225": [
      [188, 10, 5, "Object is of type \'unknown\'.", "165548477"],
      [201, 89, 5, "Object is of type \'unknown\'.", "165548477"],
      [241, 72, 5, "Object is of type \'unknown\'.", "165548477"],
      [309, 72, 5, "Object is of type \'unknown\'.", "165548477"]
    ],
    "src/script/conversation/AbstractConversationEventHandler.ts:2160548461": [
      [55, 4, 57, "Type \'void | Promise<void>\' is not assignable to type \'Promise<void>\'.\\n  Type \'void\' is not assignable to type \'Promise<void>\'.", "1935544587"],
      [55, 50, 9, "Expected 1 arguments, but got 2.", "1945995409"]
    ],
    "src/script/conversation/ConversationAccessPermission.ts:4078826543": [
      [77, 8, 29, "Type \'[string, number] | undefined\' must have a \'[Symbol.iterator]()\' method that returns an iterator.", "3545949443"],
      [137, 9, 95, "Argument of type \'(bit: \\"1\\" | \\"0\\", i: number) => string | undefined\' is not assignable to parameter of type \'(value: string, index: number, array: string[]) => string | undefined\'.\\n  Types of parameters \'bit\' and \'value\' are incompatible.\\n    Type \'string\' is not assignable to type \'\\"1\\" | \\"0\\"\'.", "2336737203"]
    ],
    "src/script/conversation/ConversationCellState.ts:2607123593": [
      [191, 8, 17, "Object is possibly \'undefined\'.", "1821064255"],
      [241, 6, 17, "Object is possibly \'undefined\'.", "1821064255"],
      [250, 28, 17, "Object is possibly \'undefined\'.", "1821064255"],
      [293, 23, 29, "Object is possibly \'undefined\'.", "2539326033"],
      [300, 50, 29, "Argument of type \'User | undefined\' is not assignable to parameter of type \'QualifiedEntity\'.\\n  Type \'undefined\' is not assignable to type \'QualifiedEntity\'.", "2539326033"],
      [379, 4, 65, "Type \'boolean | undefined\' is not assignable to type \'boolean\'.", "368272031"]
    ],
    "src/script/conversation/ConversationEphemeralHandler.ts:1544789085": [
      [61, 4, 91, "Type \'number | null\' is not assignable to type \'number\'.\\n  Type \'null\' is not assignable to type \'number\'.", "187276181"],
      [72, 6, 41, "Type of computed property\'s value is \'(conversationEntity: Conversation, eventJson: ConversationMessageTimerUpdateEvent) => Promise<Conversation>\', which is not assignable to type \'(conversationEntity: Conversation) => void | Promise<void>\'.", "2358639438"],
      [77, 4, 18, "Type \'ObservableArray<never>\' is not assignable to type \'ObservableArray<ContentMessage>\'.\\n  Types of parameters \'value\' and \'value\' are incompatible.\\n    Type \'ContentMessage[] | null | undefined\' is not assignable to type \'never[] | null | undefined\'.\\n      Type \'ContentMessage[]\' is not assignable to type \'never[]\'.\\n        Type \'ContentMessage\' is not assignable to type \'never\'.", "2087948420"],
      [84, 29, 16, "No overload matches this call.\\n  Overload 1 of 2, \'(id?: number | undefined): void\', gave the following error.\\n    Argument of type \'number | null\' is not assignable to parameter of type \'number | undefined\'.\\n  Overload 2 of 2, \'(intervalId: Timeout | undefined): void\', gave the following error.\\n    Argument of type \'number | null\' is not assignable to parameter of type \'Timeout | undefined\'.\\n      Type \'null\' is not assignable to type \'Timeout | undefined\'.", "1776967942"],
      [129, 38, 25, "Argument of type \'string | undefined\' is not assignable to parameter of type \'string\'.\\n  Type \'undefined\' is not assignable to type \'string\'.", "1762572671"],
      [178, 34, 25, "Argument of type \'string | undefined\' is not assignable to parameter of type \'string\'.\\n  Type \'undefined\' is not assignable to type \'string\'.", "1762572671"],
      [197, 34, 25, "Argument of type \'string | undefined\' is not assignable to parameter of type \'string\'.\\n  Type \'undefined\' is not assignable to type \'string\'.", "1762572671"],
      [245, 34, 25, "Argument of type \'string | undefined\' is not assignable to parameter of type \'string\'.\\n  Type \'undefined\' is not assignable to type \'string\'.", "1762572671"]
    ],
    "src/script/conversation/ConversationFilter.test.ts:2117976751": [
      [36, 8, 6, "Type \'undefined\' is not assignable to type \'CONVERSATION_ACCESS[]\'.", "1314097761"],
      [38, 8, 11, "Type \'undefined\' is not assignable to type \'(CONVERSATION_ACCESS_ROLE | ACCESS_ROLE_V2[]) & (CONVERSATION_ACCESS_ROLE | undefined)\'.", "186257802"],
      [44, 8, 15, "Type \'null\' is not assignable to type \'number\'.", "32466162"],
      [45, 8, 20, "Type \'null\' is not assignable to type \'number\'.", "162671298"],
      [59, 8, 16, "Type \'undefined\' is not assignable to type \'QualifiedId[]\'.", "3008406851"],
      [60, 8, 12, "Type \'null\' is not assignable to type \'RECEIPT_MODE\'.", "1234422597"],
      [63, 8, 7, "Type \'undefined\' is not assignable to type \'string\'.", "1826788170"],
      [91, 8, 15, "Type \'null\' is not assignable to type \'number\'.", "32466162"],
      [92, 8, 20, "Type \'null\' is not assignable to type \'number\'.", "162671298"],
      [101, 8, 13, "Type \'null\' is not assignable to type \'number | undefined\'.", "2449554358"],
      [107, 8, 16, "Type \'undefined\' is not assignable to type \'QualifiedId[]\'.", "3008406851"],
      [108, 8, 12, "Type \'null\' is not assignable to type \'RECEIPT_MODE\'.", "1234422597"],
      [114, 8, 7, "Type \'null\' is not assignable to type \'string\'.", "1826788170"]
    ],
    "src/script/conversation/ConversationLabelRepository.ts:2667135542": [
      [93, 4, 11, "Type \'ObservableArray<never>\' is not assignable to type \'ObservableArray<ConversationLabel>\'.\\n  Types of parameters \'value\' and \'value\' are incompatible.\\n    Type \'ConversationLabel[] | null | undefined\' is not assignable to type \'never[] | null | undefined\'.\\n      Type \'ConversationLabel[]\' is not assignable to type \'never[]\'.\\n        Type \'ConversationLabel\' is not assignable to type \'never\'.", "2608654840"],
      [118, 8, 13, "Type \'ObservableArray<Conversation | undefined>\' is not assignable to type \'ObservableArray<Conversation>\'.\\n  The types returned by \'peek()\' are incompatible between these types.\\n    Type \'(Conversation | undefined)[]\' is not assignable to type \'Conversation[]\'.\\n      Type \'Conversation | undefined\' is not assignable to type \'Conversation\'.\\n        Type \'undefined\' is not assignable to type \'Conversation\'.", "3592773563"],
      [142, 49, 5, "Object is of type \'unknown\'.", "165548477"],
      [164, 55, 59, "Type \'ConversationLabel | undefined\' is not assignable to type \'ConversationLabel\'.\\n  Type \'undefined\' is not assignable to type \'ConversationLabel\'.", "1891492718"],
      [165, 66, 44, "Type \'ConversationLabel | undefined\' is not assignable to type \'ConversationLabel\'.\\n  Type \'undefined\' is not assignable to type \'ConversationLabel\'.", "3545764513"],
      [207, 15, 45, "Object is possibly \'undefined\'.", "2733869551"]
    ],
    "src/script/conversation/ConversationMapper.test.ts:3872739284": [
      [59, 86, 9, "Type \'undefined\' is not assignable to type \'ConversationDatabaseData\'.\\n  Type \'undefined\' is not assignable to type \'ConversationRecord\'.", "2620553983"],
      [187, 8, 18, "Type \'undefined\' is not assignable to type \'Conversation\'.", "1508601427"],
      [195, 6, 18, "Type \'undefined\' is not assignable to type \'Conversation\'.", "1508601427"],
      [320, 8, 15, "Type \'null\' is not assignable to type \'number | undefined\'.", "32466162"],
      [321, 8, 20, "Type \'null\' is not assignable to type \'number | undefined\'.", "162671298"],
      [365, 8, 13, "Type \'null\' is not assignable to type \'number | undefined\'.", "2449554358"],
      [420, 48, 18, "Object is possibly \'undefined\'.", "3207599164"],
      [456, 49, 18, "Object is possibly \'undefined\'.", "3207599164"],
      [467, 49, 18, "Object is possibly \'undefined\'.", "3207599164"],
      [467, 49, 40, "No overload matches this call.\\n  Overload 1 of 4, \'(value: string | number | Date): Date\', gave the following error.\\n    Argument of type \'string | null\' is not assignable to parameter of type \'string | number | Date\'.\\n  Overload 2 of 4, \'(value: string | number): Date\', gave the following error.\\n    Argument of type \'string | null\' is not assignable to parameter of type \'string | number\'.", "489961534"],
      [470, 54, 18, "Object is possibly \'undefined\'.", "3207599164"],
      [472, 53, 18, "Object is possibly \'undefined\'.", "3207599164"],
      [472, 53, 37, "No overload matches this call.\\n  Overload 1 of 4, \'(value: string | number | Date): Date\', gave the following error.\\n    Argument of type \'string | null\' is not assignable to parameter of type \'string | number | Date\'.\\n  Overload 2 of 4, \'(value: string | number): Date\', gave the following error.\\n    Argument of type \'string | null\' is not assignable to parameter of type \'string | number\'.", "963650325"],
      [528, 6, 18, "Object is possibly \'undefined\'.", "3207599164"],
      [528, 36, 18, "Object is possibly \'undefined\'.", "3207599164"],
      [537, 49, 18, "Object is possibly \'undefined\'.", "3207599164"],
      [550, 49, 18, "Object is possibly \'undefined\'.", "3207599164"],
      [550, 49, 40, "No overload matches this call.\\n  Overload 1 of 4, \'(value: string | number | Date): Date\', gave the following error.\\n    Argument of type \'string | null\' is not assignable to parameter of type \'string | number | Date\'.\\n  Overload 2 of 4, \'(value: string | number): Date\', gave the following error.\\n    Argument of type \'string | null\' is not assignable to parameter of type \'string | number\'.", "489961534"],
      [553, 54, 18, "Object is possibly \'undefined\'.", "3207599164"],
      [555, 53, 18, "Object is possibly \'undefined\'.", "3207599164"],
      [555, 53, 37, "No overload matches this call.\\n  Overload 1 of 4, \'(value: string | number | Date): Date\', gave the following error.\\n    Argument of type \'string | null\' is not assignable to parameter of type \'string | number | Date\'.\\n  Overload 2 of 4, \'(value: string | number): Date\', gave the following error.\\n    Argument of type \'string | null\' is not assignable to parameter of type \'string | number\'.", "963650325"],
      [569, 6, 18, "Object is possibly \'undefined\'.", "3207599164"],
      [569, 34, 18, "Object is possibly \'undefined\'.", "3207599164"],
      [611, 65, 4, "Argument of type \'null\' is not assignable to parameter of type \'RECEIPT_MODE\'.", "2087897566"]
    ],
    "src/script/conversation/ConversationMapper.ts:279241474": [
      [91, 45, 49, "Argument of type \'([key, value]: [keyof Conversation, string]) => void\' is not assignable to parameter of type \'(value: [string, any], index: number, array: [string, any][]) => void\'.\\n  Types of parameters \'__0\' and \'value\' are incompatible.\\n    Type \'[string, any]\' is not assignable to type \'[keyof Conversation, string]\'.\\n      Type at position 0 in source is not compatible with type at position 0 in target.\\n        Type \'string\' is not assignable to type \'keyof Conversation\'.", "2065920092"],
      [166, 36, 21, "Argument of type \'number | undefined\' is not assignable to parameter of type \'number\'.\\n  Type \'undefined\' is not assignable to type \'number\'.", "3907016453"],
      [185, 41, 26, "No overload matches this call.\\n  Overload 1 of 4, \'(value: string | number | Date): Date\', gave the following error.\\n    Argument of type \'string | undefined\' is not assignable to parameter of type \'string | number | Date\'.\\n      Type \'undefined\' is not assignable to type \'string | number | Date\'.\\n  Overload 2 of 4, \'(value: string | number): Date\', gave the following error.\\n    Argument of type \'string | undefined\' is not assignable to parameter of type \'string | number\'.\\n      Type \'undefined\' is not assignable to type \'string | number\'.", "582302494"],
      [191, 38, 23, "No overload matches this call.\\n  Overload 1 of 4, \'(value: string | number | Date): Date\', gave the following error.\\n    Argument of type \'string | undefined\' is not assignable to parameter of type \'string | number | Date\'.\\n  Overload 2 of 4, \'(value: string | number): Date\', gave the following error.\\n    Argument of type \'string | undefined\' is not assignable to parameter of type \'string | number\'.", "4035274933"],
      [289, 37, 25, "Object is possibly \'undefined\'.", "4293153287"],
      [338, 10, 24, "Type \'(QualifiedId | undefined)[]\' is not assignable to type \'QualifiedId[]\'.\\n  Type \'QualifiedId | undefined\' is not assignable to type \'QualifiedId\'.\\n    Type \'undefined\' is not assignable to type \'QualifiedId\'.", "125758031"],
      [342, 61, 13, "Object is possibly \'undefined\'.", "1863462798"],
      [343, 10, 13, "Object is possibly \'undefined\'.", "1863462798"],
      [348, 70, 13, "Object is possibly \'undefined\'.", "1863462798"],
      [349, 12, 13, "Object is possibly \'undefined\'.", "1863462798"],
      [385, 49, 26, "No overload matches this call.\\n  Overload 1 of 4, \'(value: string | number | Date): Date\', gave the following error.\\n    Argument of type \'string | null\' is not assignable to parameter of type \'string | number | Date\'.\\n      Type \'null\' is not assignable to type \'string | number | Date\'.\\n  Overload 2 of 4, \'(value: string | number): Date\', gave the following error.\\n    Argument of type \'string | null\' is not assignable to parameter of type \'string | number\'.\\n      Type \'null\' is not assignable to type \'string | number\'.", "582302494"],
      [389, 10, 33, "Type \'boolean | undefined\' is not assignable to type \'boolean\'.", "2524769620"],
      [394, 46, 23, "No overload matches this call.\\n  Overload 1 of 4, \'(value: string | number | Date): Date\', gave the following error.\\n    Argument of type \'string | null\' is not assignable to parameter of type \'string | number | Date\'.\\n  Overload 2 of 4, \'(value: string | number): Date\', gave the following error.\\n    Argument of type \'string | null\' is not assignable to parameter of type \'string | number\'.", "4035274933"],
      [399, 10, 30, "Type \'import(\\"wire-webapp/node_modules/@wireapp/api-client/src/conversation/MutedStatus\\").MutedStatus | null\' is not assignable to type \'number\'.\\n  Type \'null\' is not assignable to type \'number\'.", "127436159"]
    ],
    "src/script/conversation/ConversationRepository.test.ts:705447906": [
      [93, 42, 13, "Argument of type \'string\' is not assignable to parameter of type \'never\'.", "1690980598"],
      [120, 4, 35, "Object is possibly \'undefined\'.", "901544345"],
      [127, 13, 35, "Object is possibly \'undefined\'.", "901544345"],
      [131, 12, 35, "Object is possibly \'undefined\'.", "901544345"],
      [138, 12, 35, "Object is possibly \'undefined\'.", "901544345"],
      [147, 13, 35, "Object is possibly \'undefined\'.", "901544345"],
      [151, 12, 35, "Object is possibly \'undefined\'.", "901544345"],
      [158, 12, 35, "Object is possibly \'undefined\'.", "901544345"],
      [167, 13, 35, "Object is possibly \'undefined\'.", "901544345"],
      [171, 12, 35, "Object is possibly \'undefined\'.", "901544345"],
      [178, 12, 35, "Object is possibly \'undefined\'.", "901544345"],
      [187, 13, 35, "Object is possibly \'undefined\'.", "901544345"],
      [191, 12, 35, "Object is possibly \'undefined\'.", "901544345"],
      [198, 12, 35, "Object is possibly \'undefined\'.", "901544345"],
      [206, 21, 35, "Object is possibly \'undefined\'.", "901544345"],
      [229, 8, 4, "Type \'null\' is not assignable to type \'string | undefined\'.", "2087876002"],
      [238, 6, 35, "Object is possibly \'undefined\'.", "901544345"],
      [241, 27, 28, "Object is possibly \'undefined\'.", "2623105571"],
      [246, 12, 35, "Object is possibly \'undefined\'.", "901544345"],
      [251, 13, 35, "Object is possibly \'undefined\'.", "901544345"],
      [266, 36, 4, "Argument of type \'null\' is not assignable to parameter of type \'string | undefined\'.", "2087897566"],
      [282, 8, 35, "Object is possibly \'undefined\'.", "901544345"],
      [283, 8, 35, "Object is possibly \'undefined\'.", "901544345"],
      [284, 8, 35, "Object is possibly \'undefined\'.", "901544345"],
      [285, 8, 35, "Object is possibly \'undefined\'.", "901544345"],
      [290, 19, 35, "Object is possibly \'undefined\'.", "901544345"],
      [294, 15, 35, "Object is possibly \'undefined\'.", "901544345"],
      [298, 15, 35, "Object is possibly \'undefined\'.", "901544345"],
      [302, 15, 35, "Object is possibly \'undefined\'.", "901544345"],
      [306, 15, 35, "Object is possibly \'undefined\'.", "901544345"],
      [312, 21, 35, "Object is possibly \'undefined\'.", "901544345"],
      [318, 21, 35, "Object is possibly \'undefined\'.", "901544345"],
      [326, 41, 13, "Argument of type \'string\' is not assignable to parameter of type \'never\'.", "3975720788"],
      [326, 103, 4, "Argument of type \'null\' is not assignable to parameter of type \'string | undefined\'.", "2087897566"],
      [328, 12, 35, "Object is possibly \'undefined\'.", "901544345"],
      [354, 70, 9, "Argument of type \'undefined\' is not assignable to parameter of type \'string\'.", "2620553983"],
      [355, 33, 35, "Object is possibly \'undefined\'.", "901544345"],
      [369, 35, 505, "Conversion of type \'{ creator: string; id: string; members: { others: never[]; self: { hidden_ref: null; id: string; otr_archived_ref: null; otr_muted_ref: null; otr_muted_status: 0; service: null; status_ref: string; status_time: string; }; }; name: null; type: 0; }\' to type \'ConversationDatabaseData\' may be a mistake because neither type sufficiently overlaps with the other. If this was intentional, convert the expression to \'unknown\' first.\\n  Type \'{ creator: string; id: string; members: { others: never[]; self: { hidden_ref: null; id: string; otr_archived_ref: null; otr_muted_ref: null; otr_muted_status: 0; service: null; status_ref: string; status_time: string; }; }; name: null; type: 0; }\' is missing the following properties from type \'ConversationRecord\': access_role, access, archived_state, archived_timestamp, and 21 more.", "1362948183"],
      [390, 46, 21, "Argument of type \'string\' is not assignable to parameter of type \'never\'.", "1873507912"],
      [396, 13, 35, "Object is possibly \'undefined\'.", "901544345"],
      [397, 8, 34, "Argument of type \'(_conversation: Conversation) => void\' is not assignable to parameter of type \'(value: Conversation | undefined) => void | PromiseLike<void>\'.\\n  Types of parameters \'_conversation\' and \'value\' are incompatible.\\n    Type \'Conversation | undefined\' is not assignable to type \'Conversation\'.\\n      Type \'undefined\' is not assignable to type \'Conversation\'.", "34751641"],
      [398, 17, 35, "Object is possibly \'undefined\'.", "901544345"],
      [399, 17, 32, "Object is possibly \'undefined\'.", "3571799462"],
      [407, 6, 35, "Object is possibly \'undefined\'.", "901544345"],
      [409, 13, 35, "Object is possibly \'undefined\'.", "901544345"],
      [410, 15, 35, "Object is possibly \'undefined\'.", "901544345"],
      [411, 15, 32, "Object is possibly \'undefined\'.", "3571799462"],
      [412, 15, 13, "Object is possibly \'undefined\'.", "2708044599"],
      [419, 13, 35, "Object is possibly \'undefined\'.", "901544345"],
      [420, 15, 13, "Object is possibly \'undefined\'.", "2708044599"],
      [422, 28, 13, "Argument of type \'Conversation | undefined\' is not assignable to parameter of type \'Conversation\'.\\n  Type \'undefined\' is not assignable to type \'Conversation\'.", "2708044599"],
      [422, 43, 35, "Object is possibly \'undefined\'.", "901544345"],
      [427, 12, 13, "Argument of type \'Conversation | undefined\' is not assignable to parameter of type \'Conversation\'.\\n  Type \'undefined\' is not assignable to type \'Conversation\'.", "2708044599"],
      [428, 12, 35, "Object is possibly \'undefined\'.", "901544345"],
      [448, 49, 18, "Argument of type \'string\' is not assignable to parameter of type \'never\'.", "2794143312"],
      [451, 49, 21, "Argument of type \'string\' is not assignable to parameter of type \'never\'.", "1873507912"],
      [454, 12, 35, "Object is possibly \'undefined\'.", "901544345"],
      [456, 13, 35, "Object is possibly \'undefined\'.", "901544345"],
      [457, 15, 35, "Object is possibly \'undefined\'.", "901544345"],
      [526, 31, 871, "Conversion of type \'{ access: CONVERSATION_ACCESS.PRIVATE[]; accessRole: CONVERSATION_ACCESS_ROLE.ACTIVATED; creator: string; id: string; members: { others: { id: string; status: 0; }[]; self: { ...; }; }; name: null; team: null; type: 2; }\' to type \'ConversationDatabaseData\' may be a mistake because neither type sufficiently overlaps with the other. If this was intentional, convert the expression to \'unknown\' first.\\n  Type \'{ access: CONVERSATION_ACCESS.PRIVATE[]; accessRole: CONVERSATION_ACCESS_ROLE.ACTIVATED; creator: string; id: string; members: { others: { id: string; status: 0; }[]; self: { ...; }; }; name: null; team: null; type: 2; }\' is missing the following properties from type \'ConversationRecord\': access_role, archived_state, archived_timestamp, cleared_timestamp, and 20 more.", "2902648306"],
      [559, 14, 35, "Object is possibly \'undefined\'.", "901544345"],
      [591, 15, 35, "Object is possibly \'undefined\'.", "901544345"],
      [594, 12, 35, "Object is possibly \'undefined\'.", "901544345"],
      [595, 19, 35, "Object is possibly \'undefined\'.", "901544345"],
      [599, 14, 35, "Object is possibly \'undefined\'.", "901544345"],
      [599, 14, 77, "Object is possibly \'null\'.", "2683947211"],
      [603, 19, 35, "Object is possibly \'undefined\'.", "901544345"],
      [607, 14, 35, "Object is possibly \'undefined\'.", "901544345"],
      [607, 14, 77, "Object is possibly \'null\'.", "2683947211"],
      [621, 51, 18, "Argument of type \'string\' is not assignable to parameter of type \'never\'.", "970899399"],
      [624, 51, 33, "Argument of type \'string\' is not assignable to parameter of type \'never\'.", "2464318121"],
      [664, 12, 13, "Type \'null\' is not assignable to type \'number | undefined\'.", "2449554358"],
      [671, 12, 12, "Type \'null\' is not assignable to type \'RECEIPT_MODE | undefined\'.", "1234422597"],
      [672, 12, 4, "Type \'null\' is not assignable to type \'string | undefined\'.", "2087956856"],
      [682, 15, 35, "Object is possibly \'undefined\'.", "901544345"],
      [683, 17, 35, "Object is possibly \'undefined\'.", "901544345"],
      [684, 17, 35, "Object is possibly \'undefined\'.", "901544345"],
      [692, 15, 35, "Object is possibly \'undefined\'.", "901544345"],
      [693, 17, 35, "Object is possibly \'undefined\'.", "901544345"],
      [694, 17, 35, "Object is possibly \'undefined\'.", "901544345"],
      [707, 51, 33, "Argument of type \'string\' is not assignable to parameter of type \'never\'.", "2464318121"],
      [708, 43, 14, "Argument of type \'string\' is not assignable to parameter of type \'never\'.", "4200913383"],
      [723, 14, 35, "Object is possibly \'undefined\'.", "901544345"],
      [725, 15, 35, "Object is possibly \'undefined\'.", "901544345"],
      [726, 17, 35, "Object is possibly \'undefined\'.", "901544345"],
      [727, 17, 35, "Object is possibly \'undefined\'.", "901544345"],
      [756, 15, 35, "Object is possibly \'undefined\'.", "901544345"],
      [761, 53, 18, "Argument of type \'string\' is not assignable to parameter of type \'never\'.", "4226246646"],
      [783, 14, 35, "Object is possibly \'undefined\'.", "901544345"],
      [787, 10, 35, "Object is possibly \'undefined\'.", "901544345"],
      [791, 15, 35, "Object is possibly \'undefined\'.", "901544345"],
      [793, 15, 35, "Object is possibly \'undefined\'.", "901544345"],
      [797, 41, 13, "Argument of type \'string\' is not assignable to parameter of type \'never\'.", "4004503856"],
      [812, 14, 35, "Object is possibly \'undefined\'.", "901544345"],
      [815, 15, 35, "Object is possibly \'undefined\'.", "901544345"],
      [816, 17, 35, "Object is possibly \'undefined\'.", "901544345"],
      [817, 17, 25, "Object is possibly \'undefined\'.", "47328231"],
      [818, 17, 35, "Object is possibly \'undefined\'.", "901544345"],
      [823, 41, 13, "Argument of type \'string\' is not assignable to parameter of type \'never\'.", "4004503856"],
      [841, 14, 35, "Object is possibly \'undefined\'.", "901544345"],
      [844, 15, 35, "Object is possibly \'undefined\'.", "901544345"],
      [845, 17, 35, "Object is possibly \'undefined\'.", "901544345"],
      [846, 17, 25, "Object is possibly \'undefined\'.", "47328231"],
      [847, 17, 35, "Object is possibly \'undefined\'.", "901544345"],
      [852, 41, 13, "Argument of type \'string\' is not assignable to parameter of type \'never\'.", "4004503856"],
      [871, 14, 35, "Object is possibly \'undefined\'.", "901544345"],
      [874, 15, 35, "Object is possibly \'undefined\'.", "901544345"],
      [875, 17, 35, "Object is possibly \'undefined\'.", "901544345"],
      [876, 17, 25, "Object is possibly \'undefined\'.", "47328231"],
      [877, 17, 35, "Object is possibly \'undefined\'.", "901544345"],
      [889, 15, 35, "Object is possibly \'undefined\'.", "901544345"],
      [914, 14, 35, "Object is possibly \'undefined\'.", "901544345"],
      [917, 10, 35, "Object is possibly \'undefined\'.", "901544345"],
      [921, 15, 35, "Object is possibly \'undefined\'.", "901544345"],
      [926, 41, 13, "Argument of type \'string\' is not assignable to parameter of type \'never\'.", "4004503856"],
      [942, 14, 35, "Object is possibly \'undefined\'.", "901544345"],
      [944, 15, 35, "Object is possibly \'undefined\'.", "901544345"],
      [945, 17, 35, "Object is possibly \'undefined\'.", "901544345"],
      [946, 17, 25, "Object is possibly \'undefined\'.", "47328231"],
      [951, 41, 13, "Argument of type \'string\' is not assignable to parameter of type \'never\'.", "4004503856"],
      [966, 14, 35, "Object is possibly \'undefined\'.", "901544345"],
      [968, 15, 35, "Object is possibly \'undefined\'.", "901544345"],
      [969, 17, 35, "Object is possibly \'undefined\'.", "901544345"],
      [970, 17, 25, "Object is possibly \'undefined\'.", "47328231"],
      [987, 14, 22, "Object is possibly \'undefined\'.", "3445893770"],
      [989, 8, 22, "Object is possibly \'undefined\'.", "3445893770"],
      [991, 15, 22, "Object is possibly \'undefined\'.", "3445893770"],
      [1004, 6, 22, "Type \'ConversationRepository | undefined\' is not assignable to type \'ConversationRepository\'.\\n  Type \'undefined\' is not assignable to type \'ConversationRepository\'.", "3445893770"],
      [1057, 26, 4, "Argument of type \'null\' is not assignable to parameter of type \'string | undefined\'.", "2087897566"],
      [1060, 61, 4, "Argument of type \'null\' is not assignable to parameter of type \'string | undefined\'.", "2087897566"],
      [1063, 49, 4, "Argument of type \'null\' is not assignable to parameter of type \'string | undefined\'.", "2087897566"],
      [1066, 49, 4, "Argument of type \'null\' is not assignable to parameter of type \'string | undefined\'.", "2087897566"],
      [1074, 26, 4, "Argument of type \'null\' is not assignable to parameter of type \'string | undefined\'.", "2087897566"],
      [1108, 8, 35, "Object is possibly \'undefined\'.", "901544345"],
      [1109, 8, 35, "Object is possibly \'undefined\'.", "901544345"],
      [1110, 8, 35, "Object is possibly \'undefined\'.", "901544345"],
      [1115, 24, 35, "Object is possibly \'undefined\'.", "901544345"],
      [1116, 13, 35, "Object is possibly \'undefined\'.", "901544345"],
      [1120, 17, 35, "Object is possibly \'undefined\'.", "901544345"],
      [1129, 49, 21, "Argument of type \'string\' is not assignable to parameter of type \'never\'.", "1873507912"],
      [1132, 13, 35, "Object is possibly \'undefined\'.", "901544345"],
      [1135, 17, 28, "Object is possibly \'undefined\'.", "3381709752"],
      [1144, 6, 30, "Object is possibly \'undefined\'.", "3408729068"],
      [1151, 25, 35, "Object is possibly \'undefined\'.", "901544345"],
      [1159, 6, 30, "Object is possibly \'undefined\'.", "3408729068"],
      [1166, 25, 35, "Object is possibly \'undefined\'.", "901544345"],
      [1176, 46, 21, "Argument of type \'string\' is not assignable to parameter of type \'never\'.", "1873507912"],
      [1183, 6, 35, "Object is possibly \'undefined\'.", "901544345"],
      [1184, 6, 35, "Object is possibly \'undefined\'.", "901544345"],
      [1185, 12, 35, "Object is possibly \'undefined\'.", "901544345"],
      [1187, 13, 35, "Object is possibly \'undefined\'.", "901544345"]
    ],
    "src/script/conversation/ConversationRepository.ts:421466436": [
      [184, 8, 29, "Argument of type \'(User | undefined)[] | undefined\' is not assignable to parameter of type \'User[] | undefined\'.\\n  Type \'(User | undefined)[]\' is not assignable to type \'User[]\'.", "1506995572"],
      [190, 75, 13, "No overload matches this call.\\n  Overload 1 of 4, \'(value: string | number | Date): Date\', gave the following error.\\n    Argument of type \'string | undefined\' is not assignable to parameter of type \'string | number | Date\'.\\n  Overload 2 of 4, \'(value: string | number): Date\', gave the following error.\\n    Argument of type \'string | undefined\' is not assignable to parameter of type \'string | number\'.", "2642562490"],
      [209, 16, 24, "Argument of type \'string | undefined\' is not assignable to parameter of type \'string\'.\\n  Type \'undefined\' is not assignable to type \'string\'.", "2322605270"],
      [214, 25, 13, "No overload matches this call.\\n  Overload 1 of 4, \'(value: string | number | Date): Date\', gave the following error.\\n    Argument of type \'string | undefined\' is not assignable to parameter of type \'string | number | Date\'.\\n  Overload 2 of 4, \'(value: string | number): Date\', gave the following error.\\n    Argument of type \'string | undefined\' is not assignable to parameter of type \'string | number\'.", "2642562490"],
      [230, 10, 12, "Object is possibly \'undefined\'.", "1670678216"],
      [325, 6, 18, "Argument of type \'Conversation | undefined\' is not assignable to parameter of type \'Conversation\'.\\n  Type \'undefined\' is not assignable to type \'Conversation\'.", "1508601427"],
      [339, 43, 15, "Argument of type \'string | undefined\' is not assignable to parameter of type \'string\'.\\n  Type \'undefined\' is not assignable to type \'string\'.", "1177570679"],
      [482, 8, 5, "Argument of type \'unknown\' is not assignable to parameter of type \'BackendClientError\'.", "165548477"],
      [522, 10, 13, "Object is of type \'unknown\'.", "2758364324"],
      [528, 8, 13, "Argument of type \'unknown\' is not assignable to parameter of type \'Error | undefined\'.", "2758364324"],
      [548, 9, 25, "Object is possibly \'undefined\'.", "4293153287"],
      [670, 78, 9, "Argument of type \'number | undefined\' is not assignable to parameter of type \'number\'.\\n  Type \'undefined\' is not assignable to type \'number\'.", "2548743275"],
      [857, 26, 24, "Argument of type \'string | undefined\' is not assignable to parameter of type \'string\'.\\n  Type \'undefined\' is not assignable to type \'string\'.", "2322605270"],
      [916, 37, 5, "Object is of type \'unknown\'.", "165548477"],
      [918, 80, 5, "Object is of type \'unknown\'.", "165548477"],
      [1045, 6, 50, "Type \'Conversation | undefined\' is not assignable to type \'false | Conversation\'.\\n  Type \'undefined\' is not assignable to type \'false | Conversation\'.", "4161336519"],
      [1055, 37, 5, "Object is of type \'unknown\'.", "165548477"],
      [1080, 30, 5, "Object is of type \'unknown\'.", "165548477"],
      [1118, 73, 6, "Type \'null\' is not assignable to type \'string\'.", "1127975365"],
      [1137, 22, 5, "Object is of type \'unknown\'.", "165548477"],
      [1163, 14, 5, "Object is of type \'unknown\'.", "165548477"],
      [1242, 4, 88, "Type \'Promise<Conversation | undefined>[]\' is not assignable to type \'Promise<Conversation>[]\'.\\n  Type \'Promise<Conversation | undefined>\' is not assignable to type \'Promise<Conversation>\'.\\n    Type \'Conversation | undefined\' is not assignable to type \'Conversation\'.\\n      Type \'undefined\' is not assignable to type \'Conversation\'.", "909551372"],
      [1717, 101, 5, "Object is of type \'unknown\'.", "165548477"],
      [1915, 18, 12, "Object is possibly \'undefined\'.", "1670678216"],
      [2003, 12, 39, "Argument of type \'(conversationEntity: Conversation) => Conversation\' is not assignable to parameter of type \'((value: Conversation) => Conversation | PromiseLike<Conversation>) & ((value: null) => Conversation | PromiseLike<...>)\'.\\n  Type \'(conversationEntity: Conversation) => Conversation\' is not assignable to type \'(value: null) => Conversation | PromiseLike<Conversation>\'.\\n    Types of parameters \'conversationEntity\' and \'value\' are incompatible.\\n      Type \'null\' is not assignable to type \'Conversation\'.", "3862325245"],
      [2107, 52, 9, "Argument of type \'IncomingEvent\' is not assignable to parameter of type \'MappedEvent\'.\\n  Type \'ConversationCodeDeleteEvent\' is not assignable to type \'MappedEvent\'.\\n    Type \'ConversationCodeDeleteEvent\' is not assignable to type \'{ data?: string | MappedEventData | undefined; type: CONVERSATION_EVENT | CONVERSATION; }\'.\\n      Types of property \'data\' are incompatible.\\n        Type \'null\' is not assignable to type \'string | MappedEventData | undefined\'.", "1945995409"],
      [2112, 6, 9, "Argument of type \'IncomingEvent\' is not assignable to parameter of type \'MappedEvent\'.", "1945995409"],
      [2331, 60, 13, "Argument of type \'ContentMessage | MemberMessage | CallMessage | VerificationMessage | LegalHoldMessage | ... 9 more ... | undefined\' is not assignable to parameter of type \'Message\'.", "2065728181"],
      [2332, 12, 35, "Argument of type \'(messageEntity: MemberMessage) => { conversationEntity: Conversation; }\' is not assignable to parameter of type \'(value: Message) => { conversationEntity: Conversation; } | PromiseLike<{ conversationEntity: Conversation; }>\'.\\n  Types of parameters \'messageEntity\' and \'value\' are incompatible.\\n    Type \'Message\' is missing the following properties from type \'MemberMessage\': allTeamMembers, exceedsMaxVisibleUsers, hasUsers, hiddenUserCount, and 34 more.", "3695844397"],
      [2360, 8, 6, "Type \'string | undefined\' is not assignable to type \'string\'.\\n  Type \'undefined\' is not assignable to type \'string\'.", "1127975365"],
      [2378, 26, 5, "Object is of type \'unknown\'.", "165548477"],
      [2383, 4, 17, "Type \'undefined\' is not assignable to type \'{ conversationEntity: Conversation; }\'.", "4204377774"],
      [2400, 6, 16, "Type \'string | undefined\' is not assignable to type \'string\'.\\n  Type \'undefined\' is not assignable to type \'string\'.", "1831201559"],
      [2409, 70, 13, "Argument of type \'ContentMessage | MemberMessage | CallMessage | VerificationMessage | LegalHoldMessage | ... 9 more ... | undefined\' is not assignable to parameter of type \'Message\'.\\n  Type \'undefined\' is not assignable to type \'Message\'.", "2065728181"],
      [2448, 12, 6, "Type \'string | null\' is not assignable to type \'string\'.\\n  Type \'null\' is not assignable to type \'string\'.", "1127975365"],
      [2482, 73, 16, "Argument of type \'(QualifiedId | undefined)[]\' is not assignable to parameter of type \'QualifiedId[]\'.", "2829605732"],
      [2564, 14, 9, "Type \'undefined\' cannot be used as an index type.", "665809274"],
      [2589, 60, 9, "Argument of type \'ConversationMemberUpdateData\' is not assignable to parameter of type \'Partial<SelfStatusUpdateDatabaseData>\'.\\n  Types of property \'otr_muted_ref\' are incompatible.\\n    Type \'string | null | undefined\' is not assignable to type \'string | undefined\'.", "1946204345"],
      [2703, 74, 42, "Object is possibly \'undefined\'.", "4089489462"],
      [2741, 51, 4, "Property \'type\' does not exist on type \'never\'.", "2087944093"],
      [2757, 25, 5, "Object is of type \'unknown\'.", "165548477"],
      [2784, 25, 5, "Object is of type \'unknown\'.", "165548477"],
      [2837, 98, 7, "Argument of type \'{ domain: string | undefined; id: string; }[] | undefined\' is not assignable to parameter of type \'QualifiedId[] | undefined\'.\\n  Type \'{ domain: string | undefined; id: string; }[]\' is not assignable to type \'QualifiedId[]\'.\\n    Type \'{ domain: string | undefined; id: string; }\' is not assignable to type \'QualifiedId\'.\\n      Types of property \'domain\' are incompatible.\\n        Type \'string | undefined\' is not assignable to type \'string\'.\\n          Type \'undefined\' is not assignable to type \'string\'.", "2414311946"],
      [2844, 42, 13, "Argument of type \'ContentMessage | MemberMessage | CallMessage | VerificationMessage | LegalHoldMessage | ... 9 more ... | undefined\' is not assignable to parameter of type \'Message\'.", "2065728181"],
      [2946, 64, 6, "Type \'string | undefined\' is not assignable to type \'string\'.\\n  Type \'undefined\' is not assignable to type \'string\'.", "1127975365"],
      [2968, 6, 6, "Type \'string | undefined\' is not assignable to type \'string\'.\\n  Type \'undefined\' is not assignable to type \'string\'.", "1127975365"]
    ],
    "src/script/conversation/ConversationRoleRepository.test.ts:4040891269": [
      [36, 6, 27, "Argument of type \'TeamRepository | undefined\' is not assignable to parameter of type \'TeamRepository\'.\\n  Type \'undefined\' is not assignable to type \'TeamRepository\'.", "2595125417"],
      [38, 6, 27, "Object is possibly \'undefined\'.", "2644272773"],
      [39, 6, 27, "Object is possibly \'undefined\'.", "2595125417"],
      [46, 6, 27, "Object is possibly \'undefined\'.", "2595125417"],
      [54, 41, 26, "Argument of type \'string\' is not assignable to parameter of type \'never\'.", "4107340324"],
      [65, 6, 27, "Object is possibly \'undefined\'.", "2595125417"],
      [93, 54, 4, "Argument of type \'null\' is not assignable to parameter of type \'string | undefined\'.", "2087897566"]
    ],
    "src/script/conversation/ConversationService.ts:2614093233": [
      [332, 4, 92, "Type \'Promise<T | undefined>\' is not assignable to type \'Promise<T>\'.\\n  Type \'T | undefined\' is not assignable to type \'T\'.\\n    \'T\' could be instantiated with an arbitrary type which could be unrelated to \'T | undefined\'.", "1764067179"]
    ],
    "src/script/conversation/ConversationState.ts:3761486215": [
      [49, 4, 18, "Type \'ObservableArray<never>\' is not assignable to type \'ObservableArray<Conversation>\'.\\n  Types of parameters \'value\' and \'value\' are incompatible.\\n    Type \'Conversation[] | null | undefined\' is not assignable to type \'never[] | null | undefined\'.\\n      Type \'Conversation[]\' is not assignable to type \'never[]\'.\\n        Type \'Conversation\' is not assignable to type \'never\'.", "3125413011"],
      [50, 4, 27, "Type \'ObservableArray<never>\' is not assignable to type \'ObservableArray<Conversation>\'.", "984920682"],
      [51, 4, 26, "Type \'ObservableArray<never>\' is not assignable to type \'ObservableArray<Conversation>\'.", "1791791444"],
      [52, 4, 29, "Type \'ObservableArray<never>\' is not assignable to type \'ObservableArray<Conversation>\'.", "1232424273"]
    ],
    "src/script/conversation/ConversationStateHandler.ts:402674568": [
      [49, 6, 34, "Type of computed property\'s value is \'(conversationEntity: Conversation, eventJson: ConversationEvent<Partial<ConversationAccessV2UpdateData & ConversationAccessUpdateData>>) => void\', which is not assignable to type \'(conversationEntity: Conversation) => void | Promise<void>\'.", "141947257"],
      [51, 6, 32, "Type of computed property\'s value is \'(conversationEntity: Conversation, eventJson: ConversationEvent<ConversationCode>) => void\', which is not assignable to type \'(conversationEntity: Conversation) => void | Promise<void>\'.", "2297092144"],
      [68, 44, 9, "Argument of type \'undefined\' is not assignable to parameter of type \'string\'.", "2620553983"],
      [79, 32, 52, "Argument of type \'\\"modalConversationOptionsAllowGuestMessage\\" | \\"modalConversationOptionsAllowServiceMessage\\" | \\"modalConversationOptionsAllowundefinedMessage\\"\' is not assignable to parameter of type \'StringIdentifer\'.\\n  Type \'\\"modalConversationOptionsAllowundefinedMessage\\"\' is not assignable to type \'StringIdentifer\'. Did you mean \'\\"modalConversationOptionsAllowServiceMessage\\"\'?", "584687952"],
      [81, 32, 54, "Argument of type \'\\"modalConversationOptionsDisableGuestMessage\\" | \\"modalConversationOptionsDisableServiceMessage\\" | \\"modalConversationOptionsDisableundefinedMessage\\"\' is not assignable to parameter of type \'StringIdentifer\'.\\n  Type \'\\"modalConversationOptionsDisableundefinedMessage\\"\' is not assignable to type \'StringIdentifer\'. Did you mean \'\\"modalConversationOptionsDisableServiceMessage\\"\'?", "2151912957"],
      [90, 22, 53, "Argument of type \'\\"modalConversationOptionsToggleGuestMessage\\" | \\"modalConversationOptionsToggleServiceMessage\\" | \\"modalConversationOptionsToggleundefinedMessage\\"\' is not assignable to parameter of type \'StringIdentifer\'.\\n  Type \'\\"modalConversationOptionsToggleundefinedMessage\\"\' is not assignable to type \'StringIdentifer\'. Did you mean \'\\"modalConversationOptionsToggleServiceMessage\\"\'?", "605985499"],
      [98, 25, 5, "Object is of type \'unknown\'.", "165548477"],
      [120, 36, 9, "Argument of type \'undefined\' is not assignable to parameter of type \'string\'.", "2620553983"],
      [131, 58, 11, "Argument of type \'CONVERSATION_ACCESS[] | undefined\' is not assignable to parameter of type \'CONVERSATION_ACCESS[]\'.\\n  Type \'undefined\' is not assignable to type \'CONVERSATION_ACCESS[]\'.", "160859537"],
      [135, 34, 9, "Argument of type \'undefined\' is not assignable to parameter of type \'string\'.", "2620553983"]
    ],
    "src/script/conversation/ConversationVerificationStateHandler.test.ts:2666026360": [
      [48, 42, 13, "Argument of type \'string\' is not assignable to parameter of type \'never\'.", "1690980598"],
      [56, 52, 4, "Argument of type \'null\' is not assignable to parameter of type \'string | undefined\'.", "2087897566"],
      [58, 55, 28, "Cannot invoke an object which is possibly \'undefined\'.", "1515665510"],
      [62, 43, 4, "Argument of type \'null\' is not assignable to parameter of type \'string | undefined\'.", "2087897566"],
      [63, 43, 4, "Argument of type \'null\' is not assignable to parameter of type \'string | undefined\'.", "2087897566"],
      [66, 6, 23, "Cannot invoke an object which is possibly \'undefined\'.", "1497309756"],
      [70, 6, 23, "Cannot invoke an object which is possibly \'undefined\'.", "3101468415"],
      [105, 6, 28, "Cannot invoke an object which is possibly \'undefined\'.", "3077965475"],
      [115, 13, 28, "Object is possibly \'undefined\'.", "3381709752"],
      [127, 6, 28, "Cannot invoke an object which is possibly \'undefined\'.", "3077965475"],
      [137, 13, 28, "Object is possibly \'undefined\'.", "3381709752"],
      [153, 6, 26, "Cannot invoke an object which is possibly \'undefined\'.", "625087166"],
      [162, 13, 28, "Object is possibly \'undefined\'.", "3381709752"],
      [171, 13, 28, "Object is possibly \'undefined\'.", "3381709752"],
      [183, 6, 26, "Cannot invoke an object which is possibly \'undefined\'.", "625087166"],
      [192, 13, 28, "Object is possibly \'undefined\'.", "3381709752"],
      [201, 13, 28, "Object is possibly \'undefined\'.", "3381709752"],
      [210, 52, 4, "Argument of type \'null\' is not assignable to parameter of type \'string | undefined\'.", "2087897566"],
      [212, 6, 28, "Cannot invoke an object which is possibly \'undefined\'.", "3077965475"],
      [226, 13, 28, "Object is possibly \'undefined\'.", "3381709752"],
      [232, 52, 4, "Argument of type \'null\' is not assignable to parameter of type \'string | undefined\'.", "2087897566"],
      [234, 6, 28, "Cannot invoke an object which is possibly \'undefined\'.", "3077965475"],
      [248, 13, 28, "Object is possibly \'undefined\'.", "3381709752"],
      [254, 6, 23, "Cannot invoke an object which is possibly \'undefined\'.", "1497309756"]
    ],
    "src/script/conversation/EventBuilder.test.ts:3015092617": [
      [33, 6, 12, "Type \'undefined\' is not assignable to type \'EventMapper\'.", "2093608813"],
      [34, 6, 15, "Type \'undefined\' is not assignable to type \'Conversation\'.", "4110128166"],
      [35, 6, 12, "Type \'undefined\' is not assignable to type \'User\'.", "2792000409"],
      [38, 48, 4, "Argument of type \'null\' is not assignable to parameter of type \'string | undefined\'.", "2087897566"],
      [53, 36, 26, "Object is possibly \'undefined\'.", "1493205124"],
      [68, 36, 26, "Object is possibly \'undefined\'.", "1493205124"],
      [77, 11, 13, "Object is possibly \'undefined\'.", "2065728181"],
      [78, 11, 13, "Object is possibly \'undefined\'.", "2065728181"],
      [78, 36, 26, "Object is possibly \'undefined\'.", "1493205124"],
      [79, 11, 13, "Object is possibly \'undefined\'.", "2065728181"],
      [95, 11, 13, "Object is possibly \'undefined\'.", "2065728181"],
      [96, 11, 13, "Object is possibly \'undefined\'.", "2065728181"]
    ],
    "src/script/conversation/EventBuilder.ts:154152099": [
      [222, 12, 29, "Object is possibly \'undefined\'.", "2539326033"],
      [233, 12, 29, "Object is possibly \'undefined\'.", "2539326033"],
      [284, 12, 29, "Object is possibly \'undefined\'.", "2539326033"],
      [336, 23, 29, "Object is possibly \'undefined\'.", "2539326033"],
      [342, 19, 29, "Object is possibly \'undefined\'.", "2539326033"],
      [432, 32, 29, "Object is possibly \'undefined\'.", "2539326033"],
      [444, 12, 29, "Object is possibly \'undefined\'.", "2539326033"],
      [454, 12, 29, "Object is possibly \'undefined\'.", "2539326033"]
    ],
    "src/script/conversation/EventMapper.ts:2506079831": [
      [92, 96, 5, "Object is of type \'unknown\'.", "165548477"],
      [160, 31, 11, "Argument of type \'string | undefined\' is not assignable to parameter of type \'string\'.\\n  Type \'undefined\' is not assignable to type \'string\'.", "3188681863"],
      [163, 51, 10, "Argument of type \'string | undefined\' is not assignable to parameter of type \'string\'.\\n  Type \'undefined\' is not assignable to type \'string\'.", "3610690941"],
      [170, 6, 22, "Type \'number | undefined\' is not assignable to type \'number\'.\\n  Type \'undefined\' is not assignable to type \'number\'.", "152976819"],
      [174, 6, 22, "Type \'number | undefined\' is not assignable to type \'number\'.\\n  Type \'undefined\' is not assignable to type \'number\'.", "152976819"],
      [177, 4, 17, "Type \'string | undefined\' is not assignable to type \'string\'.\\n  Type \'undefined\' is not assignable to type \'string\'.", "1128866980"],
      [344, 4, 26, "Type \'string | undefined\' is not assignable to type \'string\'.\\n  Type \'undefined\' is not assignable to type \'string\'.", "2611213113"],
      [345, 4, 16, "Type \'string | undefined\' is not assignable to type \'string\'.\\n  Type \'undefined\' is not assignable to type \'string\'.", "1858936470"],
      [451, 56, 9, "Argument of type \'number | undefined\' is not assignable to parameter of type \'number\'.\\n  Type \'undefined\' is not assignable to type \'number\'.", "2548743275"],
      [525, 4, 20, "Type \'MemberLeaveReason | undefined\' is not assignable to type \'MemberLeaveReason\'.\\n  Type \'undefined\' is not assignable to type \'MemberLeaveReason\'.", "642569791"],
      [732, 27, 3, "Argument of type \'string | undefined\' is not assignable to parameter of type \'string\'.\\n  Type \'undefined\' is not assignable to type \'string\'.", "193424690"],
      [735, 47, 7, "Argument of type \'Uint8Array | undefined\' is not assignable to parameter of type \'Uint8Array\'.\\n  Type \'undefined\' is not assignable to type \'Uint8Array\'.", "861760996"],
      [743, 29, 11, "Argument of type \'string | undefined\' is not assignable to parameter of type \'string\'.\\n  Type \'undefined\' is not assignable to type \'string\'.", "3188681863"],
      [745, 29, 11, "Argument of type \'string | undefined\' is not assignable to parameter of type \'string\'.\\n  Type \'undefined\' is not assignable to type \'string\'.", "3188681863"],
      [746, 45, 10, "Argument of type \'string | undefined\' is not assignable to parameter of type \'string\'.\\n  Type \'undefined\' is not assignable to type \'string\'.", "3610690941"],
      [763, 11, 14, "Property \'content_length\' does not exist on type \'AssetData | undefined\'.", "2383733551"],
      [763, 27, 12, "Property \'content_type\' does not exist on type \'AssetData | undefined\'.", "3523308779"],
      [763, 41, 2, "Property \'id\' does not exist on type \'AssetData | undefined\'.", "5861160"],
      [763, 54, 4, "Property \'info\' does not exist on type \'AssetData | undefined\'.", "2087826411"],
      [774, 11, 3, "Property \'key\' does not exist on type \'AssetData | undefined\'.", "193424690"],
      [774, 16, 7, "Property \'otr_key\' does not exist on type \'AssetData | undefined\'.", "861760996"],
      [774, 25, 6, "Property \'sha256\' does not exist on type \'AssetData | undefined\'.", "2174157102"],
      [774, 33, 5, "Property \'token\' does not exist on type \'AssetData | undefined\'.", "183304158"],
      [774, 40, 6, "Property \'domain\' does not exist on type \'AssetData | undefined\'.", "1127975365"],
      [817, 72, 10, "Argument of type \'string | null | undefined\' is not assignable to parameter of type \'string | undefined\'.\\n  Type \'null\' is not assignable to type \'string | undefined\'.", "2264616494"],
      [818, 59, 10, "Argument of type \'string | null | undefined\' is not assignable to parameter of type \'string | undefined\'.", "2264616494"],
      [857, 10, 36, "Argument of type \'string | undefined\' is not assignable to parameter of type \'string | null\'.", "3484704420"],
      [865, 78, 5, "Object is of type \'unknown\'.", "165548477"],
      [884, 68, 11, "Argument of type \'string | undefined\' is not assignable to parameter of type \'string\'.\\n  Type \'undefined\' is not assignable to type \'string\'.", "2853998291"]
    ],
    "src/script/conversation/MessageRepository.ts:3425977142": [
      [746, 52, 8, "No overload matches this call.\\n  Overload 1 of 4, \'(value: string | number | Date): Date\', gave the following error.\\n    Argument of type \'string | undefined\' is not assignable to parameter of type \'string | number | Date\'.\\n  Overload 2 of 4, \'(value: string | number): Date\', gave the following error.\\n    Argument of type \'string | undefined\' is not assignable to parameter of type \'string | number\'.", "1948180668"],
      [811, 102, 5, "Object is of type \'unknown\'.", "165548477"],
      [955, 80, 4, "Object is possibly \'undefined\'.", "2087973204"],
      [966, 37, 5, "Object is of type \'unknown\'.", "165548477"],
      [1173, 81, 4, "Argument of type \'User | undefined\' is not assignable to parameter of type \'QualifiedEntity\'.\\n  Type \'undefined\' is not assignable to type \'QualifiedEntity\'.", "2087973204"],
      [1175, 36, 4, "Object is possibly \'undefined\'.", "2087973204"],
      [1178, 39, 5, "Argument of type \'(User | undefined)[]\' is not assignable to parameter of type \'User[]\'.", "183638951"],
      [1179, 30, 5, "Argument of type \'(User | undefined)[]\' is not assignable to parameter of type \'User[]\'.", "183638951"],
      [1224, 68, 24, "Argument of type \'string | undefined\' is not assignable to parameter of type \'string\'.\\n  Type \'undefined\' is not assignable to type \'string\'.", "2322605270"],
      [1256, 39, 42, "Argument of type \'Conversation | undefined\' is not assignable to parameter of type \'Conversation\'.\\n  Type \'undefined\' is not assignable to type \'Conversation\'.", "4089489462"],
      [1273, 39, 42, "Argument of type \'Conversation | undefined\' is not assignable to parameter of type \'Conversation\'.\\n  Type \'undefined\' is not assignable to type \'Conversation\'.", "4089489462"]
    ],
    "src/script/conversation/linkPreviews/helpers.test.ts:1000221294": [
      [84, 11, 4, "Object is possibly \'undefined\'.", "2087656645"],
      [85, 11, 4, "Object is possibly \'undefined\'.", "2087656645"],
      [91, 11, 4, "Object is possibly \'undefined\'.", "2087656645"],
      [92, 11, 4, "Object is possibly \'undefined\'.", "2087656645"],
      [98, 11, 4, "Object is possibly \'undefined\'.", "2089009317"],
      [99, 11, 4, "Object is possibly \'undefined\'.", "2089009317"],
      [105, 11, 12, "Object is possibly \'undefined\'.", "929375728"],
      [106, 11, 12, "Object is possibly \'undefined\'.", "929375728"],
      [112, 11, 4, "Object is possibly \'undefined\'.", "2089009317"],
      [113, 11, 4, "Object is possibly \'undefined\'.", "2089009317"]
    ],
    "src/script/conversation/linkPreviews/index.test.ts:3225052035": [
      [113, 13, 10, "Object is possibly \'undefined\'.", "444608935"],
      [114, 13, 10, "Object is possibly \'undefined\'.", "444608935"]
    ],
    "src/script/conversation/linkPreviews/index.ts:3906640483": [
      [117, 40, 23, "Argument of type \'string | undefined\' is not assignable to parameter of type \'string\'.\\n  Type \'undefined\' is not assignable to type \'string\'.", "493358700"],
      [122, 21, 39, "Object is possibly \'null\'.", "3082036576"],
      [131, 4, 12, "Type \'string | undefined\' is not assignable to type \'string\'.\\n  Type \'undefined\' is not assignable to type \'string\'.", "399682992"],
      [156, 56, 5, "Object is of type \'unknown\'.", "165548477"]
    ],
    "src/script/conversation/userClientsUtils.ts:356115482": [
      [28, 47, 21, "No overload matches this call.\\n  Overload 1 of 2, \'(o: ArrayLike<unknown> | { [s: string]: unknown; }): unknown[]\', gave the following error.\\n    Argument of type \'object | null\' is not assignable to parameter of type \'ArrayLike<unknown> | { [s: string]: unknown; }\'.\\n      Type \'null\' is not assignable to type \'ArrayLike<unknown> | { [s: string]: unknown; }\'.\\n  Overload 2 of 2, \'(o: {}): any[]\', gave the following error.\\n    Argument of type \'object | null\' is not assignable to parameter of type \'{}\'.\\n      Type \'null\' is not assignable to type \'{}\'.", "4151921890"]
    ],
    "src/script/cryptography/CryptographyMapper.ts:2912131072": [
      [145, 51, 20, "Argument of type \'IAsset | null | undefined\' is not assignable to parameter of type \'(IImageAsset | IAsset) & Partial<{ expectsReadConfirmation: boolean; legalHoldStatus: LegalHoldStatus; }>\'.\\n  Type \'undefined\' is not assignable to type \'(IImageAsset | IAsset) & Partial<{ expectsReadConfirmation: boolean; legalHoldStatus: LegalHoldStatus; }>\'.", "4167911361"],
      [191, 51, 20, "Argument of type \'IImageAsset | null | undefined\' is not assignable to parameter of type \'(IImageAsset | IAsset) & Partial<{ expectsReadConfirmation: boolean; legalHoldStatus: LegalHoldStatus; }>\'.\\n  Type \'undefined\' is not assignable to type \'(IImageAsset | IAsset) & Partial<{ expectsReadConfirmation: boolean; legalHoldStatus: LegalHoldStatus; }>\'.", "4177607510"],
      [197, 51, 20, "Argument of type \'IKnock | null | undefined\' is not assignable to parameter of type \'(IImageAsset | IAsset) & Partial<{ expectsReadConfirmation: boolean; legalHoldStatus: LegalHoldStatus; }>\'.\\n  Type \'undefined\' is not assignable to type \'(IImageAsset | IAsset) & Partial<{ expectsReadConfirmation: boolean; legalHoldStatus: LegalHoldStatus; }>\'.", "4184406259"],
      [208, 54, 23, "Argument of type \'ILocation | null | undefined\' is not assignable to parameter of type \'(IImageAsset | IAsset) & Partial<{ expectsReadConfirmation: boolean; legalHoldStatus: LegalHoldStatus; }>\'.\\n  Type \'undefined\' is not assignable to type \'(IImageAsset | IAsset) & Partial<{ expectsReadConfirmation: boolean; legalHoldStatus: LegalHoldStatus; }>\'.", "4165194764"],
      [219, 50, 19, "Argument of type \'IText | null | undefined\' is not assignable to parameter of type \'(IImageAsset | IAsset) & Partial<{ expectsReadConfirmation: boolean; legalHoldStatus: LegalHoldStatus; }>\'.\\n  Type \'undefined\' is not assignable to type \'(IImageAsset | IAsset) & Partial<{ expectsReadConfirmation: boolean; legalHoldStatus: LegalHoldStatus; }>\'.", "1297199116"],
      [225, 55, 24, "Argument of type \'IComposite | null | undefined\' is not assignable to parameter of type \'(IImageAsset | IAsset) & Partial<{ expectsReadConfirmation: boolean; legalHoldStatus: LegalHoldStatus; }>\'.\\n  Type \'undefined\' is not assignable to type \'(IImageAsset | IAsset) & Partial<{ expectsReadConfirmation: boolean; legalHoldStatus: LegalHoldStatus; }>\'.", "2918936900"],
      [270, 15, 8, "Property \'mentions\' does not exist on type \'IText | null | undefined\'.", "1350167884"],
      [270, 40, 7, "Property \'content\' does not exist on type \'IText | null | undefined\'.", "3716929964"],
      [277, 43, 12, "Parameter \'protoMention\' implicitly has an \'any\' type.", "3153561129"],
      [312, 10, 4, "Type \'string | null\' is not assignable to type \'string | undefined\'.\\n  Type \'null\' is not assignable to type \'string | undefined\'.", "2087876002"],
      [328, 11, 4, "Variable \'data\' is used before being assigned.", "2087377941"],
      [329, 8, 14, "Type \'string | null | undefined\' is not assignable to type \'string | undefined\'.", "1588166864"],
      [329, 24, 6, "Object is possibly \'null\' or \'undefined\'.", "2124712353"],
      [330, 8, 11, "Type \'string | null | undefined\' is not assignable to type \'string | undefined\'.", "3188681863"],
      [330, 21, 6, "Object is possibly \'null\' or \'undefined\'.", "2124712353"],
      [331, 40, 6, "Object is possibly \'null\' or \'undefined\'.", "2124712353"],
      [332, 39, 6, "Object is possibly \'null\' or \'undefined\'.", "2124712353"],
      [333, 8, 13, "Type \'string | null | undefined\' is not assignable to type \'string | undefined\'.", "2111557739"],
      [333, 23, 6, "Object is possibly \'null\' or \'undefined\'.", "2124712353"],
      [339, 6, 4, "Variable \'data\' is used before being assigned.", "2087377941"],
      [344, 11, 4, "Variable \'data\' is used before being assigned.", "2087377941"],
      [345, 8, 6, "Type \'string | null | undefined\' is not assignable to type \'string | undefined\'.", "1127975365"],
      [345, 16, 8, "Object is possibly \'undefined\'.", "533230503"],
      [346, 8, 3, "Type \'string | null | undefined\' is not assignable to type \'string | undefined\'.", "193424690"],
      [346, 13, 8, "Object is possibly \'undefined\'.", "533230503"],
      [347, 32, 8, "Object is possibly \'undefined\'.", "533230503"],
      [348, 31, 8, "Object is possibly \'undefined\'.", "533230503"],
      [350, 8, 5, "Type \'string | null | undefined\' is not assignable to type \'string | undefined\'.", "183304158"],
      [350, 15, 8, "Object is possibly \'undefined\'.", "533230503"],
      [353, 17, 4, "Variable \'data\' is used before being assigned.", "2087377941"],
      [356, 12, 4, "Variable \'data\' is used before being assigned.", "2087377941"],
      [451, 25, 24, "Object is possibly \'null\' or \'undefined\'.", "1179641534"],
      [485, 62, 5, "Object is of type \'unknown\'.", "165548477"],
      [551, 28, 31, "Object is possibly \'null\' or \'undefined\'.", "723833724"]
    ],
    "src/script/cryptography/CryptographyRepository.test.ts:468271473": [
      [26, 4, 35, "Object is possibly \'undefined\'.", "2744578530"],
      [39, 32, 35, "Object is possibly \'undefined\'.", "2744578530"]
    ],
    "src/script/cryptography/CryptographyRepository.ts:1877355837": [
      [180, 100, 5, "Object is of type \'unknown\'.", "165548477"]
    ],
    "src/script/entity/Conversation.test.ts:2104519903": [
      [49, 6, 15, "Type \'null\' is not assignable to type \'Conversation\'.", "4110128166"],
      [50, 6, 10, "Type \'null\' is not assignable to type \'User\'.", "964073551"],
      [52, 56, 4, "Argument of type \'null\' is not assignable to parameter of type \'string | undefined\'.", "2087897566"],
      [60, 53, 4, "Argument of type \'null\' is not assignable to parameter of type \'string | undefined\'.", "2087897566"],
      [146, 8, 18, "Type \'undefined\' is not assignable to type \'Message\'.", "3099154241"],
      [182, 13, 15, "Object is possibly \'undefined\'.", "3656134677"],
      [183, 13, 15, "Object is possibly \'undefined\'.", "3656134677"],
      [196, 13, 15, "Object is possibly \'undefined\'.", "3656134677"],
      [197, 13, 15, "Object is possibly \'undefined\'.", "3656134677"],
      [306, 60, 4, "Argument of type \'null\' is not assignable to parameter of type \'string | undefined\'.", "2087897566"],
      [307, 58, 4, "Argument of type \'null\' is not assignable to parameter of type \'string | undefined\'.", "2087897566"],
      [348, 8, 12, "Type \'undefined\' is not assignable to type \'User\'.", "2792000409"],
      [351, 34, 4, "Argument of type \'null\' is not assignable to parameter of type \'string | undefined\'.", "2087897566"],
      [364, 35, 4, "Argument of type \'null\' is not assignable to parameter of type \'string | undefined\'.", "2087897566"],
      [383, 35, 4, "Argument of type \'null\' is not assignable to parameter of type \'string | undefined\'.", "2087897566"],
      [408, 40, 4, "Argument of type \'null\' is not assignable to parameter of type \'string | undefined\'.", "2087897566"],
      [412, 13, 40, "Object is possibly \'undefined\'.", "1814521512"],
      [429, 13, 40, "Object is possibly \'undefined\'.", "1814521512"],
      [447, 13, 40, "Object is possibly \'undefined\'.", "1814521512"],
      [496, 54, 4, "Argument of type \'null\' is not assignable to parameter of type \'string | undefined\'.", "2087897566"],
      [516, 48, 4, "Argument of type \'null\' is not assignable to parameter of type \'string | undefined\'.", "2087897566"],
      [547, 35, 4, "Argument of type \'null\' is not assignable to parameter of type \'string | undefined\'.", "2087897566"],
      [551, 42, 4, "Argument of type \'null\' is not assignable to parameter of type \'string | undefined\'.", "2087897566"],
      [568, 6, 34, "Cannot invoke an object which is possibly \'undefined\'.", "893582186"],
      [570, 56, 4, "Argument of type \'null\' is not assignable to parameter of type \'string | undefined\'.", "2087897566"],
      [574, 35, 4, "Argument of type \'null\' is not assignable to parameter of type \'string | undefined\'.", "2087897566"],
      [584, 6, 34, "Cannot invoke an object which is possibly \'undefined\'.", "893582186"],
      [586, 40, 4, "Argument of type \'null\' is not assignable to parameter of type \'string | undefined\'.", "2087897566"],
      [591, 35, 4, "Argument of type \'null\' is not assignable to parameter of type \'string | undefined\'.", "2087897566"],
      [595, 39, 4, "Argument of type \'null\' is not assignable to parameter of type \'string | undefined\'.", "2087897566"],
      [605, 6, 34, "Cannot invoke an object which is possibly \'undefined\'.", "893582186"],
      [607, 40, 4, "Argument of type \'null\' is not assignable to parameter of type \'string | undefined\'.", "2087897566"],
      [612, 35, 4, "Argument of type \'null\' is not assignable to parameter of type \'string | undefined\'.", "2087897566"],
      [616, 39, 4, "Argument of type \'null\' is not assignable to parameter of type \'string | undefined\'.", "2087897566"],
      [628, 58, 4, "Argument of type \'null\' is not assignable to parameter of type \'string | undefined\'.", "2087897566"],
      [634, 54, 4, "Argument of type \'null\' is not assignable to parameter of type \'string | undefined\'.", "2087897566"],
      [646, 60, 4, "Argument of type \'null\' is not assignable to parameter of type \'string | undefined\'.", "2087897566"],
      [701, 54, 4, "Argument of type \'null\' is not assignable to parameter of type \'string | undefined\'.", "2087897566"],
      [714, 60, 4, "Argument of type \'null\' is not assignable to parameter of type \'string | undefined\'.", "2087897566"],
      [795, 8, 10, "Type \'undefined\' is not assignable to type \'string\'.", "3990992796"],
      [904, 8, 9, "Type \'undefined\' is not assignable to type \'number\'.", "2548743275"],
      [905, 8, 14, "Type \'undefined\' is not assignable to type \'ContentMessage\'.", "770131143"],
      [906, 8, 21, "Type \'undefined\' is not assignable to type \'PingMessage\'.", "3552399181"],
      [907, 8, 15, "Type \'undefined\' is not assignable to type \'PingMessage\'.", "1424040496"],
      [908, 8, 11, "Type \'undefined\' is not assignable to type \'PingMessage\'.", "3938011998"],
      [909, 8, 18, "Type \'undefined\' is not assignable to type \'ContentMessage\'.", "2146105736"],
      [912, 56, 4, "Argument of type \'null\' is not assignable to parameter of type \'string | undefined\'.", "2087897566"],
      [1138, 58, 4, "Argument of type \'null\' is not assignable to parameter of type \'string | undefined\'.", "2087897566"],
      [1142, 36, 9, "Argument of type \'undefined\' is not assignable to parameter of type \'number\'.", "2620553983"],
      [1167, 36, 9, "Argument of type \'undefined\' is not assignable to parameter of type \'number\'.", "2620553983"]
    ],
    "src/script/entity/Conversation.ts:414737185": [
      [107, 18, 24, "Property \'enforcedTeamMessageTimer\' has no initializer and is not definitely assigned in the constructor.", "3799921350"],
      [187, 4, 16, "Type \'Observable<PERSONAL | TEAM | OTHER | undefined>\' is not assignable to type \'Observable<ACCESS_STATE>\'.\\n  The types returned by \'peek()\' are incompatible between these types.\\n    Type \'PERSONAL | TEAM | OTHER | undefined\' is not assignable to type \'ACCESS_STATE\'.", "3665501182"],
      [188, 4, 15, "Type \'Observable<string | undefined>\' is not assignable to type \'Observable<string>\'.", "761254596"],
      [189, 4, 12, "Type \'undefined\' is not assignable to type \'string\'.", "2242477105"],
      [190, 4, 9, "Type \'Observable<string | undefined>\' is not assignable to type \'Observable<string>\'.", "1162129866"],
      [191, 4, 12, "Type \'undefined\' is not assignable to type \'string\'.", "1264629218"],
      [192, 4, 9, "Type \'Observable<CONVERSATION_TYPE | undefined>\' is not assignable to type \'Observable<CONVERSATION_TYPE>\'.\\n  The types returned by \'peek()\' are incompatible between these types.\\n    Type \'CONVERSATION_TYPE | undefined\' is not assignable to type \'CONVERSATION_TYPE\'.", "1162754997"],
      [204, 4, 27, "Type \'ObservableArray<never>\' is not assignable to type \'ObservableArray<User>\'.", "957208303"],
      [205, 4, 27, "Type \'ObservableArray<never>\' is not assignable to type \'ObservableArray<QualifiedId>\'.\\n  Types of parameters \'value\' and \'value\' are incompatible.\\n    Type \'QualifiedId[] | null | undefined\' is not assignable to type \'never[] | null | undefined\'.\\n      Type \'QualifiedId[]\' is not assignable to type \'never[]\'.\\n        Type \'QualifiedId\' is not assignable to type \'never\'.", "957203187"],
      [228, 4, 15, "Type \'PureComputed<boolean | \\"\\">\' is not assignable to type \'PureComputed<boolean>\'.", "1095670353"],
      [244, 4, 19, "Type \'PureComputed<boolean | undefined>\' is not assignable to type \'PureComputed<boolean>\'.", "2748887882"],
      [248, 4, 13, "Type \'PureComputed<boolean | undefined>\' is not assignable to type \'PureComputed<boolean>\'.", "1137010663"],
      [273, 4, 23, "Type \'Observable<ConversationVerificationState.UNVERIFIED>\' is not assignable to type \'Observable<ConversationVerificationState>\'.\\n  Types of parameters \'value\' and \'value\' are incompatible.\\n    Type \'ConversationVerificationState\' is not assignable to type \'ConversationVerificationState.UNVERIFIED\'.", "1872259068"],
      [282, 4, 9, "Type \'Observable<Call | null>\' is not assignable to type \'Observable<Call>\'.\\n  The types returned by \'peek()\' are incompatible between these types.\\n    Type \'Call | null\' is not assignable to type \'Call\'.\\n      Type \'null\' is not assignable to type \'Call\'.", "1162313103"],
      [294, 61, 15, "Object is possibly \'undefined\'.", "3866385313"],
      [300, 35, 15, "Object is possibly \'undefined\'.", "3866385313"],
      [316, 54, 10, "Object is possibly \'undefined\'.", "50227919"],
      [319, 4, 20, "Type \'Observable<LegalHoldStatus.DISABLED>\' is not assignable to type \'Observable<LegalHoldStatus>\'.\\n  Types of parameters \'value\' and \'value\' are incompatible.\\n    Type \'LegalHoldStatus\' is not assignable to type \'LegalHoldStatus.DISABLED\'.", "135203605"],
      [323, 84, 10, "Object is possibly \'undefined\'.", "50227919"],
      [340, 18, 15, "Object is possibly \'undefined\'.", "3866385313"],
      [346, 12, 15, "Object is possibly \'undefined\'.", "3866385313"],
      [359, 4, 11, "Type \'Observable<ConversationStatus.CURRENT_MEMBER>\' is not assignable to type \'Observable<ConversationStatus>\'.\\n  Types of parameters \'value\' and \'value\' are incompatible.\\n    Type \'ConversationStatus\' is not assignable to type \'ConversationStatus.CURRENT_MEMBER\'.", "3642829209"],
      [369, 4, 22, "Type \'Observable<number | null>\' is not assignable to type \'Observable<number>\'.", "3241402412"],
      [370, 4, 23, "Type \'Observable<number | null>\' is not assignable to type \'Observable<number>\'.", "2493965002"],
      [372, 4, 16, "Type \'Observable<RECEIPT_MODE.OFF>\' is not assignable to type \'Observable<RECEIPT_MODE>\'.\\n  Types of parameters \'value\' and \'value\' are incompatible.\\n    Type \'RECEIPT_MODE\' is not assignable to type \'RECEIPT_MODE.OFF\'.", "245090354"],
      [383, 4, 17, "Type \'PureComputed<number | false>\' is not assignable to type \'PureComputed<number>\'.\\n  The types returned by \'peek()\' are incompatible between these types.\\n    Type \'number | false\' is not assignable to type \'number\'.\\n      Type \'boolean\' is not assignable to type \'number\'.", "515474049"],
      [434, 62, 15, "Object is possibly \'undefined\'.", "3866385313"],
      [436, 91, 15, "Object is possibly \'undefined\'.", "3866385313"],
      [662, 28, 54, "Argument of type \'string | null\' is not assignable to parameter of type \'string\'.\\n  Type \'null\' is not assignable to type \'string\'.", "3385179653"],
      [703, 4, 53, "Type \'ContentMessage | undefined\' is not assignable to type \'ContentMessage\'.\\n  Type \'undefined\' is not assignable to type \'ContentMessage\'.", "1980005351"],
      [754, 9, 15, "Object is possibly \'undefined\'.", "3866385313"],
      [777, 4, 88, "No overload matches this call.\\n  Overload 1 of 2, \'(item: Message | ContentMessage | MemberMessage): (Message | ContentMessage | MemberMessage)[]\', gave the following error.\\n    Argument of type \'(message_et: Message | ContentMessage | MemberMessage) => boolean | \\"\\"\' is not assignable to parameter of type \'Message | ContentMessage | MemberMessage\'.\\n  Overload 2 of 2, \'(removeFunction: (item: Message | ContentMessage | MemberMessage) => boolean): (Message | ContentMessage | MemberMessage)[]\', gave the following error.\\n    Type \'string | boolean\' is not assignable to type \'boolean\'.", "302417194"],
      [818, 72, 15, "Object is possibly \'undefined\'.", "3866385313"],
      [965, 45, 15, "No overload matches this call.\\n  Overload 1 of 2, \'(...items: ConcatArray<User>[]): User[]\', gave the following error.\\n    Argument of type \'User | undefined\' is not assignable to parameter of type \'ConcatArray<User>\'.\\n      Type \'undefined\' is not assignable to type \'ConcatArray<User>\'.\\n  Overload 2 of 2, \'(...items: (User | ConcatArray<User>)[]): User[]\', gave the following error.\\n    Argument of type \'User | undefined\' is not assignable to parameter of type \'User | ConcatArray<User>\'.\\n      Type \'undefined\' is not assignable to type \'User | ConcatArray<User>\'.", "3866385313"],
      [972, 45, 15, "No overload matches this call.\\n  Overload 1 of 2, \'(...items: ConcatArray<User>[]): User[]\', gave the following error.\\n    Argument of type \'User | undefined\' is not assignable to parameter of type \'ConcatArray<User>\'.\\n      Type \'undefined\' is not assignable to type \'ConcatArray<User>\'.\\n  Overload 2 of 2, \'(...items: (User | ConcatArray<User>)[]): User[]\', gave the following error.\\n    Argument of type \'User | undefined\' is not assignable to parameter of type \'User | ConcatArray<User>\'.", "3866385313"],
      [987, 48, 21, "Object is possibly \'undefined\'.", "2518032411"],
      [992, 6, 6, "Type \'CONVERSATION_ACCESS[] | undefined\' is not assignable to type \'CONVERSATION_ACCESS[]\'.\\n  Type \'undefined\' is not assignable to type \'CONVERSATION_ACCESS[]\'.", "1314097761"],
      [993, 6, 11, "Type \'CONVERSATION_ACCESS_ROLE | ACCESS_ROLE_V2[] | undefined\' is not assignable to type \'CONVERSATION_ACCESS_ROLE | ACCESS_ROLE_V2[]\'.\\n  Type \'undefined\' is not assignable to type \'CONVERSATION_ACCESS_ROLE | ACCESS_ROLE_V2[]\'.", "186257802"]
    ],
    "src/script/entity/User.test.ts:1823754266": [
      [91, 27, 9, "Argument of type \'undefined\' is not assignable to parameter of type \'number\'.", "2620553983"]
    ],
    "src/script/entity/User.ts:3591817769": [
      [132, 4, 17, "Type \'Observable<undefined>\' is not assignable to type \'Observable<string>\'.\\n  Types of property \'equalityComparer\' are incompatible.\\n    Type \'(a: undefined, b: undefined) => boolean\' is not assignable to type \'(a: string, b: string) => boolean\'.\\n      Types of parameters \'a\' and \'a\' are incompatible.\\n        Type \'string\' is not assignable to type \'undefined\'.", "2198912395"],
      [140, 4, 10, "Type \'Observable<string | undefined>\' is not assignable to type \'Observable<string>\'.", "3993952993"],
      [141, 4, 10, "Type \'Observable<string | undefined>\' is not assignable to type \'Observable<string>\'.", "4016447089"],
      [181, 4, 13, "Type \'Observable<ROLE.NONE>\' is not assignable to type \'Observable<ROLE>\'.\\n  Types of parameters \'value\' and \'value\' are incompatible.\\n    Type \'ROLE\' is not assignable to type \'ROLE.NONE\'.", "3077682660"],
      [191, 47, 25, "Cannot invoke an object which is possibly \'undefined\'.", "3264425299"],
      [204, 4, 17, "Type \'Observable<Type.NONE>\' is not assignable to type \'Observable<Type>\'.\\n  Types of parameters \'value\' and \'value\' are incompatible.\\n    Type \'Type\' is not assignable to type \'Type.NONE\'.", "1506870780"],
      [248, 57, 13, "No overload matches this call.\\n  Overload 1 of 4, \'(value: string | number | Date): Date\', gave the following error.\\n    Argument of type \'string | undefined\' is not assignable to parameter of type \'string | number | Date\'.\\n  Overload 2 of 4, \'(value: string | number): Date\', gave the following error.\\n    Argument of type \'string | undefined\' is not assignable to parameter of type \'string | number\'.", "3452993210"],
      [248, 93, 13, "No overload matches this call.\\n  Overload 1 of 4, \'(value: string | number | Date): Date\', gave the following error.\\n    Argument of type \'string | undefined\' is not assignable to parameter of type \'string | number | Date\'.\\n  Overload 2 of 4, \'(value: string | number): Date\', gave the following error.\\n    Argument of type \'string | undefined\' is not assignable to parameter of type \'string | number\'.", "3563212121"]
    ],
    "src/script/entity/message/Asset.ts:2714709642": [
      [36, 9, 4, "Property \'size\' has no initializer and is not definitely assigned in the constructor.", "2088346912"],
      [68, 67, 14, "Argument of type \'string | undefined\' is not assignable to parameter of type \'string\'.\\n  Type \'undefined\' is not assignable to type \'string\'.", "1931590284"],
      [79, 67, 14, "Argument of type \'string | undefined\' is not assignable to parameter of type \'string\'.\\n  Type \'undefined\' is not assignable to type \'string\'.", "1931590284"]
    ],
    "src/script/entity/message/CallMessage.ts:2179419971": [
      [38, 4, 20, "Type \'TERMINATION_REASON | undefined\' is not assignable to type \'TERMINATION_REASON\'.\\n  Type \'undefined\' is not assignable to type \'TERMINATION_REASON\'.", "773642052"]
    ],
    "src/script/entity/message/ContentMessage.ts:2244220679": [
      [56, 4, 11, "Type \'ObservableArray<never>\' is not assignable to type \'ObservableArray<FileAsset | Asset | MediumImage | Text>\'.\\n  Types of parameters \'value\' and \'value\' are incompatible.\\n    Type \'(FileAsset | Asset | MediumImage | Text)[] | null | undefined\' is not assignable to type \'never[] | null | undefined\'.\\n      Type \'(FileAsset | Asset | MediumImage | Text)[]\' is not assignable to type \'never[]\'.\\n        Type \'FileAsset | Asset | MediumImage | Text\' is not assignable to type \'never\'.", "3137859118"],
      [59, 4, 21, "Type \'Observable<number | null>\' is not assignable to type \'Observable<number>\'.\\n  The types returned by \'peek()\' are incompatible between these types.\\n    Type \'number | null\' is not assignable to type \'number\'.\\n      Type \'null\' is not assignable to type \'number\'.", "1015589921"],
      [71, 4, 10, "Type \'Observable<QuoteEntity | undefined>\' is not assignable to type \'Observable<QuoteEntity>\'.\\n  The types returned by \'peek()\' are incompatible between these types.\\n    Type \'QuoteEntity | undefined\' is not assignable to type \'QuoteEntity\'.\\n      Type \'undefined\' is not assignable to type \'QuoteEntity\'.", "4017089943"],
      [72, 4, 17, "Type \'ObservableArray<never>\' is not assignable to type \'ObservableArray<ReadReceipt>\'.", "1540688880"],
      [74, 4, 23, "Type \'Observable<boolean | null>\' is not assignable to type \'Observable<boolean>\'.\\n  The types returned by \'peek()\' are incompatible between these types.\\n    Type \'boolean | null\' is not assignable to type \'boolean\'.", "1490518748"],
      [80, 34, 4, "Argument of type \'null\' is not assignable to parameter of type \'boolean\'.", "2087897566"]
    ],
    "src/script/entity/message/DecryptErrorMessage.ts:3460253006": [
      [63, 4, 9, "Type \'PureComputed<string | undefined>\' is not assignable to type \'PureComputed<string>\'.\\n  The types returned by \'peek()\' are incompatible between these types.\\n    Type \'string | undefined\' is not assignable to type \'string\'.\\n      Type \'undefined\' is not assignable to type \'string\'.", "1161926893"]
    ],
    "src/script/entity/message/FileAsset.ts:2276294258": [
      [45, 9, 14, "Property \'conversationId\' has no initializer and is not definitely assigned in the constructor.", "2597408709"],
      [46, 9, 14, "Property \'correlation_id\' has no initializer and is not definitely assigned in the constructor.", "1441381135"],
      [54, 4, 11, "Type \'Observable<AssetTransferState | undefined>\' is not assignable to type \'Observable<AssetTransferState>\'.\\n  The types returned by \'peek()\' are incompatible between these types.\\n    Type \'AssetTransferState | undefined\' is not assignable to type \'AssetTransferState\'.", "3642829209"],
      [64, 4, 22, "Type \'Observable<AssetRemoteData | undefined>\' is not assignable to type \'Observable<AssetRemoteData>\'.\\n  The types returned by \'peek()\' are incompatible between these types.\\n    Type \'AssetRemoteData | undefined\' is not assignable to type \'AssetRemoteData\'.\\n      Type \'undefined\' is not assignable to type \'AssetRemoteData\'.", "1979595329"],
      [65, 4, 21, "Type \'Observable<AssetRemoteData | undefined>\' is not assignable to type \'Observable<AssetRemoteData>\'.", "2294021202"],
      [81, 4, 25, "Type \'Observable<NotUploaded | undefined>\' is not assignable to type \'Observable<NotUploaded>\'.\\n  The types returned by \'peek()\' are incompatible between these types.\\n    Type \'NotUploaded | undefined\' is not assignable to type \'NotUploaded\'.", "890696937"]
    ],
    "src/script/entity/message/MediumImage.ts:426001127": [
      [41, 4, 13, "Type \'Observable<AssetRemoteData | undefined>\' is not assignable to type \'Observable<AssetRemoteData>\'.", "752547655"]
    ],
    "src/script/entity/message/MemberMessage.ts:3711207890": [
      [53, 9, 6, "Property \'reason\' has no initializer and is not definitely assigned in the constructor.", "2124277697"],
      [76, 4, 17, "Type \'Observable<never[]>\' is not assignable to type \'Observable<User[]>\'.\\n  Types of parameters \'value\' and \'value\' are incompatible.\\n    Type \'User[]\' is not assignable to type \'never[]\'.", "437902945"],
      [83, 4, 19, "Type \'undefined\' is not assignable to type \'User[]\'.", "3619181810"],
      [116, 100, 4, "Argument of type \'null\' is not assignable to parameter of type \'string | undefined\'.", "2087897566"]
    ],
    "src/script/entity/message/Message.ts:306209129": [
      [53, 10, 19, "Property \'messageTimerStarted\' has no initializer and is not definitely assigned in the constructor.", "4092792040"],
      [63, 9, 8, "Property \'reaction\' has no initializer and is not definitely assigned in the constructor.", "2663965068"],
      [96, 4, 15, "Type \'SuperType | undefined\' is not assignable to type \'SuperType\'.\\n  Type \'undefined\' is not assignable to type \'SuperType\'.", "3885844715"],
      [102, 4, 22, "Type \'Observable<boolean>\' is not assignable to type \'Observable<string | number | boolean>\'.\\n  Types of parameters \'value\' and \'value\' are incompatible.\\n    Type \'string | number | boolean\' is not assignable to type \'boolean\'.", "2558403805"],
      [128, 4, 17, "Type \'ObservableArray<never>\' is not assignable to type \'ObservableArray<ReadReceipt>\'.\\n  Types of parameters \'value\' and \'value\' are incompatible.\\n    Type \'ReadReceipt[] | null | undefined\' is not assignable to type \'never[] | null | undefined\'.\\n      Type \'ReadReceipt[]\' is not assignable to type \'never[]\'.\\n        Type \'ReadReceipt\' is not assignable to type \'never\'.", "1540688880"],
      [136, 4, 11, "Type \'Observable<StatusType.UNSPECIFIED>\' is not assignable to type \'Observable<StatusType>\'.\\n  Types of parameters \'value\' and \'value\' are incompatible.\\n    Type \'StatusType\' is not assignable to type \'StatusType.UNSPECIFIED\'.", "3642829209"],
      [138, 43, 4, "Argument of type \'null\' is not assignable to parameter of type \'string | undefined\'.", "2087897566"],
      [149, 75, 9, "Argument of type \'undefined\' is not assignable to parameter of type \'string\'.", "2620553983"]
    ],
    "src/script/entity/message/SystemMessage.ts:3060794215": [
      [25, 9, 7, "Property \'caption\' has no initializer and is not definitely assigned in the constructor.", "3511518411"]
    ],
    "src/script/entity/message/VerificationMessage.ts:1055991539": [
      [40, 4, 28, "Type \'Observable<VerificationMessageType | undefined>\' is not assignable to type \'Observable<VerificationMessageType>\'.\\n  The types returned by \'peek()\' are incompatible between these types.\\n    Type \'VerificationMessageType | undefined\' is not assignable to type \'VerificationMessageType\'.", "1551103719"],
      [47, 27, 13, "Argument of type \'string | false | QualifiedUserId\' is not assignable to parameter of type \'string | QualifiedId\'.\\n  Type \'boolean\' is not assignable to type \'string | QualifiedId\'.", "2678465042"]
    ],
    "src/script/error/BackendClientError.ts:4157618261": [
      [29, 4, 10, "Type \'string | undefined\' is not assignable to type \'string\'.\\n  Type \'undefined\' is not assignable to type \'string\'.", "3983565867"]
    ],
    "src/script/event/EventRepository.test.ts:3843097520": [
      [90, 25, 26, "No overload matches this call.\\n  Overload 1 of 2, \'(o: {}): string[]\', gave the following error.\\n    Argument of type \'ReadReceipt[] | undefined\' is not assignable to parameter of type \'{}\'.\\n      Type \'undefined\' is not assignable to type \'{}\'.\\n  Overload 2 of 2, \'(o: object): string[]\', gave the following error.\\n    Argument of type \'ReadReceipt[] | undefined\' is not assignable to parameter of type \'object\'.\\n      Type \'undefined\' is not assignable to type \'object\'.", "792500112"],
      [96, 6, 28, "Object is possibly \'undefined\'.", "3381709752"],
      [98, 15, 25, "No overload matches this call.\\n  Overload 1 of 4, \'(object: {}, method: never): SpyInstance<never, never>\', gave the following error.\\n    Argument of type \'EventService | undefined\' is not assignable to parameter of type \'{}\'.\\n      Type \'undefined\' is not assignable to type \'{}\'.\\n  Overload 2 of 4, \'(object: {}, method: never): SpyInstance<never, never>\', gave the following error.\\n    Argument of type \'EventService | undefined\' is not assignable to parameter of type \'{}\'.\\n      Type \'undefined\' is not assignable to type \'{}\'.", "47328231"],
      [99, 25, 55, "Argument of type \'Promise<EventRecord<any>>\' is not assignable to parameter of type \'never\'.", "526597759"],
      [104, 13, 28, "Object is possibly \'undefined\'.", "3381709752"],
      [108, 15, 25, "Object is possibly \'undefined\'.", "47328231"],
      [109, 15, 28, "Object is possibly \'undefined\'.", "3381709752"],
      [114, 13, 28, "Object is possibly \'undefined\'.", "3381709752"],
      [118, 15, 25, "Object is possibly \'undefined\'.", "47328231"],
      [119, 15, 28, "Object is possibly \'undefined\'.", "3381709752"],
      [124, 13, 28, "Object is possibly \'undefined\'.", "3381709752"],
      [128, 15, 25, "Object is possibly \'undefined\'.", "47328231"],
      [129, 15, 28, "Object is possibly \'undefined\'.", "3381709752"],
      [143, 13, 28, "Object is possibly \'undefined\'.", "3381709752"],
      [144, 15, 25, "Object is possibly \'undefined\'.", "47328231"],
      [145, 15, 28, "Object is possibly \'undefined\'.", "3381709752"],
      [159, 13, 28, "Object is possibly \'undefined\'.", "3381709752"],
      [160, 15, 25, "Object is possibly \'undefined\'.", "47328231"],
      [161, 15, 28, "Object is possibly \'undefined\'.", "3381709752"],
      [175, 13, 28, "Object is possibly \'undefined\'.", "3381709752"],
      [176, 15, 25, "Object is possibly \'undefined\'.", "47328231"],
      [177, 15, 28, "Object is possibly \'undefined\'.", "3381709752"],
      [216, 13, 28, "Object is possibly \'undefined\'.", "3381709752"],
      [217, 15, 25, "Object is possibly \'undefined\'.", "47328231"],
      [218, 15, 28, "Object is possibly \'undefined\'.", "3381709752"],
      [241, 15, 25, "No overload matches this call.\\n  Overload 1 of 4, \'(object: {}, method: never): SpyInstance<never, never>\', gave the following error.\\n    Argument of type \'EventService | undefined\' is not assignable to parameter of type \'{}\'.\\n      Type \'undefined\' is not assignable to type \'{}\'.\\n  Overload 2 of 4, \'(object: {}, method: never): SpyInstance<never, never>\', gave the following error.\\n    Argument of type \'EventService | undefined\' is not assignable to parameter of type \'{}\'.\\n      Type \'undefined\' is not assignable to type \'{}\'.", "47328231"],
      [242, 28, 11, "Parameter \'saved_event\' implicitly has an \'any\' type.", "3147593107"],
      [242, 28, 43, "Argument of type \'(saved_event: any) => Promise<any>\' is not assignable to parameter of type \'() => never\'.", "1450607298"],
      [246, 17, 25, "No overload matches this call.\\n  Overload 1 of 4, \'(object: {}, method: never): SpyInstance<never, never>\', gave the following error.\\n    Argument of type \'EventService | undefined\' is not assignable to parameter of type \'{}\'.\\n      Type \'undefined\' is not assignable to type \'{}\'.\\n  Overload 2 of 4, \'(object: {}, method: never): SpyInstance<never, never>\', gave the following error.\\n    Argument of type \'EventService | undefined\' is not assignable to parameter of type \'{}\'.\\n      Type \'undefined\' is not assignable to type \'{}\'.", "47328231"],
      [248, 13, 28, "Object is possibly \'undefined\'.", "3381709752"],
      [249, 15, 25, "Object is possibly \'undefined\'.", "47328231"],
      [257, 15, 25, "No overload matches this call.\\n  Overload 1 of 4, \'(object: {}, method: never): SpyInstance<never, never>\', gave the following error.\\n    Argument of type \'EventService | undefined\' is not assignable to parameter of type \'{}\'.\\n      Type \'undefined\' is not assignable to type \'{}\'.\\n  Overload 2 of 4, \'(object: {}, method: never): SpyInstance<never, never>\', gave the following error.\\n    Argument of type \'EventService | undefined\' is not assignable to parameter of type \'{}\'.\\n      Type \'undefined\' is not assignable to type \'{}\'.", "47328231"],
      [258, 28, 46, "Argument of type \'() => Promise<EventRecord<any>>\' is not assignable to parameter of type \'() => never\'.\\n  Type \'Promise<EventRecord<any>>\' is not assignable to type \'never\'.", "270173584"],
      [260, 13, 28, "Object is possibly \'undefined\'.", "3381709752"],
      [265, 17, 25, "Object is possibly \'undefined\'.", "47328231"],
      [273, 15, 25, "No overload matches this call.\\n  Overload 1 of 4, \'(object: {}, method: never): SpyInstance<never, never>\', gave the following error.\\n    Argument of type \'EventService | undefined\' is not assignable to parameter of type \'{}\'.\\n      Type \'undefined\' is not assignable to type \'{}\'.\\n  Overload 2 of 4, \'(object: {}, method: never): SpyInstance<never, never>\', gave the following error.\\n    Argument of type \'EventService | undefined\' is not assignable to parameter of type \'{}\'.\\n      Type \'undefined\' is not assignable to type \'{}\'.", "47328231"],
      [274, 28, 46, "Argument of type \'() => Promise<EventRecord<any>>\' is not assignable to parameter of type \'() => never\'.\\n  Type \'Promise<EventRecord<any>>\' is not assignable to type \'never\'.", "270173584"],
      [276, 13, 28, "Object is possibly \'undefined\'.", "3381709752"],
      [281, 17, 25, "Object is possibly \'undefined\'.", "47328231"],
      [289, 15, 25, "No overload matches this call.\\n  Overload 1 of 4, \'(object: {}, method: never): SpyInstance<never, never>\', gave the following error.\\n    Argument of type \'EventService | undefined\' is not assignable to parameter of type \'{}\'.\\n      Type \'undefined\' is not assignable to type \'{}\'.\\n  Overload 2 of 4, \'(object: {}, method: never): SpyInstance<never, never>\', gave the following error.\\n    Argument of type \'EventService | undefined\' is not assignable to parameter of type \'{}\'.\\n      Type \'undefined\' is not assignable to type \'{}\'.", "47328231"],
      [290, 28, 46, "Argument of type \'() => Promise<EventRecord<any>>\' is not assignable to parameter of type \'() => never\'.\\n  Type \'Promise<EventRecord<any>>\' is not assignable to type \'never\'.", "270173584"],
      [292, 13, 28, "Object is possibly \'undefined\'.", "3381709752"],
      [297, 17, 25, "Object is possibly \'undefined\'.", "47328231"],
      [304, 15, 25, "No overload matches this call.\\n  Overload 1 of 4, \'(object: {}, method: never): SpyInstance<never, never>\', gave the following error.\\n    Argument of type \'EventService | undefined\' is not assignable to parameter of type \'{}\'.\\n      Type \'undefined\' is not assignable to type \'{}\'.\\n  Overload 2 of 4, \'(object: {}, method: never): SpyInstance<never, never>\', gave the following error.\\n    Argument of type \'EventService | undefined\' is not assignable to parameter of type \'{}\'.\\n      Type \'undefined\' is not assignable to type \'{}\'.", "47328231"],
      [305, 28, 46, "Argument of type \'() => Promise<EventRecord<any>>\' is not assignable to parameter of type \'() => never\'.\\n  Type \'Promise<EventRecord<any>>\' is not assignable to type \'never\'.", "270173584"],
      [307, 13, 28, "Object is possibly \'undefined\'.", "3381709752"],
      [312, 17, 25, "Object is possibly \'undefined\'.", "47328231"],
      [320, 15, 25, "No overload matches this call.\\n  Overload 1 of 4, \'(object: {}, method: never): SpyInstance<never, never>\', gave the following error.\\n    Argument of type \'EventService | undefined\' is not assignable to parameter of type \'{}\'.\\n      Type \'undefined\' is not assignable to type \'{}\'.\\n  Overload 2 of 4, \'(object: {}, method: never): SpyInstance<never, never>\', gave the following error.\\n    Argument of type \'EventService | undefined\' is not assignable to parameter of type \'{}\'.\\n      Type \'undefined\' is not assignable to type \'{}\'.", "47328231"],
      [321, 28, 46, "Argument of type \'() => Promise<EventRecord<any>>\' is not assignable to parameter of type \'() => never\'.\\n  Type \'Promise<EventRecord<any>>\' is not assignable to type \'never\'.", "270173584"],
      [323, 13, 28, "Object is possibly \'undefined\'.", "3381709752"],
      [328, 17, 25, "Object is possibly \'undefined\'.", "47328231"],
      [335, 15, 25, "No overload matches this call.\\n  Overload 1 of 4, \'(object: {}, method: never): SpyInstance<never, never>\', gave the following error.\\n    Argument of type \'EventService | undefined\' is not assignable to parameter of type \'{}\'.\\n      Type \'undefined\' is not assignable to type \'{}\'.\\n  Overload 2 of 4, \'(object: {}, method: never): SpyInstance<never, never>\', gave the following error.\\n    Argument of type \'EventService | undefined\' is not assignable to parameter of type \'{}\'.\\n      Type \'undefined\' is not assignable to type \'{}\'.", "47328231"],
      [336, 28, 46, "Argument of type \'() => Promise<EventRecord<any>>\' is not assignable to parameter of type \'() => never\'.\\n  Type \'Promise<EventRecord<any>>\' is not assignable to type \'never\'.", "270173584"],
      [341, 13, 28, "Object is possibly \'undefined\'.", "3381709752"],
      [346, 17, 25, "Object is possibly \'undefined\'.", "47328231"],
      [352, 17, 25, "No overload matches this call.\\n  Overload 1 of 4, \'(object: {}, method: never): SpyInstance<never, never>\', gave the following error.\\n    Argument of type \'EventService | undefined\' is not assignable to parameter of type \'{}\'.\\n      Type \'undefined\' is not assignable to type \'{}\'.\\n  Overload 2 of 4, \'(object: {}, method: never): SpyInstance<never, never>\', gave the following error.\\n    Argument of type \'EventService | undefined\' is not assignable to parameter of type \'{}\'.\\n      Type \'undefined\' is not assignable to type \'{}\'.", "47328231"],
      [352, 76, 35, "Argument of type \'() => Promise<EventRecord<any>>\' is not assignable to parameter of type \'() => never\'.\\n  Type \'Promise<EventRecord<any>>\' is not assignable to type \'never\'.", "3585529426"],
      [354, 15, 25, "No overload matches this call.\\n  Overload 1 of 4, \'(object: {}, method: never): SpyInstance<never, never>\', gave the following error.\\n    Argument of type \'EventService | undefined\' is not assignable to parameter of type \'{}\'.\\n      Type \'undefined\' is not assignable to type \'{}\'.\\n  Overload 2 of 4, \'(object: {}, method: never): SpyInstance<never, never>\', gave the following error.\\n    Argument of type \'EventService | undefined\' is not assignable to parameter of type \'{}\'.\\n      Type \'undefined\' is not assignable to type \'{}\'.", "47328231"],
      [355, 28, 46, "Argument of type \'() => Promise<EventRecord<any>>\' is not assignable to parameter of type \'() => never\'.\\n  Type \'Promise<EventRecord<any>>\' is not assignable to type \'never\'.", "270173584"],
      [362, 13, 28, "Object is possibly \'undefined\'.", "3381709752"],
      [363, 15, 11, "Object is possibly \'undefined\'.", "3147593107"],
      [364, 15, 11, "Object is possibly \'undefined\'.", "3147593107"],
      [365, 15, 11, "Object is possibly \'undefined\'.", "3147593107"],
      [366, 15, 25, "Object is possibly \'undefined\'.", "47328231"],
      [372, 17, 25, "No overload matches this call.\\n  Overload 1 of 4, \'(object: {}, method: never): SpyInstance<never, never>\', gave the following error.\\n    Argument of type \'EventService | undefined\' is not assignable to parameter of type \'{}\'.\\n      Type \'undefined\' is not assignable to type \'{}\'.\\n  Overload 2 of 4, \'(object: {}, method: never): SpyInstance<never, never>\', gave the following error.\\n    Argument of type \'EventService | undefined\' is not assignable to parameter of type \'{}\'.\\n      Type \'undefined\' is not assignable to type \'{}\'.", "47328231"],
      [372, 76, 40, "Argument of type \'() => Promise<EventRecord<any>>\' is not assignable to parameter of type \'() => never\'.\\n  Type \'Promise<EventRecord<any>>\' is not assignable to type \'never\'.", "2477440726"],
      [374, 15, 25, "No overload matches this call.\\n  Overload 1 of 4, \'(object: {}, method: never): SpyInstance<never, never>\', gave the following error.\\n    Argument of type \'EventService | undefined\' is not assignable to parameter of type \'{}\'.\\n      Type \'undefined\' is not assignable to type \'{}\'.\\n  Overload 2 of 4, \'(object: {}, method: never): SpyInstance<never, never>\', gave the following error.\\n    Argument of type \'EventService | undefined\' is not assignable to parameter of type \'{}\'.\\n      Type \'undefined\' is not assignable to type \'{}\'.", "47328231"],
      [375, 28, 40, "Argument of type \'() => Promise<EventRecord<any>>\' is not assignable to parameter of type \'() => never\'.\\n  Type \'Promise<EventRecord<any>>\' is not assignable to type \'never\'.", "2477440726"],
      [379, 13, 28, "Object is possibly \'undefined\'.", "3381709752"],
      [382, 17, 25, "Object is possibly \'undefined\'.", "47328231"],
      [383, 17, 25, "Object is possibly \'undefined\'.", "47328231"],
      [395, 15, 25, "No overload matches this call.\\n  Overload 1 of 4, \'(object: {}, method: never): SpyInstance<never, never>\', gave the following error.\\n    Argument of type \'EventService | undefined\' is not assignable to parameter of type \'{}\'.\\n      Type \'undefined\' is not assignable to type \'{}\'.\\n  Overload 2 of 4, \'(object: {}, method: never): SpyInstance<never, never>\', gave the following error.\\n    Argument of type \'EventService | undefined\' is not assignable to parameter of type \'{}\'.\\n      Type \'undefined\' is not assignable to type \'{}\'.", "47328231"],
      [396, 28, 48, "Argument of type \'(conversationId: string, messageId: string) => Promise<undefined> | Promise<EventRecord<any>>\' is not assignable to parameter of type \'() => never\'.", "270597142"],
      [400, 15, 25, "No overload matches this call.\\n  Overload 1 of 4, \'(object: {}, method: never): SpyInstance<never, never>\', gave the following error.\\n    Argument of type \'EventService | undefined\' is not assignable to parameter of type \'{}\'.\\n      Type \'undefined\' is not assignable to type \'{}\'.\\n  Overload 2 of 4, \'(object: {}, method: never): SpyInstance<never, never>\', gave the following error.\\n    Argument of type \'EventService | undefined\' is not assignable to parameter of type \'{}\'.\\n      Type \'undefined\' is not assignable to type \'{}\'.", "47328231"],
      [401, 28, 40, "Argument of type \'(ev: EventRecord) => Promise<EventRecord<any>>\' is not assignable to parameter of type \'() => never\'.", "130762840"],
      [406, 13, 28, "Object is possibly \'undefined\'.", "3381709752"],
      [406, 86, 32, "Argument of type \'(updatedEvent: EventRecord) => void\' is not assignable to parameter of type \'(value: EventRecord<any> | undefined) => void | PromiseLike<void>\'.\\n  Types of parameters \'updatedEvent\' and \'value\' are incompatible.\\n    Type \'EventRecord<any> | undefined\' is not assignable to type \'EventRecord<any>\'.\\n      Type \'undefined\' is not assignable to type \'EventRecord<any>\'.", "1291289374"],
      [407, 15, 25, "Object is possibly \'undefined\'.", "47328231"],
      [408, 15, 25, "Object is possibly \'undefined\'.", "47328231"],
      [417, 15, 25, "No overload matches this call.\\n  Overload 1 of 4, \'(object: {}, method: never): SpyInstance<never, never>\', gave the following error.\\n    Argument of type \'EventService | undefined\' is not assignable to parameter of type \'{}\'.\\n      Type \'undefined\' is not assignable to type \'{}\'.\\n  Overload 2 of 4, \'(object: {}, method: never): SpyInstance<never, never>\', gave the following error.\\n    Argument of type \'EventService | undefined\' is not assignable to parameter of type \'{}\'.\\n      Type \'undefined\' is not assignable to type \'{}\'.", "47328231"],
      [418, 28, 53, "Argument of type \'() => Promise<EventRecord<any>>\' is not assignable to parameter of type \'() => never\'.\\n  Type \'Promise<EventRecord<any>>\' is not assignable to type \'never\'.", "3901075106"],
      [420, 15, 25, "No overload matches this call.\\n  Overload 1 of 4, \'(object: {}, method: never): SpyInstance<never, never>\', gave the following error.\\n    Argument of type \'EventService | undefined\' is not assignable to parameter of type \'{}\'.\\n      Type \'undefined\' is not assignable to type \'{}\'.\\n  Overload 2 of 4, \'(object: {}, method: never): SpyInstance<never, never>\', gave the following error.\\n    Argument of type \'EventService | undefined\' is not assignable to parameter of type \'{}\'.\\n      Type \'undefined\' is not assignable to type \'{}\'.", "47328231"],
      [421, 28, 50, "Argument of type \'(updates: EventRecord) => Promise<EventRecord<any>>\' is not assignable to parameter of type \'() => never\'.", "2498929304"],
      [431, 13, 28, "Object is possibly \'undefined\'.", "3381709752"],
      [431, 75, 32, "Argument of type \'(updatedEvent: EventRecord) => void\' is not assignable to parameter of type \'(value: EventRecord<any> | undefined) => void | PromiseLike<void>\'.\\n  Types of parameters \'updatedEvent\' and \'value\' are incompatible.\\n    Type \'EventRecord<any> | undefined\' is not assignable to type \'EventRecord<any>\'.\\n      Type \'undefined\' is not assignable to type \'EventRecord<any>\'.", "1291289374"],
      [436, 27, 22, "No overload matches this call.\\n  Overload 1 of 2, \'(o: {}): string[]\', gave the following error.\\n    Argument of type \'UserReactionMap | undefined\' is not assignable to parameter of type \'{}\'.\\n      Type \'undefined\' is not assignable to type \'{}\'.\\n  Overload 2 of 2, \'(o: object): string[]\', gave the following error.\\n    Argument of type \'UserReactionMap | undefined\' is not assignable to parameter of type \'object\'.\\n      Type \'undefined\' is not assignable to type \'object\'.", "3237744360"],
      [437, 15, 25, "Object is possibly \'undefined\'.", "47328231"],
      [448, 17, 25, "No overload matches this call.\\n  Overload 1 of 4, \'(object: {}, method: never): SpyInstance<never, never>\', gave the following error.\\n    Argument of type \'EventService | undefined\' is not assignable to parameter of type \'{}\'.\\n      Type \'undefined\' is not assignable to type \'{}\'.\\n  Overload 2 of 4, \'(object: {}, method: never): SpyInstance<never, never>\', gave the following error.\\n    Argument of type \'EventService | undefined\' is not assignable to parameter of type \'{}\'.\\n      Type \'undefined\' is not assignable to type \'{}\'.", "47328231"],
      [448, 76, 34, "Argument of type \'() => Promise<{ data: any; category?: number | undefined; client?: { time: string; } | undefined; connection?: { lastUpdate: string; } | undefined; content?: string | undefined; conversation: string; ... 24 more ...; waiting_button_id?: string | undefined; }>\' is not assignable to parameter of type \'() => never\'.\\n  Type \'Promise<{ data: any; category?: number | undefined; client?: { time: string; } | undefined; connection?: { lastUpdate: string; } | undefined; content?: string | undefined; conversation: string; edited_time?: string | undefined; ... 23 more ...; waiting_button_id?: string | undefined; }>\' is not assignable to type \'never\'.", "2413977172"],
      [450, 15, 25, "No overload matches this call.\\n  Overload 1 of 4, \'(object: {}, method: never): SpyInstance<never, never>\', gave the following error.\\n    Argument of type \'EventService | undefined\' is not assignable to parameter of type \'{}\'.\\n      Type \'undefined\' is not assignable to type \'{}\'.\\n  Overload 2 of 4, \'(object: {}, method: never): SpyInstance<never, never>\', gave the following error.\\n    Argument of type \'EventService | undefined\' is not assignable to parameter of type \'{}\'.\\n      Type \'undefined\' is not assignable to type \'{}\'.", "47328231"],
      [451, 28, 40, "Argument of type \'(ev: EventRecord) => Promise<EventRecord<any>>\' is not assignable to parameter of type \'() => never\'.", "130762840"],
      [455, 13, 28, "Object is possibly \'undefined\'.", "3381709752"],
      [455, 79, 32, "Argument of type \'(updatedEvent: EventRecord) => void\' is not assignable to parameter of type \'(value: EventRecord<any> | undefined) => void | PromiseLike<void>\'.\\n  Types of parameters \'updatedEvent\' and \'value\' are incompatible.\\n    Type \'EventRecord<any> | undefined\' is not assignable to type \'EventRecord<any>\'.\\n      Type \'undefined\' is not assignable to type \'EventRecord<any>\'.", "1291289374"],
      [456, 15, 25, "Object is possibly \'undefined\'.", "47328231"],
      [457, 15, 25, "Object is possibly \'undefined\'.", "47328231"],
      [465, 17, 25, "No overload matches this call.\\n  Overload 1 of 4, \'(object: {}, method: never): SpyInstance<never, never>\', gave the following error.\\n    Argument of type \'EventService | undefined\' is not assignable to parameter of type \'{}\'.\\n      Type \'undefined\' is not assignable to type \'{}\'.\\n  Overload 2 of 4, \'(object: {}, method: never): SpyInstance<never, never>\', gave the following error.\\n    Argument of type \'EventService | undefined\' is not assignable to parameter of type \'{}\'.\\n      Type \'undefined\' is not assignable to type \'{}\'.", "47328231"],
      [467, 13, 28, "Object is possibly \'undefined\'.", "3381709752"],
      [469, 17, 12, "Object is possibly \'undefined\'.", "373016604"],
      [470, 17, 25, "Object is possibly \'undefined\'.", "47328231"],
      [480, 8, 27, "Object is possibly \'undefined\'.", "2644272773"],
      [483, 38, 25, "No overload matches this call.\\n  Overload 1 of 4, \'(object: {}, method: never): SpyInstance<never, never>\', gave the following error.\\n    Argument of type \'EventService | undefined\' is not assignable to parameter of type \'{}\'.\\n      Type \'undefined\' is not assignable to type \'{}\'.\\n  Overload 2 of 4, \'(object: {}, method: never): SpyInstance<never, never>\', gave the following error.\\n    Argument of type \'EventService | undefined\' is not assignable to parameter of type \'{}\'.\\n      Type \'undefined\' is not assignable to type \'{}\'.", "47328231"],
      [484, 40, 25, "No overload matches this call.\\n  Overload 1 of 4, \'(object: {}, method: never): SpyInstance<never, never>\', gave the following error.\\n    Argument of type \'EventService | undefined\' is not assignable to parameter of type \'{}\'.\\n      Type \'undefined\' is not assignable to type \'{}\'.\\n  Overload 2 of 4, \'(object: {}, method: never): SpyInstance<never, never>\', gave the following error.\\n    Argument of type \'EventService | undefined\' is not assignable to parameter of type \'{}\'.\\n      Type \'undefined\' is not assignable to type \'{}\'.", "47328231"],
      [493, 40, 36, "Argument of type \'() => Promise<{ from: string; type: CONVERSATION; category?: number | undefined; client?: { time: string; } | undefined; connection?: { lastUpdate: string; } | undefined; content?: string | undefined; ... 24 more ...; waiting_button_id?: string | undefined; }>\' is not assignable to parameter of type \'() => never\'.\\n  Type \'Promise<{ from: string; type: CONVERSATION; category?: number | undefined; client?: { time: string; } | undefined; connection?: { lastUpdate: string; } | undefined; content?: string | undefined; ... 24 more ...; waiting_button_id?: string | undefined; }>\' is not assignable to type \'never\'.", "2692316574"],
      [494, 42, 24, "Argument of type \'() => Promise<number>\' is not assignable to parameter of type \'() => never\'.\\n  Type \'Promise<number>\' is not assignable to type \'never\'.", "731841138"],
      [496, 33, 28, "Object is possibly \'undefined\'.", "3381709752"],
      [500, 15, 10, "Object is possibly \'undefined\'.", "3453834508"],
      [501, 15, 25, "Object is possibly \'undefined\'.", "47328231"],
      [513, 17, 25, "No overload matches this call.\\n  Overload 1 of 4, \'(object: {}, method: never): SpyInstance<never, never>\', gave the following error.\\n    Argument of type \'EventService | undefined\' is not assignable to parameter of type \'{}\'.\\n      Type \'undefined\' is not assignable to type \'{}\'.\\n  Overload 2 of 4, \'(object: {}, method: never): SpyInstance<never, never>\', gave the following error.\\n    Argument of type \'EventService | undefined\' is not assignable to parameter of type \'{}\'.\\n      Type \'undefined\' is not assignable to type \'{}\'.", "47328231"],
      [513, 76, 36, "Argument of type \'() => Promise<{ type: CONVERSATION; category?: number | undefined; client?: { time: string; } | undefined; connection?: { lastUpdate: string; } | undefined; content?: string | undefined; ... 25 more ...; waiting_button_id?: string | undefined; }>\' is not assignable to parameter of type \'() => never\'.\\n  Type \'Promise<{ type: CONVERSATION; category?: number | undefined; client?: { time: string; } | undefined; connection?: { lastUpdate: string; } | undefined; content?: string | undefined; ... 25 more ...; waiting_button_id?: string | undefined; }>\' is not assignable to type \'never\'.", "2692316574"],
      [514, 17, 25, "No overload matches this call.\\n  Overload 1 of 4, \'(object: {}, method: never): SpyInstance<never, never>\', gave the following error.\\n    Argument of type \'EventService | undefined\' is not assignable to parameter of type \'{}\'.\\n      Type \'undefined\' is not assignable to type \'{}\'.\\n  Overload 2 of 4, \'(object: {}, method: never): SpyInstance<never, never>\', gave the following error.\\n    Argument of type \'EventService | undefined\' is not assignable to parameter of type \'{}\'.\\n      Type \'undefined\' is not assignable to type \'{}\'.", "47328231"],
      [514, 78, 24, "Argument of type \'() => Promise<number>\' is not assignable to parameter of type \'() => never\'.\\n  Type \'Promise<number>\' is not assignable to type \'never\'.", "731841138"],
      [516, 13, 28, "Object is possibly \'undefined\'.", "3381709752"],
      [518, 17, 10, "Object is possibly \'undefined\'.", "3453834508"],
      [519, 17, 25, "Object is possibly \'undefined\'.", "47328231"],
      [533, 15, 28, "Object is possibly \'undefined\'.", "3381709752"],
      [535, 17, 25, "No overload matches this call.\\n  Overload 1 of 4, \'(object: {}, method: never): SpyInstance<never, never>\', gave the following error.\\n    Argument of type \'EventService | undefined\' is not assignable to parameter of type \'{}\'.\\n      Type \'undefined\' is not assignable to type \'{}\'.\\n  Overload 2 of 4, \'(object: {}, method: never): SpyInstance<never, never>\', gave the following error.\\n    Argument of type \'EventService | undefined\' is not assignable to parameter of type \'{}\'.\\n      Type \'undefined\' is not assignable to type \'{}\'.", "47328231"],
      [535, 76, 36, "Argument of type \'() => Promise<EventRecord<any>>\' is not assignable to parameter of type \'() => never\'.\\n  Type \'Promise<EventRecord<any>>\' is not assignable to type \'never\'.", "2692316574"],
      [537, 15, 25, "No overload matches this call.\\n  Overload 1 of 4, \'(object: {}, method: never): SpyInstance<never, never>\', gave the following error.\\n    Argument of type \'EventService | undefined\' is not assignable to parameter of type \'{}\'.\\n      Type \'undefined\' is not assignable to type \'{}\'.\\n  Overload 2 of 4, \'(object: {}, method: never): SpyInstance<never, never>\', gave the following error.\\n    Argument of type \'EventService | undefined\' is not assignable to parameter of type \'{}\'.\\n      Type \'undefined\' is not assignable to type \'{}\'.", "47328231"],
      [538, 28, 45, "Argument of type \'() => Promise<EventRecord<any>>\' is not assignable to parameter of type \'() => never\'.\\n  Type \'Promise<EventRecord<any>>\' is not assignable to type \'never\'.", "368568095"],
      [540, 31, 28, "Object is possibly \'undefined\'.", "3381709752"],
      [544, 13, 10, "Object is possibly \'undefined\'.", "3453834508"],
      [545, 13, 25, "Object is possibly \'undefined\'.", "47328231"],
      [558, 15, 25, "No overload matches this call.\\n  Overload 1 of 4, \'(object: {}, method: never): SpyInstance<never, never>\', gave the following error.\\n    Argument of type \'EventService | undefined\' is not assignable to parameter of type \'{}\'.\\n      Type \'undefined\' is not assignable to type \'{}\'.\\n  Overload 2 of 4, \'(object: {}, method: never): SpyInstance<never, never>\', gave the following error.\\n    Argument of type \'EventService | undefined\' is not assignable to parameter of type \'{}\'.\\n      Type \'undefined\' is not assignable to type \'{}\'.", "47328231"],
      [559, 28, 13, "Parameter \'eventToUpdate\' implicitly has an \'any\' type.", "964362851"],
      [559, 28, 47, "Argument of type \'(eventToUpdate: any) => Promise<any>\' is not assignable to parameter of type \'() => never\'.", "666953218"],
      [560, 17, 25, "No overload matches this call.\\n  Overload 1 of 4, \'(object: {}, method: never): SpyInstance<never, never>\', gave the following error.\\n    Argument of type \'EventService | undefined\' is not assignable to parameter of type \'{}\'.\\n      Type \'undefined\' is not assignable to type \'{}\'.\\n  Overload 2 of 4, \'(object: {}, method: never): SpyInstance<never, never>\', gave the following error.\\n    Argument of type \'EventService | undefined\' is not assignable to parameter of type \'{}\'.\\n      Type \'undefined\' is not assignable to type \'{}\'.", "47328231"],
      [560, 76, 40, "Argument of type \'() => Promise<{ type: CONVERSATION; category?: number | undefined; client?: { time: string; } | undefined; connection?: { lastUpdate: string; } | undefined; content?: string | undefined; ... 25 more ...; waiting_button_id?: string | undefined; }>\' is not assignable to parameter of type \'() => never\'.\\n  Type \'Promise<{ type: CONVERSATION; category?: number | undefined; client?: { time: string; } | undefined; connection?: { lastUpdate: string; } | undefined; content?: string | undefined; ... 25 more ...; waiting_button_id?: string | undefined; }>\' is not assignable to type \'never\'.", "1106270881"],
      [562, 13, 28, "Object is possibly \'undefined\'.", "3381709752"],
      [564, 17, 12, "Object is possibly \'undefined\'.", "373016604"],
      [565, 17, 12, "Object is possibly \'undefined\'.", "373016604"],
      [566, 17, 25, "Object is possibly \'undefined\'.", "47328231"],
      [581, 15, 25, "No overload matches this call.\\n  Overload 1 of 4, \'(object: {}, method: never): SpyInstance<never, never>\', gave the following error.\\n    Argument of type \'EventService | undefined\' is not assignable to parameter of type \'{}\'.\\n      Type \'undefined\' is not assignable to type \'{}\'.\\n  Overload 2 of 4, \'(object: {}, method: never): SpyInstance<never, never>\', gave the following error.\\n    Argument of type \'EventService | undefined\' is not assignable to parameter of type \'{}\'.\\n      Type \'undefined\' is not assignable to type \'{}\'.", "47328231"],
      [582, 28, 13, "Parameter \'eventToUpdate\' implicitly has an \'any\' type.", "964362851"],
      [582, 28, 47, "Argument of type \'(eventToUpdate: any) => Promise<any>\' is not assignable to parameter of type \'() => never\'.", "666953218"],
      [583, 17, 25, "No overload matches this call.\\n  Overload 1 of 4, \'(object: {}, method: never): SpyInstance<never, never>\', gave the following error.\\n    Argument of type \'EventService | undefined\' is not assignable to parameter of type \'{}\'.\\n      Type \'undefined\' is not assignable to type \'{}\'.\\n  Overload 2 of 4, \'(object: {}, method: never): SpyInstance<never, never>\', gave the following error.\\n    Argument of type \'EventService | undefined\' is not assignable to parameter of type \'{}\'.\\n      Type \'undefined\' is not assignable to type \'{}\'.", "47328231"],
      [583, 76, 40, "Argument of type \'() => Promise<{ type: CONVERSATION; category?: number | undefined; client?: { time: string; } | undefined; connection?: { lastUpdate: string; } | undefined; content?: string | undefined; ... 25 more ...; waiting_button_id?: string | undefined; }>\' is not assignable to parameter of type \'() => never\'.\\n  Type \'Promise<{ type: CONVERSATION; category?: number | undefined; client?: { time: string; } | undefined; connection?: { lastUpdate: string; } | undefined; content?: string | undefined; ... 25 more ...; waiting_button_id?: string | undefined; }>\' is not assignable to type \'never\'.", "1106270881"],
      [585, 13, 28, "Object is possibly \'undefined\'.", "3381709752"],
      [586, 8, 32, "Argument of type \'(updatedEvent: EventRecord) => void\' is not assignable to parameter of type \'(value: EventRecord<any> | undefined) => void | PromiseLike<void>\'.\\n  Types of parameters \'updatedEvent\' and \'value\' are incompatible.\\n    Type \'EventRecord<any> | undefined\' is not assignable to type \'EventRecord<any>\'.\\n      Type \'undefined\' is not assignable to type \'EventRecord<any>\'.", "1291289374"],
      [588, 17, 25, "Object is possibly \'undefined\'.", "47328231"]
    ],
    "src/script/event/EventRepository.ts:2800868471": [
      [106, 4, 30, "Type \'Observable<NOTIFICATION_HANDLING_STATE.STREAM>\' is not assignable to type \'Observable<NOTIFICATION_HANDLING_STATE>\'.\\n  Types of parameters \'value\' and \'value\' are incompatible.\\n    Type \'NOTIFICATION_HANDLING_STATE\' is not assignable to type \'NOTIFICATION_HANDLING_STATE.STREAM\'.", "3724439608"],
      [161, 60, 5, "Object is possibly \'undefined\'.", "165702089"],
      [161, 76, 5, "Object is of type \'unknown\'.", "165548477"],
      [228, 10, 13, "Object is of type \'unknown\'.", "3310660798"],
      [229, 49, 13, "Object is of type \'unknown\'.", "3310660798"],
      [243, 13, 6, "Object is possibly \'undefined\'.", "1543056028"],
      [248, 13, 10, "Object is possibly \'undefined\'.", "1089446899"],
      [261, 48, 25, "Argument of type \'string | undefined\' is not assignable to parameter of type \'string\'.\\n  Type \'undefined\' is not assignable to type \'string\'.", "3511045606"],
      [272, 40, 20, "Object is possibly \'undefined\'.", "3111726366"],
      [538, 28, 12, "Object is possibly \'undefined\'.", "2257332645"],
      [538, 53, 12, "Object is possibly \'undefined\'.", "2257332645"],
      [539, 59, 12, "Object is possibly \'undefined\'.", "2257332645"],
      [553, 41, 13, "Object is possibly \'undefined\'.", "1529837131"],
      [557, 69, 11, "Argument of type \'string | undefined\' is not assignable to parameter of type \'string\'.\\n  Type \'undefined\' is not assignable to type \'string\'.", "3842816886"],
      [560, 8, 100, "Type \'EventRecord<any> | undefined\' is not assignable to type \'EventRecord<any>\'.\\n  Type \'undefined\' is not assignable to type \'EventRecord<any>\'.", "1834623770"],
      [560, 59, 25, "Argument of type \'string | undefined\' is not assignable to parameter of type \'string\'.\\n  Type \'undefined\' is not assignable to type \'string\'.", "2126983834"],
      [560, 86, 13, "Object is possibly \'undefined\'.", "1529837131"],
      [564, 78, 13, "Object is possibly \'undefined\'.", "1529837131"],
      [607, 52, 20, "Object is possibly \'undefined\'.", "2445000522"]
    ],
    "src/script/event/EventService.ts:2658328947": [
      [46, 79, 9, "Object is possibly \'undefined\'.", "1946021483"],
      [46, 103, 9, "No overload matches this call.\\n  Overload 1 of 2, \'(that: string, locales?: string | string[] | undefined, options?: CollatorOptions | undefined): number\', gave the following error.\\n    Argument of type \'string | undefined\' is not assignable to parameter of type \'string\'.\\n      Type \'undefined\' is not assignable to type \'string\'.\\n  Overload 2 of 2, \'(that: string): number\', gave the following error.\\n    Argument of type \'string | undefined\' is not assignable to parameter of type \'string\'.\\n      Type \'undefined\' is not assignable to type \'string\'.", "1946194504"],
      [77, 86, 9, "Argument of type \'string | undefined\' is not assignable to parameter of type \'string\'.\\n  Type \'undefined\' is not assignable to type \'string\'.", "761523947"],
      [81, 8, 5, "Object is of type \'unknown\'.", "165548477"],
      [110, 97, 5, "Object is of type \'unknown\'.", "165548477"],
      [140, 6, 156, "Type \'EventRecord<any> | undefined\' is not assignable to type \'EventRecord<any>\'.\\n  Type \'undefined\' is not assignable to type \'EventRecord<any>\'.", "608859508"],
      [145, 99, 5, "Object is of type \'unknown\'.", "165548477"],
      [185, 52, 15, "Object is possibly \'undefined\'.", "1303905750"],
      [185, 86, 15, "Object is possibly \'undefined\'.", "1303905750"],
      [240, 100, 5, "Object is of type \'unknown\'.", "165548477"],
      [338, 92, 9, "Argument of type \'undefined\' is not assignable to parameter of type \'string\'.", "2620553983"],
      [352, 74, 17, "Argument of type \'string | undefined\' is not assignable to parameter of type \'string\'.\\n  Type \'undefined\' is not assignable to type \'string\'.", "2867884739"],
      [382, 4, 11, "Object is possibly \'undefined\'.", "370216726"],
      [383, 4, 11, "Object is possibly \'undefined\'.", "370216726"]
    ],
    "src/script/event/EventServiceNoCompound.ts:1388827788": [
      [64, 54, 15, "Object is possibly \'undefined\'.", "1303905750"]
    ],
    "src/script/event/preprocessor/ServiceMiddleware.ts:3271199821": [
      [80, 58, 9, "Argument of type \'MemberJoinEvent | undefined\' is not assignable to parameter of type \'MemberJoinEvent\'.\\n  Type \'undefined\' is not assignable to type \'MemberJoinEvent\'.", "1946204345"],
      [103, 51, 10, "Object is possibly \'undefined\'.", "4128218071"]
    ],
    "src/script/extension/GiphyRepository.ts:2994713875": [
      [47, 10, 13, "Property \'currentOffset\' has no initializer and is not definitely assigned in the constructor.", "3944906049"],
      [76, 42, 18, "Object is possibly \'undefined\'.", "3219551329"],
      [90, 67, 15, "Object is possibly \'undefined\'.", "3911174730"]
    ],
    "src/script/externalRoute.ts:1170782870": [
      [77, 2, 55, "Type \'string | undefined\' is not assignable to type \'string\'.\\n  Type \'undefined\' is not assignable to type \'string\'.", "2013931483"],
      [78, 64, 51, "Type \'string | undefined\' is not assignable to type \'string\'.\\n  Type \'undefined\' is not assignable to type \'string\'.", "2860866952"],
      [81, 2, 111, "Type \'string | false\' is not assignable to type \'string\'.\\n  Type \'boolean\' is not assignable to type \'string\'.", "685592872"],
      [82, 46, 35, "Type \'string | undefined\' is not assignable to type \'string\'.\\n  Type \'undefined\' is not assignable to type \'string\'.", "3510242108"],
      [83, 46, 35, "Type \'string | undefined\' is not assignable to type \'string\'.\\n  Type \'undefined\' is not assignable to type \'string\'.", "3510297418"],
      [84, 51, 40, "Type \'string | undefined\' is not assignable to type \'string\'.\\n  Type \'undefined\' is not assignable to type \'string\'.", "3597061715"],
      [88, 4, 17, "Type \'undefined\' is not assignable to type \'string\'.", "4204377774"]
    ],
    "src/script/hooks/usePausableInterval.ts:4028999421": [
      [38, 6, 21, "Cannot invoke an object which is possibly \'undefined\'.", "4185327969"]
    ],
    "src/script/hooks/usePausableTimeout.ts:3967169248": [
      [38, 6, 20, "Cannot invoke an object which is possibly \'undefined\'.", "2491310661"]
    ],
    "src/script/integration/IntegrationRepository.ts:3537015114": [
      [84, 56, 17, "Argument of type \'string | undefined\' is not assignable to parameter of type \'string\'.\\n  Type \'undefined\' is not assignable to type \'string\'.", "2786638268"],
      [85, 26, 14, "Object is possibly \'undefined\'.", "2727665343"],
      [100, 31, 10, "Argument of type \'string | undefined\' is not assignable to parameter of type \'string\'.\\n  Type \'undefined\' is not assignable to type \'string\'.", "4118455337"],
      [240, 57, 5, "Object is of type \'unknown\'.", "165548477"]
    ],
    "src/script/integration/ServiceEntity.ts:2862427254": [
      [58, 4, 26, "Type \'Observable<AssetRemoteData | undefined>\' is not assignable to type \'Observable<AssetRemoteData>\'.", "2039859734"],
      [59, 4, 27, "Type \'Observable<AssetRemoteData | undefined>\' is not assignable to type \'Observable<AssetRemoteData>\'.", "4198396353"]
    ],
    "src/script/legal-hold/LegalHoldEvaluator.ts:3764190125": [
      [45, 43, 23, "Argument of type \'User | undefined\' is not assignable to parameter of type \'User\'.\\n  Type \'undefined\' is not assignable to type \'User\'.", "153688682"],
      [57, 2, 49, "Type \'string | boolean | undefined\' is not assignable to type \'boolean\'.\\n  Type \'undefined\' is not assignable to type \'boolean\'.", "265606130"],
      [62, 51, 16, "Object is possibly \'undefined\'.", "332022202"]
    ],
    "src/script/main/SingleInstanceHandler.ts:305503035": [
      [118, 6, 27, "Cannot invoke an object which is possibly \'undefined\'.", "107936000"]
    ],
    "src/script/main/app.ts:3654720961": [
      [156, 2, 5, "Property \'debug\' has no initializer and is not definitely assigned in the constructor.", "164124116"],
      [157, 2, 4, "Property \'util\' has no initializer and is not definitely assigned in the constructor.", "2087972225"],
      [349, 87, 5, "Object is of type \'unknown\'.", "165548477"],
      [408, 10, 41, "Object is possibly \'undefined\'.", "1596662938"],
      [409, 10, 30, "Argument of type \'string | undefined\' is not assignable to parameter of type \'string\'.\\n  Type \'undefined\' is not assignable to type \'string\'.", "286595218"],
      [418, 65, 19, "Argument of type \'import(\\"wire-webapp/node_modules/@wireapp/api-client/src/client/ClientType\\").ClientType | undefined\' is not assignable to parameter of type \'string | number\'.\\n  Type \'undefined\' is not assignable to type \'string | number\'.", "1723063280"],
      [485, 27, 5, "Argument of type \'unknown\' is not assignable to parameter of type \'BaseError\'.", "165548477"],
      [503, 36, 11, "Object is possibly \'undefined\'.", "3663176296"],
      [778, 12, 5, "Object is of type \'unknown\'.", "165548477"],
      [832, 81, 5, "Object is of type \'unknown\'.", "165548477"],
      [876, 37, 15, "Argument of type \'string | undefined\' is not assignable to parameter of type \'string | URL\'.\\n  Type \'undefined\' is not assignable to type \'string | URL\'.", "1529230466"]
    ],
    "src/script/media/MediaConstraintsHandler.test.ts:456751395": [
      [43, 47, 4, "Argument of type \'null\' is not assignable to parameter of type \'string | undefined\'.", "2087897566"]
    ],
    "src/script/media/MediaConstraintsHandler.ts:977701651": [
      [118, 22, 11, "Argument of type \'string | null\' is not assignable to parameter of type \'string\'.\\n  Type \'null\' is not assignable to type \'string\'.", "2484436277"]
    ],
    "src/script/media/MediaDevicesHandler.ts:2288366914": [
      [94, 6, 10, "Type \'ObservableArray<never>\' is not assignable to type \'ObservableArray<ElectronDesktopCapturerSource | MediaDeviceInfo>\'.\\n  Types of parameters \'value\' and \'value\' are incompatible.\\n    Type \'(ElectronDesktopCapturerSource | MediaDeviceInfo)[] | null | undefined\' is not assignable to type \'never[] | null | undefined\'.\\n      Type \'(ElectronDesktopCapturerSource | MediaDeviceInfo)[]\' is not assignable to type \'never[]\'.\\n        Type \'ElectronDesktopCapturerSource | MediaDeviceInfo\' is not assignable to type \'never\'.\\n          Type \'ElectronDesktopCapturerSource\' is not assignable to type \'never\'.", "3972973829"],
      [95, 6, 11, "Type \'ObservableArray<never>\' is not assignable to type \'ObservableArray<ElectronDesktopCapturerSource | MediaDeviceInfo>\'.", "2173601068"],
      [96, 6, 11, "Type \'ObservableArray<never>\' is not assignable to type \'ObservableArray<ElectronDesktopCapturerSource | MediaDeviceInfo>\'.", "3890886687"],
      [97, 6, 10, "Type \'ObservableArray<never>\' is not assignable to type \'ObservableArray<ElectronDesktopCapturerSource | MediaDeviceInfo>\'.", "3876799330"],
      [101, 6, 10, "Type \'Observable<null | undefined>\' is not assignable to type \'Observable<string>\'.\\n  Types of property \'equalityComparer\' are incompatible.\\n    Type \'(a: null | undefined, b: null | undefined) => boolean\' is not assignable to type \'(a: string, b: string) => boolean\'.\\n      Types of parameters \'a\' and \'a\' are incompatible.\\n        Type \'string\' is not assignable to type \'null | undefined\'.", "3972973829"],
      [102, 6, 11, "Type \'Observable<null | undefined>\' is not assignable to type \'Observable<string>\'.", "2173601068"],
      [103, 6, 11, "Type \'Observable<null | undefined>\' is not assignable to type \'Observable<string>\'.", "3890886687"],
      [104, 6, 10, "Type \'Observable<null | undefined>\' is not assignable to type \'Observable<string>\'.", "3876799330"],
      [273, 10, 22, "Object is possibly \'undefined\'.", "520485411"],
      [274, 15, 22, "Object is possibly \'undefined\'.", "520485411"],
      [276, 10, 22, "Object is possibly \'undefined\'.", "520485411"],
      [278, 15, 22, "Object is possibly \'undefined\'.", "520485411"],
      [282, 8, 22, "Object is possibly \'undefined\'.", "520485411"]
    ],
    "src/script/media/MediaEmbeds.test.ts:94533359": [
      [688, 58, 4, "Argument of type \'null\' is not assignable to parameter of type \'string\'.", "2087897566"],
      [689, 58, 9, "Argument of type \'undefined\' is not assignable to parameter of type \'string\'.", "2620553983"]
    ],
    "src/script/media/MediaEmbeds.ts:3626459359": [
      [122, 65, 21, "Argument of type \'string | null\' is not assignable to parameter of type \'string\'.\\n  Type \'null\' is not assignable to type \'string\'.", "3195064474"]
    ],
    "src/script/media/MediaParser.ts:2612415638": [
      [56, 69, 10, "Argument of type \'string | undefined\' is not assignable to parameter of type \'string\'.\\n  Type \'undefined\' is not assignable to type \'string\'.", "4239794921"]
    ],
    "src/script/media/MediaStreamHandler.ts:731304856": [
      [68, 33, 5, "Object is of type \'unknown\'.", "165548477"]
    ],
    "src/script/message/QuoteEntity.ts:2585694251": [
      [60, 42, 9, "No overload matches this call.\\n  The last overload gave the following error.\\n    Argument of type \'ArrayBuffer | undefined\' is not assignable to parameter of type \'ArrayBufferLike\'.\\n      Type \'undefined\' is not assignable to type \'ArrayBufferLike\'.", "1162062559"]
    ],
    "src/script/notification/NotificationRepository.ts:2433616700": [
      [145, 4, 28, "Type \'Observable<NotificationPreference.ON>\' is not assignable to type \'Observable<NotificationPreference>\'.\\n  Types of parameters \'value\' and \'value\' are incompatible.\\n    Type \'NotificationPreference\' is not assignable to type \'NotificationPreference.ON\'.", "703631336"],
      [153, 4, 20, "Type \'Observable<PermissionState | PermissionStatusState>\' is not assignable to type \'Observable<PermissionState | PermissionStatusState | NotificationPermission>\'.\\n  Types of parameters \'value\' and \'value\' are incompatible.\\n    Type \'PermissionState | PermissionStatusState | NotificationPermission\' is not assignable to type \'PermissionState | PermissionStatusState\'.", "2835088081"]
    ],
    "src/script/notification/PreferenceNotificationRepository.test.ts:318347950": [
      [31, 44, 4, "Argument of type \'null\' is not assignable to parameter of type \'string | undefined\'.", "2087897566"]
    ],
    "src/script/notification/PreferenceNotificationRepository.ts:1031470059": [
      [82, 29, 5, "Type \'string | undefined\' is not assignable to type \'string\'.\\n  Type \'undefined\' is not assignable to type \'string\'.", "174572682"],
      [82, 36, 4, "Type \'string | undefined\' is not assignable to type \'string\'.\\n  Type \'undefined\' is not assignable to type \'string\'.", "2087961072"],
      [82, 42, 4, "Type \'ClientType.PERMANENT | ClientType.TEMPORARY | undefined\' is not assignable to type \'ClientType\'.\\n  Type \'undefined\' is not assignable to type \'ClientType\'.", "2087944093"],
      [114, 9, 6, "Type \'string | undefined\' is not assignable to type \'string | null\'.", "1127975365"]
    ],
    "src/script/page/AccentColorPicker.test.tsx:2337834610": [
      [52, 10, 5, "Type \'HTMLInputElement | null\' is not assignable to type \'HTMLInputElement\'.\\n  Type \'null\' is not assignable to type \'HTMLInputElement\'.", "178805363"],
      [93, 12, 5, "Type \'HTMLInputElement | null\' is not assignable to type \'HTMLInputElement\'.\\n  Type \'null\' is not assignable to type \'HTMLInputElement\'.", "178805363"]
    ],
    "src/script/page/AppLock.test.ts:262111532": [
      [50, 59, 22, "Argument of type \'Element | null\' is not assignable to parameter of type \'Element\'.\\n  Type \'null\' is not assignable to type \'Element\'.", "316356198"],
      [52, 33, 14, "Argument of type \'Element | null\' is not assignable to parameter of type \'Element\'.\\n  Type \'null\' is not assignable to type \'Element\'.", "3534045292"],
      [106, 37, 12, "Argument of type \'Element | null\' is not assignable to parameter of type \'Element\'.\\n  Type \'null\' is not assignable to type \'Element\'.", "1912908196"],
      [178, 35, 12, "Argument of type \'Element | null\' is not assignable to parameter of type \'Element\'.\\n  Type \'null\' is not assignable to type \'Element\'.", "1912908196"]
    ],
    "src/script/page/AppLock.tsx:588408162": [
      [163, 28, 36, "Argument of type \'Element | null\' is not assignable to parameter of type \'Node\'.\\n  Type \'null\' is not assignable to type \'Node\'.", "3019440182"],
      [167, 26, 30, "Argument of type \'Element | null\' is not assignable to parameter of type \'Node\'.\\n  Type \'null\' is not assignable to type \'Node\'.", "1790131128"],
      [195, 59, 37, "Object is possibly \'null\'.", "3700925542"],
      [216, 94, 4, "Argument of type \'unknown\' is not assignable to parameter of type \'StatusCodes\'.", "2087770728"],
      [219, 19, 7, "Argument of type \'unknown\' is not assignable to parameter of type \'SetStateAction<string>\'.", "1236122734"]
    ],
    "src/script/page/LeftSidebar/panels/Conversations/ConversationsList.tsx:3232925700": [
      [104, 10, 15, "Type \'(conversation: Conversation) => boolean\' is not assignable to type \'(conversationId: QualifiedId) => boolean\'.\\n  Types of parameters \'conversation\' and \'conversationId\' are incompatible.\\n    Type \'QualifiedId\' is missing the following properties from type \'Conversation\': teamState, archivedState, incomingMessages, isManaged, and 121 more.", "1629494677"]
    ],
    "src/script/page/LeftSidebar/panels/Conversations/GroupedConversationHeader.test.ts:3219319072": [
      [62, 11, 11, "Object is possibly \'null\'.", "3168726921"]
    ],
    "src/script/page/LeftSidebar/panels/StartUI/components/GroupList.test.tsx:87150494": [
      [34, 63, 38, "Argument of type \'Element | null\' is not assignable to parameter of type \'Element\'.\\n  Type \'null\' is not assignable to type \'Element\'.", "495210063"]
    ],
    "src/script/page/MainContent/MainContent.tsx:2029280374": [
      [68, 28, 12, "Type \'Conversation | null\' is not assignable to type \'Conversation\'.\\n  Type \'null\' is not assignable to type \'Conversation\'.", "1670678216"]
    ],
    "src/script/page/MainContent/panels/Collection/Collection.test.tsx:1028939995": [
      [122, 12, 5, "Type \'HTMLInputElement | null\' is not assignable to type \'HTMLInputElement\'.\\n  Type \'null\' is not assignable to type \'HTMLInputElement\'.", "178805363"]
    ],
    "src/script/page/MainContent/panels/Collection/FullSearch.tsx:1879516049": [
      [99, 10, 10, "Object is possibly \'undefined\'.", "1962587969"],
      [100, 26, 10, "Object is possibly \'undefined\'.", "1962587969"],
      [109, 25, 11, "Object is possibly \'undefined\'.", "2591652326"],
      [126, 12, 3, "Type \'MutableRefObject<HTMLInputElement | undefined>\' is not assignable to type \'LegacyRef<HTMLInputElement> | undefined\'.\\n  Type \'MutableRefObject<HTMLInputElement | undefined>\' is not assignable to type \'RefObject<HTMLInputElement>\'.\\n    Types of property \'current\' are incompatible.\\n      Type \'HTMLInputElement | undefined\' is not assignable to type \'HTMLInputElement | null\'.\\n        Type \'undefined\' is not assignable to type \'HTMLInputElement | null\'.", "193432436"]
    ],
    "src/script/page/MainContent/panels/Collection/utils.tsx:3873364785": [
      [27, 13, 16, "Object is possibly \'undefined\'.", "3400861264"],
      [27, 59, 16, "Object is possibly \'undefined\'.", "3400861264"],
      [29, 13, 16, "Object is possibly \'undefined\'.", "3400861264"],
      [31, 13, 16, "Object is possibly \'undefined\'.", "3400861264"],
      [34, 8, 16, "Object is possibly \'undefined\'.", "3400861264"]
    ],
    "src/script/page/MainContent/panels/preferences/AccountPreferences.tsx:2831120992": [
      [92, 79, 34, "Argument of type \'boolean | undefined\' is not assignable to parameter of type \'boolean\'.", "212151669"],
      [120, 6, 9, "Argument of type \'undefined\' is not assignable to parameter of type \'string\'.", "2620553983"]
    ],
    "src/script/page/MainContent/panels/preferences/accountPreferences/AccountInput.tsx:3399271415": [
      [182, 10, 4, "Type \'string | undefined\' is not assignable to type \'string\'.\\n  Type \'undefined\' is not assignable to type \'string\'.", "2087876002"],
      [183, 10, 5, "Type \'string | undefined\' is not assignable to type \'string\'.\\n  Type \'undefined\' is not assignable to type \'string\'.", "189936718"],
      [189, 30, 5, "Argument of type \'string | undefined\' is not assignable to parameter of type \'string\'.\\n  Type \'undefined\' is not assignable to type \'string\'.", "178805363"]
    ],
    "src/script/page/MainContent/panels/preferences/accountPreferences/AccountSecuritySection.tsx:851375994": [
      [70, 6, 9, "Argument of type \'undefined\' is not assignable to parameter of type \'string\'.", "2620553983"],
      [104, 40, 43, "Argument of type \'string | undefined\' is not assignable to parameter of type \'string\'.\\n  Type \'undefined\' is not assignable to type \'string\'.", "1072333434"]
    ],
    "src/script/page/MainContent/panels/preferences/accountPreferences/AvatarInput.tsx:919643938": [
      [50, 69, 9, "Argument of type \'undefined\' is not assignable to parameter of type \'string\'.", "2620553983"],
      [91, 4, 16, "Object is possibly \'null\'.", "4019370437"],
      [116, 23, 14, "Argument of type \'File | null\' is not assignable to parameter of type \'File\'.\\n  Type \'null\' is not assignable to type \'File\'.", "1073819172"]
    ],
    "src/script/page/MainContent/panels/preferences/accountPreferences/EmailInput.tsx:542696972": [
      [56, 10, 5, "Object is of type \'unknown\'.", "165548477"],
      [59, 10, 5, "Object is of type \'unknown\'.", "165548477"]
    ],
    "src/script/page/MainContent/panels/preferences/avPreferences/CameraPreferences.tsx:147485328": [
      [80, 82, 5, "Object is of type \'unknown\'.", "165548477"],
      [81, 16, 4, "Argument of type \'null\' is not assignable to parameter of type \'SetStateAction<MediaStream | undefined>\'.", "2087897566"],
      [93, 6, 22, "Type \'MediaStream | undefined\' is not assignable to type \'MediaProvider | null\'.\\n  Type \'undefined\' is not assignable to type \'MediaProvider | null\'.", "3365227987"]
    ],
    "src/script/page/MainContent/panels/preferences/avPreferences/MicrophonePreferences.tsx:490834589": [
      [64, 82, 5, "Object is of type \'unknown\'.", "165548477"],
      [65, 16, 4, "Argument of type \'null\' is not assignable to parameter of type \'SetStateAction<MediaStream | undefined>\'.", "2087897566"],
      [109, 84, 11, "Type \'MediaStream | undefined\' is not assignable to type \'MediaStream\'.\\n  Type \'undefined\' is not assignable to type \'MediaStream\'.", "4175552125"]
    ],
    "src/script/page/MainContent/panels/preferences/devices/DeviceDetailsPreferences.test.tsx:2030460021": [
      [34, 41, 22, "Cannot invoke an object which is possibly \'undefined\'.", "1980738780"],
      [41, 21, 12, "Argument of type \'string | undefined\' is not assignable to parameter of type \'Matcher\'.\\n  Type \'undefined\' is not assignable to type \'Matcher\'.", "2075561852"]
    ],
    "src/script/page/MainContent/panels/preferences/devices/DevicesPreferences.tsx:1032054856": [
      [77, 90, 10, "Type \'undefined\' is not assignable to type \'boolean\'.", "3231345145"],
      [141, 8, 14, "Type \'(device: ClientEntity) => Promise<string | undefined>\' is not assignable to type \'(device: ClientEntity) => Promise<string>\'.\\n  Type \'Promise<string | undefined>\' is not assignable to type \'Promise<string>\'.\\n    Type \'string | undefined\' is not assignable to type \'string\'.\\n      Type \'undefined\' is not assignable to type \'string\'.", "223037395"],
      [148, 73, 37, "Argument of type \'Conversation | undefined\' is not assignable to parameter of type \'Conversation\'.\\n  Type \'undefined\' is not assignable to type \'Conversation\'.", "3769528030"]
    ],
    "src/script/page/message-list/InputBarControls/InputBarControls.test.tsx:2517377529": [
      [33, 2, 12, "Type \'undefined\' is not assignable to type \'Conversation\'.", "1670678216"]
    ],
    "src/script/page/message-list/MentionSuggestions/MentionSuggestions.tsx:1339790850": [
      [56, 44, 11, "Object is possibly \'null\'.", "2551690754"],
      [72, 69, 11, "Argument of type \'HTMLInputElement | null\' is not assignable to parameter of type \'HTMLInputElement\'.\\n  Type \'null\' is not assignable to type \'HTMLInputElement\'.", "2551690754"],
      [112, 49, 11, "Argument of type \'HTMLInputElement | null\' is not assignable to parameter of type \'HTMLInputElement\'.\\n  Type \'null\' is not assignable to type \'HTMLInputElement\'.", "2551690754"],
      [115, 14, 3, "Type \'((node: Element) => void) | undefined\' is not assignable to type \'Ref<HTMLDivElement> | undefined\'.\\n  Type \'(node: Element) => void\' is not assignable to type \'Ref<HTMLDivElement> | undefined\'.\\n    Type \'(node: Element) => void\' is not assignable to type \'(instance: HTMLDivElement | null) => void\'.\\n      Types of parameters \'node\' and \'instance\' are incompatible.\\n        Type \'HTMLDivElement | null\' is not assignable to type \'Element\'.\\n          Type \'null\' is not assignable to type \'Element\'.", "193432436"]
    ],
    "src/script/page/message-list/MessageTimerButton.test.ts:254586997": [
      [33, 46, 29, "Argument of type \'Element | null\' is not assignable to parameter of type \'Element\'.\\n  Type \'null\' is not assignable to type \'Element\'.", "4019893960"],
      [96, 11, 47, "Object is possibly \'null\'.", "512435431"],
      [123, 11, 51, "Object is possibly \'null\'.", "4189896900"],
      [124, 11, 52, "Object is possibly \'null\'.", "146485961"],
      [125, 11, 47, "Object is possibly \'null\'.", "512435431"],
      [148, 11, 51, "Object is possibly \'null\'.", "4189896900"],
      [149, 11, 52, "Object is possibly \'null\'.", "146485961"],
      [150, 11, 47, "Object is possibly \'null\'.", "512435431"],
      [174, 11, 51, "Object is possibly \'null\'.", "4189896900"],
      [175, 11, 52, "Object is possibly \'null\'.", "146485961"],
      [176, 11, 47, "Object is possibly \'null\'.", "512435431"],
      [198, 11, 47, "Object is possibly \'null\'.", "512435431"]
    ],
    "src/script/permission/PermissionRepository.ts:3072861882": [
      [45, 6, 23, "Type of computed property\'s value is \'Observable<PermissionStatusState.PROMPT>\', which is not assignable to type \'Observable<PermissionState | PermissionStatusState>\'.\\n  Types of parameters \'value\' and \'value\' are incompatible.\\n    Type \'PermissionState | PermissionStatusState\' is not assignable to type \'PermissionStatusState.PROMPT\'.", "2132945991"],
      [46, 6, 29, "Type of computed property\'s value is \'Observable<PermissionStatusState.PROMPT>\', which is not assignable to type \'Observable<PermissionState | PermissionStatusState>\'.", "3793420497"],
      [47, 6, 27, "Type of computed property\'s value is \'Observable<PermissionStatusState.PROMPT>\', which is not assignable to type \'Observable<PermissionState | PermissionStatusState>\'.", "952378264"],
      [48, 6, 30, "Type of computed property\'s value is \'Observable<PermissionStatusState.PROMPT>\', which is not assignable to type \'Observable<PermissionState | PermissionStatusState>\'.", "338556256"]
    ],
    "src/script/properties/PropertiesRepository.ts:274184231": [
      [97, 4, 13, "Type \'Observable<User | undefined>\' is not assignable to type \'Observable<User>\'.\\n  The types returned by \'peek()\' are incompatible between these types.\\n    Type \'User | undefined\' is not assignable to type \'User\'.\\n      Type \'undefined\' is not assignable to type \'User\'.", "311178912"],
      [100, 4, 21, "Type \'Observable<ConsentValue>\' is not assignable to type \'Observable<boolean | ConsentValue>\'.\\n  Types of parameters \'value\' and \'value\' are incompatible.\\n    Type \'boolean | ConsentValue\' is not assignable to type \'ConsentValue\'.", "1820233671"]
    ],
    "src/script/router/Router.ts:4158324241": [
      [50, 38, 4, "Argument of type \'null\' is not assignable to parameter of type \'string\'.", "2087897566"]
    ],
    "src/script/search/SearchRepository.ts:142898156": [
      [92, 44, 4, "Argument of type \'string\' is not assignable to parameter of type \'never\'.", "2087773917"],
      [103, 13, 140, "Argument of type \'(property: keyof User) => any\' is not assignable to parameter of type \'(value: string, index: number, array: string[]) => any\'.\\n  Types of parameters \'property\' and \'value\' are incompatible.\\n    Type \'string\' is not assignable to type \'keyof User\'.", "2023942255"],
      [114, 59, 16, "No overload matches this call.\\n  Overload 1 of 2, \'(...items: ConcatArray<never>[]): never[]\', gave the following error.\\n    Argument of type \'{ user: User; weight: any; }\' is not assignable to parameter of type \'ConcatArray<never>\'.\\n      Object literal may only specify known properties, and \'user\' does not exist in type \'ConcatArray<never>\'.\\n  Overload 2 of 2, \'(...items: ConcatArray<never>[]): never[]\', gave the following error.\\n    Argument of type \'{ user: User; weight: any; }\' is not assignable to parameter of type \'ConcatArray<never>\'.\\n      Object literal may only specify known properties, and \'user\' does not exist in type \'ConcatArray<never>\'.", "3870214084"],
      [119, 20, 6, "Property \'weight\' does not exist on type \'never\'.", "2011919237"],
      [119, 39, 6, "Property \'weight\' does not exist on type \'never\'.", "2011919237"],
      [120, 25, 4, "Property \'user\' does not exist on type \'never\'.", "2087973204"],
      [120, 47, 4, "Property \'user\' does not exist on type \'never\'.", "2087973204"],
      [122, 23, 6, "Property \'weight\' does not exist on type \'never\'.", "2011919237"],
      [122, 40, 6, "Property \'weight\' does not exist on type \'never\'.", "2011919237"],
      [124, 28, 4, "Property \'user\' does not exist on type \'never\'.", "2087973204"],
      [133, 44, 5, "Argument of type \'string | undefined\' is not assignable to parameter of type \'string\'.\\n  Type \'undefined\' is not assignable to type \'string\'.", "189936718"]
    ],
    "src/script/storage/StorageSchemata.ts:880947846": [
      [126, 8, 7, "Type \'(transaction: Transaction, database: Dexie) => void\' is not assignable to type \'(transaction: Transaction, database?: Dexie | undefined) => void\'.\\n  Types of parameters \'database\' and \'database\' are incompatible.\\n    Type \'Dexie | undefined\' is not assignable to type \'Dexie\'.\\n      Type \'undefined\' is not assignable to type \'Dexie\'.", "2225706901"],
      [306, 8, 7, "Type \'(transaction: Transaction, database: Dexie) => void\' is not assignable to type \'(transaction: Transaction, database?: Dexie | undefined) => void\'.\\n  Types of parameters \'database\' and \'database\' are incompatible.\\n    Type \'Dexie | undefined\' is not assignable to type \'Dexie\'.\\n      Type \'undefined\' is not assignable to type \'Dexie\'.", "2225706901"]
    ],
    "src/script/storage/StorageService.ts:1411751882": [
      [49, 10, 14, "Property \'hasHookSupport\' has no initializer and is not definitely assigned in the constructor.", "2732954963"],
      [50, 10, 6, "Property \'engine\' has no initializer and is not definitely assigned in the constructor.", "1163760011"],
      [51, 9, 27, "Property \'isTemporaryAndNonPersistent\' has no initializer and is not definitely assigned in the constructor.", "2204664357"],
      [79, 28, 7, "Argument of type \'DexieDatabase | undefined\' is not assignable to parameter of type \'DexieDatabase\'.\\n  Type \'undefined\' is not assignable to type \'DexieDatabase\'.", "1929661355"],
      [83, 76, 5, "Object is of type \'unknown\'.", "165548477"],
      [108, 8, 25, "No overload matches this call.\\n  The last overload gave the following error.\\n    Argument of type \'DEXIE_CRUD_EVENT.UPDATING\' is not assignable to parameter of type \'\\"deleting\\"\'.", "746988678"],
      [116, 8, 8, "No overload matches this call.\\n  The last overload gave the following error.\\n    Argument of type \'(this: DeletingHookContext<any, IndexableType>, primaryKey: string, obj: Object, transaction: Transaction) => void\' is not assignable to parameter of type \'(this: DeletingHookContext<any, IndexableType>, primKey: IndexableType, obj: any, transaction: Transaction) => any\'.\\n      Types of parameters \'primaryKey\' and \'primKey\' are incompatible.\\n        Type \'IndexableType\' is not assignable to type \'string\'.\\n          Type \'number\' is not assignable to type \'string\'.", "1594753575"],
      [117, 91, 9, "Argument of type \'undefined\' is not assignable to parameter of type \'Object\'.", "2620553983"],
      [278, 39, 7, "Object is possibly \'undefined\'.", "1929661355"],
      [386, 38, 7, "Object is possibly \'undefined\'.", "1929661355"]
    ],
    "src/script/team/TeamEntity.ts:781860466": [
      [48, 6, 7, "Type \'string | boolean\' is not assignable to type \'boolean\'.\\n  Type \'string\' is not assignable to type \'boolean\'.", "814555284"]
    ],
    "src/script/team/TeamRepository.ts:2469907748": [
      [204, 4, 159, "Type \'(User | undefined)[]\' is not assignable to type \'User[]\'.\\n  Type \'User | undefined\' is not assignable to type \'User\'.\\n    Type \'undefined\' is not assignable to type \'User\'.", "587279576"],
      [210, 53, 24, "Argument of type \'string | undefined\' is not assignable to parameter of type \'string\'.\\n  Type \'undefined\' is not assignable to type \'string\'.", "2322605270"],
      [304, 4, 9, "Type \'(string | undefined)[]\' is not assignable to type \'string[]\'.\\n  Type \'string | undefined\' is not assignable to type \'string\'.\\n    Type \'undefined\' is not assignable to type \'string\'.", "3264882315"],
      [325, 53, 13, "Argument of type \'string | undefined\' is not assignable to parameter of type \'string\'.\\n  Type \'undefined\' is not assignable to type \'string\'.", "3345044032"],
      [334, 66, 9, "Argument of type \'{ domain: string; id: string | undefined; }[]\' is not assignable to parameter of type \'QualifiedId[]\'.\\n  Type \'{ domain: string; id: string | undefined; }\' is not assignable to type \'QualifiedId\'.\\n    Types of property \'id\' are incompatible.\\n      Type \'string | undefined\' is not assignable to type \'string\'.\\n        Type \'undefined\' is not assignable to type \'string\'.", "3264882315"],
      [468, 28, 45, "Object is possibly \'undefined\'.", "1991114915"],
      [469, 23, 40, "Object is possibly \'undefined\'.", "841513102"],
      [536, 6, 76, "Argument of type \'string | null\' is not assignable to parameter of type \'string\'.\\n  Type \'null\' is not assignable to type \'string\'.", "563963699"],
      [588, 34, 14, "No overload matches this call.\\n  Overload 1 of 2, \'(...items: ConcatArray<never>[]): never[]\', gave the following error.\\n    Argument of type \'TeamMemberEntity | TeamMemberEntity[]\' is not assignable to parameter of type \'ConcatArray<never>\'.\\n      Type \'TeamMemberEntity\' is missing the following properties from type \'ConcatArray<never>\': length, join, slice\\n  Overload 2 of 2, \'(...items: ConcatArray<never>[]): never[]\', gave the following error.\\n    Argument of type \'TeamMemberEntity | TeamMemberEntity[]\' is not assignable to parameter of type \'ConcatArray<never>\'.\\n      Type \'TeamMemberEntity\' is not assignable to type \'ConcatArray<never>\'.", "3525779144"],
      [590, 56, 6, "Property \'userId\' does not exist on type \'never\'.", "1765117785"],
      [592, 45, 11, "Property \'permissions\' does not exist on type \'never\'.", "524793117"],
      [597, 25, 6, "Property \'userId\' does not exist on type \'never\'.", "1765117785"],
      [597, 42, 11, "Property \'permissions\' does not exist on type \'never\'.", "524793117"],
      [597, 87, 11, "Property \'permissions\' does not exist on type \'never\'.", "524793117"],
      [602, 25, 6, "Property \'userId\' does not exist on type \'never\'.", "1765117785"],
      [602, 42, 9, "Property \'invitedBy\' does not exist on type \'never\'.", "1955064691"],
      [606, 64, 14, "Property \'hasOwnProperty\' does not exist on type \'never\'.", "547572878"]
    ],
    "src/script/team/TeamState.ts:2129239601": [
      [59, 4, 9, "Type \'Observable<TeamEntity | undefined>\' is not assignable to type \'Observable<TeamEntity>\'.\\n  The types returned by \'peek()\' are incompatible between these types.\\n    Type \'TeamEntity | undefined\' is not assignable to type \'TeamEntity\'.\\n      Type \'undefined\' is not assignable to type \'TeamEntity\'.", "1162784912"],
      [68, 4, 17, "Type \'Observable<FeatureList | undefined>\' is not assignable to type \'Observable<FeatureList>\'.\\n  The types returned by \'peek()\' are incompatible between these types.\\n    Type \'FeatureList | undefined\' is not assignable to type \'FeatureList\'.\\n      Type \'undefined\' is not assignable to type \'FeatureList\'.", "54583831"],
      [96, 13, 38, "Object is possibly \'undefined\'.", "3672246717"],
      [97, 10, 37, "Object is possibly \'undefined\'.", "1981238082"],
      [121, 4, 22, "Type \'PureComputed<boolean | undefined>\' is not assignable to type \'PureComputed<boolean>\'.\\n  The types returned by \'peek()\' are incompatible between these types.\\n    Type \'boolean | undefined\' is not assignable to type \'boolean\'.", "32795343"],
      [122, 4, 33, "Type \'PureComputed<number | undefined>\' is not assignable to type \'PureComputed<number>\'.\\n  The types returned by \'peek()\' are incompatible between these types.\\n    Type \'number | undefined\' is not assignable to type \'number\'.\\n      Type \'undefined\' is not assignable to type \'number\'.", "3833026544"]
    ],
    "src/script/telemetry/app_init/AppInitTimings.ts:2827224089": [
      [51, 31, 9, "Object is possibly \'undefined\'.", "2472707299"]
    ],
    "src/script/time/serverTimeHandler.ts:469728213": [
      [39, 14, 49, "Conversion of type \'Observable<undefined>\' to type \'Observable<number>\' may be a mistake because neither type sufficiently overlaps with the other. If this was intentional, convert the expression to \'unknown\' first.\\n  Types of property \'equalityComparer\' are incompatible.\\n    Type \'(a: undefined, b: undefined) => boolean\' is not comparable to type \'(a: number, b: number) => boolean\'.\\n      Types of parameters \'a\' and \'a\' are incompatible.\\n        Type \'number\' is not comparable to type \'undefined\'.", "1339088109"]
    ],
    "src/script/tracking/EventTrackingRepository.ts:471863585": [
      [47, 10, 15, "Property \'countlyDeviceId\' has no initializer and is not definitely assigned in the constructor.", "3024684198"],
      [170, 23, 16, "Argument of type \'boolean | undefined\' is not assignable to parameter of type \'boolean\'.", "3019303906"]
    ],
    "src/script/tracking/Helpers.ts:3850783506": [
      [47, 10, 30, "Object is possibly \'undefined\'.", "3185682702"]
    ],
    "src/script/ui/ContextMenu.tsx:3329910082": [
      [53, 4, 9, "Type \'undefined\' is not assignable to type \'HTMLDivElement\'.", "1873118818"],
      [141, 29, 3, "Type \'Dispatch<SetStateAction<HTMLUListElement | undefined>>\' is not assignable to type \'LegacyRef<HTMLUListElement> | undefined\'.\\n  Type \'Dispatch<SetStateAction<HTMLUListElement | undefined>>\' is not assignable to type \'(instance: HTMLUListElement | null) => void\'.\\n    Types of parameters \'value\' and \'instance\' are incompatible.\\n      Type \'HTMLUListElement | null\' is not assignable to type \'SetStateAction<HTMLUListElement | undefined>\'.\\n        Type \'null\' is not assignable to type \'SetStateAction<HTMLUListElement | undefined>\'.", "193432436"]
    ],
    "src/script/ui/Modal.ts:2744470243": [
      [35, 4, 10, "Type \'HTMLElement | null\' is not assignable to type \'HTMLElement\'.\\n  Type \'null\' is not assignable to type \'HTMLElement\'.", "3985246182"],
      [36, 4, 17, "Type \'(() => void) | undefined\' is not assignable to type \'() => void\'.\\n  Type \'undefined\' is not assignable to type \'() => void\'.", "2437998084"],
      [37, 4, 23, "Type \'(() => void) | undefined\' is not assignable to type \'() => void\'.\\n  Type \'undefined\' is not assignable to type \'() => void\'.", "1878779325"]
    ],
    "src/script/ui/Shortcut.ts:4030248185": [
      [166, 26, 10, "Object is possibly \'undefined\'.", "3955554463"],
      [169, 80, 10, "Object is possibly \'undefined\'.", "3955554463"],
      [171, 6, 10, "Object is possibly \'undefined\'.", "3955554463"]
    ],
    "src/script/ui/overlayedObserver.ts:1307956702": [
      [28, 4, 22, "Type \'undefined\' is not assignable to type \'number\'.", "553548977"],
      [37, 6, 9, "Cannot invoke an object which is possibly \'undefined\'.", "4219368682"],
      [56, 2, 95, "Type \'boolean | null\' is not assignable to type \'boolean\'.", "1265679455"],
      [81, 4, 22, "Type \'undefined\' is not assignable to type \'number\'.", "553548977"]
    ],
    "src/script/ui/resizeObserver.ts:2388876684": [
      [47, 48, 8, "Argument of type \'(element: Element) => void\' is not assignable to parameter of type \'(...args: unknown[]) => void\'.\\n  Types of parameters \'element\' and \'args\' are incompatible.\\n    Type \'unknown\' is not assignable to type \'Element\'.", "3760058444"]
    ],
    "src/script/user/AppLockRepository.ts:968558871": [
      [48, 38, 59, "Type \'string | null\' is not assignable to type \'string\'.\\n  Type \'null\' is not assignable to type \'string\'.", "2029474882"],
      [50, 35, 56, "Type \'string | null\' is not assignable to type \'string\'.\\n  Type \'null\' is not assignable to type \'string\'.", "4278102955"],
      [55, 46, 8, "Argument of type \'string | null\' is not assignable to parameter of type \'string\'.\\n  Type \'null\' is not assignable to type \'string\'.", "2452599369"]
    ],
    "src/script/user/AppLockState.ts:4063056116": [
      [49, 4, 22, "Type \'PureComputed<boolean | undefined>\' is not assignable to type \'PureComputed<boolean>\'.", "32795343"],
      [55, 4, 33, "Type \'PureComputed<number | undefined>\' is not assignable to type \'PureComputed<number>\'.", "3833026544"]
    ],
    "src/script/user/UserHandleGenerator.ts:608562243": [
      [67, 35, 6, "No overload matches this call.\\n  Overload 1 of 4, \'(iterable: Iterable<unknown> | ArrayLike<unknown>, mapfn: (v: unknown, k: number) => number, thisArg?: any): number[]\', gave the following error.\\n    Type \'number | undefined\' is not assignable to type \'number\'.\\n      Type \'undefined\' is not assignable to type \'number\'.\\n  Overload 2 of 4, \'(arrayLike: ArrayLike<unknown>, mapfn: (v: unknown, k: number) => number, thisArg?: any): number[]\', gave the following error.\\n    Type \'number | undefined\' is not assignable to type \'number\'.\\n      Type \'undefined\' is not assignable to type \'number\'.", "1433765721"]
    ],
    "src/script/user/UserMapper.test.ts:250567312": [
      [83, 42, 9, "Argument of type \'undefined\' is not assignable to parameter of type \'User | Self\'.", "2620553983"],
      [137, 47, 9, "Argument of type \'undefined\' is not assignable to parameter of type \'(User | Self)[]\'.", "2620553983"],
      [158, 13, 15, "Object is possibly \'undefined\'.", "52415216"],
      [167, 13, 15, "Object is possibly \'undefined\'.", "52415216"],
      [176, 13, 15, "Object is possibly \'undefined\'.", "52415216"],
      [221, 13, 15, "Object is possibly \'undefined\'.", "52415216"],
      [222, 13, 15, "Object is possibly \'undefined\'.", "52415216"]
    ],
    "src/script/user/UserMapper.ts:1842788905": [
      [47, 4, 63, "Type \'User | undefined\' is not assignable to type \'User\'.\\n  Type \'undefined\' is not assignable to type \'User\'.", "55227688"],
      [47, 50, 4, "Argument of type \'null\' is not assignable to parameter of type \'string | undefined\'.", "2087897566"],
      [51, 62, 4, "Argument of type \'null\' is not assignable to parameter of type \'string | undefined\'.", "2087897566"],
      [52, 4, 10, "Object is possibly \'undefined\'.", "50227919"],
      [57, 6, 10, "Object is possibly \'undefined\'.", "50227919"],
      [60, 4, 18, "Type \'User | undefined\' is not assignable to type \'User\'.\\n  Type \'undefined\' is not assignable to type \'User\'.", "1723739806"],
      [96, 6, 13, "Type \'string | undefined\' is not assignable to type \'string\'.\\n  Type \'undefined\' is not assignable to type \'string\'.", "1154411948"],
      [133, 62, 15, "Argument of type \'UserAsset[] | undefined\' is not assignable to parameter of type \'UserAsset[]\'.\\n  Type \'undefined\' is not assignable to type \'UserAsset[]\'.", "696735433"],
      [135, 55, 16, "Argument of type \'Picture[] | undefined\' is not assignable to parameter of type \'Picture[]\'.\\n  Type \'undefined\' is not assignable to type \'Picture[]\'.", "1145520518"]
    ],
    "src/script/user/UserPermission.ts:1999060110": [
      [173, 2, 395, "Type \'Record<string, (role: ROLE) => boolean>\' is not assignable to type \'Record<string, (role?: ROLE | undefined) => boolean>\'.\\n  \'string\' index signatures are incompatible.\\n    Type \'(role: ROLE) => boolean\' is not assignable to type \'(role?: ROLE | undefined) => boolean\'.", "3736070641"]
    ],
    "src/script/user/UserRepository.ts:3614559035": [
      [172, 55, 6, "Type \'string | undefined\' is not assignable to type \'string\'.\\n  Type \'undefined\' is not assignable to type \'string\'.", "1127975365"],
      [217, 24, 6, "Type \'string | null\' is not assignable to type \'string\'.\\n  Type \'null\' is not assignable to type \'string\'.", "1127975365"],
      [228, 32, 6, "Type \'string | null\' is not assignable to type \'string\'.\\n  Type \'null\' is not assignable to type \'string\'.", "1127975365"],
      [228, 75, 2, "Type \'string | undefined\' is not assignable to type \'string\'.\\n  Type \'undefined\' is not assignable to type \'string\'.", "5861160"],
      [252, 28, 16, "Argument of type \'ConnectionEntity | undefined\' is not assignable to parameter of type \'ConnectionEntity\'.\\n  Type \'undefined\' is not assignable to type \'ConnectionEntity\'.", "3456520104"],
      [263, 10, 7, "Type \'{ domain: string | undefined; id: string; }[]\' is not assignable to type \'QualifiedId[]\'.\\n  Type \'{ domain: string | undefined; id: string; }\' is not assignable to type \'QualifiedId\'.\\n    Types of property \'domain\' are incompatible.\\n      Type \'string | undefined\' is not assignable to type \'string\'.\\n        Type \'undefined\' is not assignable to type \'string\'.", "2414311946"],
      [339, 4, 20, "Type \'(ClientEntity | undefined)[]\' is not assignable to type \'ClientEntity[]\'.\\n  Type \'ClientEntity | undefined\' is not assignable to type \'ClientEntity\'.\\n    Type \'undefined\' is not assignable to type \'ClientEntity\'.", "724989886"],
      [533, 53, 5, "Object is of type \'unknown\'.", "165548477"],
      [543, 23, 16, "Object is possibly \'undefined\'.", "1145520518"],
      [544, 21, 15, "Object is possibly \'undefined\'.", "696735433"],
      [549, 57, 16, "Argument of type \'Picture[] | undefined\' is not assignable to parameter of type \'Picture[]\'.\\n  Type \'undefined\' is not assignable to type \'Picture[]\'.", "1145520518"],
      [568, 27, 5, "Object is of type \'unknown\'.", "165548477"],
      [571, 89, 5, "Object is of type \'unknown\'.", "165548477"],
      [672, 27, 17, "Type \'User | undefined\' is not assignable to type \'User\'.\\n  Type \'undefined\' is not assignable to type \'User\'.", "3641955066"],
      [687, 101, 4, "Argument of type \'null\' is not assignable to parameter of type \'string | undefined\'.", "2087897566"],
      [737, 69, 5, "Object is of type \'unknown\'.", "165548477"],
      [756, 24, 5, "Object is of type \'unknown\'.", "165548477"],
      [784, 60, 5, "Object is of type \'unknown\'.", "165548477"],
      [784, 77, 5, "Object is of type \'unknown\'.", "165548477"],
      [831, 64, 5, "Object is of type \'unknown\'.", "165548477"],
      [831, 81, 5, "Object is of type \'unknown\'.", "165548477"]
    ],
    "src/script/user/UserState.ts:1636460432": [
      [44, 4, 9, "Type \'Observable<User | undefined>\' is not assignable to type \'Observable<User>\'.", "1162883985"],
      [45, 4, 10, "Type \'ObservableArray<never>\' is not assignable to type \'ObservableArray<User>\'.\\n  Types of parameters \'value\' and \'value\' are incompatible.\\n    Type \'User[] | null | undefined\' is not assignable to type \'never[] | null | undefined\'.\\n      Type \'User[]\' is not assignable to type \'never[]\'.\\n        Type \'User\' is not assignable to type \'never\'.", "4012712079"],
      [62, 4, 11, "Type \'Observable<boolean | undefined>\' is not assignable to type \'PureComputed<boolean> | Observable<boolean>\'.\\n  Type \'Observable<boolean | undefined>\' is not assignable to type \'Observable<boolean>\'.\\n    The types returned by \'peek()\' are incompatible between these types.\\n      Type \'boolean | undefined\' is not assignable to type \'boolean\'.", "2825893770"]
    ],
    "src/script/util/ArrayUtil.ts:1796804857": [
      [109, 47, 42, "Type \'undefined\' cannot be used as an index type.", "3231080782"]
    ],
    "src/script/util/ClipboardUtil.ts:3834718542": [
      [33, 22, 21, "Object is possibly \'null\'.", "3831905776"],
      [33, 57, 21, "Object is possibly \'null\'.", "3831905776"],
      [43, 6, 16, "Object is possibly \'null\'.", "548905036"],
      [44, 6, 16, "Object is possibly \'null\'.", "548905036"]
    ],
    "src/script/util/ComponentUtil.test.ts:2336697613": [
      [48, 44, 73, "Argument of type \'({ obj }: { obj: any; }) => UnwrappedValues<any, Subscribables<any>>\' is not assignable to parameter of type \'(initialProps: unknown) => UnwrappedValues<any, Subscribables<any>>\'.\\n  Types of parameters \'__0\' and \'initialProps\' are incompatible.\\n    Type \'unknown\' is not assignable to type \'{ obj: any; }\'.", "2621166550"]
    ],
    "src/script/util/DebugUtil.ts:3949008751": [
      [119, 35, 9, "Object is possibly \'undefined\'.", "3919057299"],
      [129, 4, 9, "Object is possibly \'undefined\'.", "3919057299"],
      [177, 21, 43, "Object is possibly \'null\'.", "1853768633"],
      [189, 29, 43, "Object is possibly \'null\'.", "1853768633"],
      [210, 14, 44, "No overload matches this call.\\n  Overload 1 of 2, \'(predicate: (value: BackendEvent, index: number, array: BackendEvent[]) => value is ConversationOtrMessageAddEvent, thisArg?: any): ConversationOtrMessageAddEvent[]\', gave the following error.\\n    Argument of type \'(event: ConversationOtrMessageAddEvent) => boolean\' is not assignable to parameter of type \'(value: BackendEvent, index: number, array: BackendEvent[]) => value is ConversationOtrMessageAddEvent\'.\\n      Types of parameters \'event\' and \'value\' are incompatible.\\n        Type \'BackendEvent\' is not assignable to type \'ConversationOtrMessageAddEvent\'.\\n          Type \'ConversationAccessUpdateEvent\' is not assignable to type \'ConversationOtrMessageAddEvent\'.\\n            Types of property \'data\' are incompatible.\\n              Type \'ConversationAccessUpdateData\' is missing the following properties from type \'ConversationOtrMessageAddData\': recipient, sender, text\\n  Overload 2 of 2, \'(predicate: (value: BackendEvent, index: number, array: BackendEvent[]) => unknown, thisArg?: any): BackendEvent[]\', gave the following error.\\n    Argument of type \'(event: ConversationOtrMessageAddEvent) => boolean\' is not assignable to parameter of type \'(value: BackendEvent, index: number, array: BackendEvent[]) => unknown\'.\\n      Types of parameters \'event\' and \'value\' are incompatible.\\n        Type \'BackendEvent\' is not assignable to type \'ConversationOtrMessageAddEvent\'.", "1988627528"],
      [231, 79, 28, "Argument of type \'QualifiedId | undefined\' is not assignable to parameter of type \'QualifiedId\'.\\n  Type \'undefined\' is not assignable to type \'QualifiedId\'.", "3076846587"],
      [252, 28, 37, "Object is possibly \'undefined\'.", "1392610785"],
      [323, 8, 3, "Object is possibly \'null\'.", "193416522"],
      [324, 8, 3, "Object is possibly \'null\'.", "193416522"],
      [325, 8, 3, "Object is possibly \'null\'.", "193416522"],
      [326, 8, 3, "Object is possibly \'null\'.", "193416522"],
      [333, 4, 37, "Cannot invoke an object which is possibly \'null\'.", "1296197002"],
      [333, 42, 4, "Argument of type \'null\' is not assignable to parameter of type \'Event\'.", "2087897566"],
      [342, 18, 12, "Object is possibly \'null\'.", "1670678216"],
      [348, 24, 12, "Object is possibly \'null\'.", "1670678216"],
      [352, 16, 12, "Object is possibly \'null\'.", "1670678216"],
      [366, 26, 12, "Object is possibly \'null\'.", "1670678216"],
      [368, 25, 12, "Object is possibly \'null\'.", "1670678216"]
    ],
    "src/script/util/EmojiUtil.ts:2636485232": [
      [29, 18, 26, "Argument of type \'string\' is not assignable to parameter of type \'never\'.", "2839450053"]
    ],
    "src/script/util/FileTypeUtil.ts:2165001675": [
      [48, 68, 29, "Object is possibly \'null\'.", "3648478764"]
    ],
    "src/script/util/KeyboardUtil.ts:3567597689": [
      [153, 78, 13, "Object is possibly \'null\'.", "2879944190"],
      [159, 6, 21, "Type \'string | undefined\' is not assignable to type \'string | null\'.\\n  Type \'undefined\' is not assignable to type \'string | null\'.", "3866716832"]
    ],
    "src/script/util/PromiseQueue.ts:2903873298": [
      [64, 22, 7, "Object is possibly \'undefined\'.", "717644789"],
      [67, 18, 7, "Object is possibly \'undefined\'.", "717644789"],
      [69, 19, 7, "Object is possibly \'undefined\'.", "717644789"],
      [153, 8, 9, "Type \'(value: T | PromiseLike<T>) => void\' is not assignable to type \'PromiseResolveFn\'.\\n  Types of parameters \'value\' and \'value\' are incompatible.\\n    Type \'unknown\' is not assignable to type \'T | PromiseLike<T>\'.", "1585311161"],
      [183, 25, 10, "Argument of type \'{ fn: PromiseFn<T>; rejectFn: (reason?: any) => void; resolveFn: (value: T | PromiseLike<T>) => void; }\' is not assignable to parameter of type \'QueueEntry<any>\'.\\n  Types of property \'resolveFn\' are incompatible.\\n    Type \'(value: T | PromiseLike<T>) => void\' is not assignable to type \'PromiseResolveFn\'.\\n      Types of parameters \'value\' and \'value\' are incompatible.\\n        Type \'unknown\' is not assignable to type \'T | PromiseLike<T>\'.", "2928457408"]
    ],
    "src/script/util/SanitizationUtil.ts:998997544": [
      [63, 2, 17, "Type \'Window | null\' is not assignable to type \'Window\'.\\n  Type \'null\' is not assignable to type \'Window\'.", "211185092"]
    ],
    "src/script/util/TimeUtil.ts:2937722238": [
      [196, 14, 7, "Object is possibly \'undefined\'.", "2520100294"],
      [197, 17, 7, "Object is possibly \'undefined\'.", "2520100294"],
      [218, 19, 5, "Object is possibly \'undefined\'.", "177734518"],
      [223, 71, 7, "Object is possibly \'undefined\'.", "770838456"]
    ],
    "src/script/util/TypedEventTarget.ts:158498822": [
      [24, 9, 16, "Property \'addEventListener\' in type \'TypedEventTarget<EventDef>\' is not assignable to the same property in base type \'EventTarget\'.\\n  Type \'<T extends EventDef[\\"type\\"]>(type: T, listener: ((e: Event & EventDef) => void) | null) => void\' is not assignable to type \'(type: string, callback: EventListenerOrEventListenerObject | null, options?: boolean | AddEventListenerOptions | undefined) => void\'.\\n    Types of parameters \'listener\' and \'callback\' are incompatible.\\n      Type \'EventListenerOrEventListenerObject | null\' is not assignable to type \'((e: Event & EventDef) => void) | null\'.\\n        Type \'EventListenerObject\' is not assignable to type \'(e: Event & EventDef) => void\'.\\n          Type \'EventListenerObject\' provides no match for the signature \'(e: Event & EventDef): void\'.", "1663469078"],
      [25, 33, 8, "Argument of type \'((e: Event & EventDef) => void) | null\' is not assignable to parameter of type \'EventListenerOrEventListenerObject | null\'.\\n  Type \'(e: Event & EventDef) => void\' is not assignable to type \'EventListenerOrEventListenerObject | null\'.\\n    Type \'(e: Event & EventDef) => void\' is not assignable to type \'EventListener\'.\\n      Types of parameters \'e\' and \'evt\' are incompatible.\\n        Type \'Event\' is not assignable to type \'Event & EventDef\'.\\n          Type \'Event\' is not assignable to type \'EventDef\'.\\n            \'Event\' is assignable to the constraint of type \'EventDef\', but \'EventDef\' could be instantiated with a different subtype of constraint \'{ type: any; }\'.", "732556603"],
      [28, 9, 19, "Property \'removeEventListener\' in type \'TypedEventTarget<EventDef>\' is not assignable to the same property in base type \'EventTarget\'.\\n  Type \'(type: EventDef[\\"type\\"], listener: (e: Event & EventDef) => void) => void\' is not assignable to type \'(type: string, callback: EventListenerOrEventListenerObject | null, options?: boolean | EventListenerOptions | undefined) => void\'.\\n    Types of parameters \'listener\' and \'callback\' are incompatible.\\n      Type \'EventListenerOrEventListenerObject | null\' is not assignable to type \'(e: Event & EventDef) => void\'.\\n        Type \'null\' is not assignable to type \'(e: Event & EventDef) => void\'.", "2229065745"],
      [29, 36, 8, "Argument of type \'(e: Event & EventDef) => void\' is not assignable to parameter of type \'EventListenerOrEventListenerObject | null\'.\\n  Type \'(e: Event & EventDef) => void\' is not assignable to type \'EventListener\'.\\n    Types of parameters \'e\' and \'evt\' are incompatible.\\n      Type \'Event\' is not assignable to type \'Event & EventDef\'.", "732556603"]
    ],
    "src/script/util/ephemeralValueStore.ts:2413706131": [
      [68, 2, 6, "Type \'ServiceWorker | null\' is not assignable to type \'ServiceWorker\'.\\n  Type \'null\' is not assignable to type \'ServiceWorker\'.", "2022943379"]
    ],
    "src/script/util/messageRenderer.ts:3293515046": [
      [51, 22, 17, "Object is possibly \'undefined\'.", "2874537081"],
      [51, 22, 17, "Cannot invoke an object which is possibly \'undefined\'.", "2874537081"],
      [52, 2, 15, "Object is possibly \'null\'.", "3502905644"],
      [62, 8, 10, "Type \'[number, number] | null\' must have a \'[Symbol.iterator]()\' method that returns an iterator.", "3658085274"],
      [67, 45, 19, "Object is possibly \'null\'.", "298984248"],
      [142, 38, 14, "Argument of type \'\\"\\" | string[]\' is not assignable to parameter of type \'string[] | undefined\'.\\n  Type \'string\' is not assignable to type \'string[]\'.", "592874915"],
      [156, 20, 4, "Object is possibly \'null\'.", "2087822780"],
      [157, 27, 4, "Object is possibly \'null\'.", "2087822780"],
      [164, 6, 10, "Object is possibly \'undefined\'.", "393830728"],
      [165, 6, 10, "Object is possibly \'undefined\'.", "393830728"],
      [166, 51, 4, "Argument of type \'string | null\' is not assignable to parameter of type \'string\'.\\n  Type \'null\' is not assignable to type \'string\'.", "2087822780"],
      [204, 71, 22, "Argument of type \'Token[] | null\' is not assignable to parameter of type \'Token[]\'.\\n  Type \'null\' is not assignable to type \'Token[]\'.", "525880250"]
    ],
    "src/script/util/renderModal.ts:1796177515": [
      [29, 4, 14, "Type \'undefined\' is not assignable to type \'HTMLDivElement\'.", "4001065193"]
    ],
    "src/script/util/test/TestPage.tsx:1772987669": [
      [28, 4, 10, "Type \'T | undefined\' is not assignable to type \'T\'.\\n  \'T\' could be instantiated with an arbitrary type which could be unrelated to \'T | undefined\'.", "4016349795"],
      [29, 4, 14, "Type \'FC<T> | ComponentClass<T, any>\' is not assignable to type \'FC<{}> | ComponentClass<{}, any>\'.\\n  Type \'FC<T>\' is not assignable to type \'FC<{}> | ComponentClass<{}, any>\'.\\n    Type \'FunctionComponent<T>\' is not assignable to type \'FC<{}>\'.\\n      Types of parameters \'props\' and \'props\' are incompatible.\\n        Type \'{}\' is not assignable to type \'T\'.\\n          \'T\' could be instantiated with an arbitrary type which could be unrelated to \'{}\'.", "2825119042"]
    ],
    "src/script/util/test/mock/LocalStorageMock.ts:763526660": [
      [30, 4, 15, "Type \'null\' is not assignable to type \'string\'.", "729139267"]
    ],
    "src/script/util/util.ts:401163745": [
      [50, 40, 34, "Argument of type \'boolean | undefined\' is not assignable to parameter of type \'boolean\'.", "212151669"],
      [104, 34, 13, "Argument of type \'string | ArrayBuffer | null\' is not assignable to parameter of type \'string | ArrayBuffer | PromiseLike<string | ArrayBuffer>\'.\\n  Type \'null\' is not assignable to type \'string | ArrayBuffer | PromiseLike<string | ArrayBuffer>\'.", "3216273927"],
      [122, 41, 8, "Type \'string | null\' is not assignable to type \'string\'.\\n  Type \'null\' is not assignable to type \'string\'.", "3750463409"],
      [192, 9, 29, "Object is possibly \'null\'.", "3854968340"],
      [330, 21, 4, "\'this\' implicitly has type \'any\' because it does not have a type annotation.", "2087959715"],
      [354, 52, 22, "Argument of type \'Element | null\' is not assignable to parameter of type \'Element\'.\\n  Type \'null\' is not assignable to type \'Element\'.", "1093908406"]
    ],
    "src/script/view_model/ActionsViewModel.ts:3156374460": [
      [117, 82, 22, "Argument of type \'Conversation | undefined\' is not assignable to parameter of type \'Conversation\'.\\n  Type \'undefined\' is not assignable to type \'Conversation\'.", "4075697524"],
      [181, 67, 5, "Object is of type \'unknown\'.", "165548477"],
      [181, 83, 5, "Object is of type \'unknown\'.", "165548477"],
      [195, 8, 9, "Argument of type \'undefined\' is not assignable to parameter of type \'string\'.", "2620553983"]
    ],
    "src/script/view_model/CallingViewModel.ts:2137718400": [
      [88, 11, 17, "Property \'activeCallViewTab\' has no initializer and is not definitely assigned in the constructor.", "1323835793"],
      [320, 4, 63, "Type \'Conversation | undefined\' is not assignable to type \'Conversation\'.\\n  Type \'undefined\' is not assignable to type \'Conversation\'.", "62763745"]
    ],
    "src/script/view_model/ContentViewModel.ts:1215263035": [
      [265, 65, 6, "Type \'string | null\' is not assignable to type \'string\'.\\n  Type \'null\' is not assignable to type \'string\'.", "1127975365"],
      [302, 68, 13, "Argument of type \'Message | undefined\' is not assignable to parameter of type \'Message\'.\\n  Type \'undefined\' is not assignable to type \'Message\'.", "2065728181"],
      [308, 10, 6, "Type \'Conversation | null\' is not assignable to type \'PanelEntity\'.", "1164306878"],
      [312, 37, 5, "Object is of type \'unknown\'.", "165548477"],
      [322, 10, 9, "Argument of type \'undefined\' is not assignable to parameter of type \'string\'.", "2620553983"],
      [405, 50, 9, "Argument of type \'undefined\' is not assignable to parameter of type \'Conversation\'.", "2620553983"],
      [433, 12, 9, "Argument of type \'undefined\' is not assignable to parameter of type \'string\'.", "2620553983"],
      [442, 20, 29, "Object is possibly \'undefined\'.", "1398699454"],
      [445, 12, 9, "Argument of type \'undefined\' is not assignable to parameter of type \'string\'.", "2620553983"]
    ],
    "src/script/view_model/ImageDetailViewViewModel.ts:1576396674": [
      [58, 4, 11, "Type \'undefined\' is not assignable to type \'string\'.", "3652784592"],
      [60, 4, 15, "Type \'undefined\' is not assignable to type \'Modal\'.", "4236294625"],
      [61, 4, 13, "Type \'Observable<string | undefined>\' is not assignable to type \'Observable<string>\'.", "236598504"],
      [65, 4, 23, "Type \'Observable<Conversation | undefined>\' is not assignable to type \'Observable<Conversation>\'.\\n  The types returned by \'peek()\' are incompatible between these types.\\n    Type \'Conversation | undefined\' is not assignable to type \'Conversation\'.\\n      Type \'undefined\' is not assignable to type \'Conversation\'.", "2356679995"],
      [67, 4, 18, "Type \'Observable<ContentMessage | undefined>\' is not assignable to type \'Observable<ContentMessage>\'.", "3462443997"],
      [93, 18, 9, "Argument of type \'undefined\' is not assignable to parameter of type \'string\'.", "2620553983"],
      [95, 23, 9, "Argument of type \'undefined\' is not assignable to parameter of type \'ContentMessage\'.", "2620553983"],
      [96, 4, 11, "Type \'undefined\' is not assignable to type \'string\'.", "3652784592"],
      [146, 20, 22, "Object is possibly \'undefined\'.", "670361899"],
      [146, 72, 22, "Object is possibly \'undefined\'.", "670361899"]
    ],
    "src/script/view_model/ListViewModel.ts:4038366115": [
      [119, 4, 10, "Type \'Observable<ListState>\' is not assignable to type \'Observable<string>\'.\\n  Types of parameters \'value\' and \'value\' are incompatible.\\n    Type \'string\' is not assignable to type \'ListState\'.", "4014904506"],
      [120, 4, 15, "Type \'Observable<number | undefined>\' is not assignable to type \'Observable<number>\'.", "3261786582"],
      [185, 8, 6, "Type \'Conversation | null\' is not assignable to type \'PanelEntity\'.", "1164306878"],
      [433, 48, 18, "Argument of type \'Conversation | null\' is not assignable to parameter of type \'Conversation\'.\\n  Type \'null\' is not assignable to type \'Conversation\'.", "1508601427"],
      [453, 44, 18, "Argument of type \'Conversation | null\' is not assignable to parameter of type \'Conversation\'.\\n  Type \'null\' is not assignable to type \'Conversation\'.", "1508601427"],
      [461, 49, 18, "Argument of type \'Conversation | null\' is not assignable to parameter of type \'Conversation\'.\\n  Type \'null\' is not assignable to type \'Conversation\'.", "1508601427"]
    ],
    "src/script/view_model/LoadingViewModel.ts:748248502": [
      [34, 4, 12, "Type \'HTMLElement | null\' is not assignable to type \'HTMLElement\'.\\n  Type \'null\' is not assignable to type \'HTMLElement\'.", "2937706259"],
      [60, 21, 14, "Object is possibly \'undefined\'.", "3120882432"],
      [61, 21, 14, "Object is possibly \'undefined\'.", "3120882432"]
    ],
    "src/script/view_model/MainViewModel.ts:4084606447": [
      [215, 4, 30, "Object is possibly \'null\'.", "1790131128"],
      [223, 24, 3, "Object is possibly \'null\'.", "193410244"],
      [235, 27, 3, "Object is possibly \'null\'.", "193410244"],
      [237, 29, 3, "Object is possibly \'null\'.", "193410244"],
      [243, 10, 5, "Object is possibly \'null\'.", "187702867"],
      [244, 28, 5, "Argument of type \'HTMLElement | null\' is not assignable to parameter of type \'HTMLElement\'.\\n  Type \'null\' is not assignable to type \'HTMLElement\'.", "187702867"],
      [245, 28, 8, "Argument of type \'HTMLElement | null\' is not assignable to parameter of type \'HTMLElement\'.\\n  Type \'null\' is not assignable to type \'HTMLElement\'.", "277626740"],
      [246, 28, 5, "Argument of type \'HTMLElement | null\' is not assignable to parameter of type \'HTMLElement\'.\\n  Type \'null\' is not assignable to type \'HTMLElement\'.", "178805363"],
      [250, 12, 3, "Object is possibly \'null\'.", "193410244"],
      [252, 12, 7, "Object is possibly \'null\'.", "652303743"],
      [254, 12, 3, "Object is possibly \'null\'.", "193410244"],
      [256, 12, 7, "Object is possibly \'null\'.", "652303743"],
      [265, 6, 5, "Object is possibly \'null\'.", "187702867"],
      [268, 25, 5, "Argument of type \'HTMLElement | null\' is not assignable to parameter of type \'HTMLElement\'.\\n  Type \'null\' is not assignable to type \'HTMLElement\'.", "187702867"],
      [270, 27, 8, "Argument of type \'HTMLElement | null\' is not assignable to parameter of type \'HTMLElement\'.\\n  Type \'null\' is not assignable to type \'HTMLElement\'.", "277626740"],
      [271, 27, 5, "Argument of type \'HTMLElement | null\' is not assignable to parameter of type \'HTMLElement\'.\\n  Type \'null\' is not assignable to type \'HTMLElement\'.", "178805363"],
      [274, 25, 5, "Argument of type \'HTMLElement | null\' is not assignable to parameter of type \'HTMLElement\'.\\n  Type \'null\' is not assignable to type \'HTMLElement\'.", "187702867"],
      [276, 27, 8, "Argument of type \'HTMLElement | null\' is not assignable to parameter of type \'HTMLElement\'.\\n  Type \'null\' is not assignable to type \'HTMLElement\'.", "277626740"],
      [277, 27, 5, "Argument of type \'HTMLElement | null\' is not assignable to parameter of type \'HTMLElement\'.\\n  Type \'null\' is not assignable to type \'HTMLElement\'.", "178805363"],
      [283, 25, 5, "Argument of type \'HTMLElement | null\' is not assignable to parameter of type \'HTMLElement\'.\\n  Type \'null\' is not assignable to type \'HTMLElement\'.", "187702867"],
      [284, 25, 8, "Argument of type \'HTMLElement | null\' is not assignable to parameter of type \'HTMLElement\'.\\n  Type \'null\' is not assignable to type \'HTMLElement\'.", "277626740"],
      [285, 25, 5, "Argument of type \'HTMLElement | null\' is not assignable to parameter of type \'HTMLElement\'.\\n  Type \'null\' is not assignable to type \'HTMLElement\'.", "178805363"],
      [288, 27, 5, "Argument of type \'HTMLElement | null\' is not assignable to parameter of type \'HTMLElement\'.\\n  Type \'null\' is not assignable to type \'HTMLElement\'.", "187702867"],
      [290, 29, 8, "Argument of type \'HTMLElement | null\' is not assignable to parameter of type \'HTMLElement\'.\\n  Type \'null\' is not assignable to type \'HTMLElement\'.", "277626740"],
      [291, 29, 5, "Argument of type \'HTMLElement | null\' is not assignable to parameter of type \'HTMLElement\'.\\n  Type \'null\' is not assignable to type \'HTMLElement\'.", "178805363"],
      [294, 27, 5, "Argument of type \'HTMLElement | null\' is not assignable to parameter of type \'HTMLElement\'.\\n  Type \'null\' is not assignable to type \'HTMLElement\'.", "187702867"],
      [296, 29, 8, "Argument of type \'HTMLElement | null\' is not assignable to parameter of type \'HTMLElement\'.\\n  Type \'null\' is not assignable to type \'HTMLElement\'.", "277626740"],
      [297, 29, 5, "Argument of type \'HTMLElement | null\' is not assignable to parameter of type \'HTMLElement\'.\\n  Type \'null\' is not assignable to type \'HTMLElement\'.", "178805363"]
    ],
    "src/script/view_model/ModalsViewModel.ts:508741377": [
      [80, 2, 11, "Type \'null\' is not assignable to type \'string\'.", "974495764"],
      [138, 4, 14, "Type \'Observable<string | null>\' is not assignable to type \'Observable<string>\'.\\n  The types returned by \'peek()\' are incompatible between these types.\\n    Type \'string | null\' is not assignable to type \'string\'.\\n      Type \'null\' is not assignable to type \'string\'.", "209694601"],
      [172, 13, 4, "Property \'type\' does not exist on type \'{ id: string; options: ModalOptions; type: ModalType; } | undefined\'.", "2087944093"],
      [172, 19, 7, "Property \'options\' does not exist on type \'{ id: string; options: ModalOptions; type: ModalType; } | undefined\'.", "717644789"],
      [172, 28, 2, "Property \'id\' does not exist on type \'{ id: string; options: ModalOptions; type: ModalType; } | undefined\'.", "5861160"],
      [242, 8, 19, "Type \'string | false | undefined\' is not assignable to type \'string | undefined\'.\\n  Type \'boolean\' is not assignable to type \'string\'.", "1717244404"],
      [270, 56, 23, "No overload matches this call.\\n  Overload 1 of 2, \'(...items: ConcatArray<never>[]): never[]\', gave the following error.\\n    Argument of type \'Action\' is not assignable to parameter of type \'ConcatArray<never>\'.\\n      Type \'Action\' is missing the following properties from type \'ConcatArray<never>\': length, join, slice\\n  Overload 2 of 2, \'(...items: ConcatArray<never>[]): never[]\', gave the following error.\\n    Argument of type \'Action\' is not assignable to parameter of type \'ConcatArray<never>\'.", "1386143110"],
      [272, 16, 9, "Spread types may only be created from object types.", "2308002069"],
      [275, 17, 7, "Argument of type \'{ checkboxLabel: string | undefined; closeFn: Function; closeOnConfirm: boolean; currentType: ModalType; inputPlaceholder: string | undefined; messageHtml: string | undefined; ... 6 more ...; titleText: string | undefined; }\' is not assignable to parameter of type \'Content\'.\\n  Types of property \'checkboxLabel\' are incompatible.\\n    Type \'string | undefined\' is not assignable to type \'string\'.\\n      Type \'undefined\' is not assignable to type \'string\'.", "3716929964"],
      [277, 19, 2, "Argument of type \'string | undefined\' is not assignable to parameter of type \'string\'.\\n  Type \'undefined\' is not assignable to type \'string\'.", "5861160"],
      [293, 34, 29, "Argument of type \'boolean | undefined\' is not assignable to parameter of type \'boolean\'.\\n  Type \'undefined\' is not assignable to type \'boolean\'.", "1283406094"],
      [336, 19, 4, "Argument of type \'null\' is not assignable to parameter of type \'string\'.", "2087897566"]
    ],
    "src/script/view_model/PanelViewModel.ts:1100221187": [
      [69, 2, 13, "Property \'currentEntity\' has no initializer and is not definitely assigned in the constructor.", "32305655"],
      [139, 4, 23, "Type \'Observable<Conversation | null>\' is not assignable to type \'Observable<Conversation>\'.", "2356679995"],
      [143, 4, 10, "Type \'Observable<string | undefined>\' is not assignable to type \'Observable<string>\'.", "4014904506"],
      [145, 4, 17, "Type \'Observable<string | undefined>\' is not assignable to type \'Observable<string>\'.", "2911337818"],
      [213, 15, 9, "Argument of type \'undefined\' is not assignable to parameter of type \'string\'.", "2620553983"],
      [215, 4, 18, "Type \'undefined\' is not assignable to type \'PanelEntity\'.", "2173061407"],
      [276, 22, 9, "Argument of type \'undefined\' is not assignable to parameter of type \'string\'.", "2620553983"],
      [296, 24, 9, "Argument of type \'undefined\' is not assignable to parameter of type \'string\'.", "2620553983"],
      [297, 34, 9, "Argument of type \'undefined\' is not assignable to parameter of type \'string\'.", "2620553983"],
      [309, 6, 15, "Type \'Element | null\' is not assignable to type \'Element | undefined\'.\\n  Type \'null\' is not assignable to type \'Element | undefined\'.", "2931287914"]
    ],
    "src/script/view_model/WindowTitleViewModel.ts:2939646455": [
      [48, 4, 17, "Type \'Observable<ContentState>\' is not assignable to type \'Observable<string>\'.\\n  Types of parameters \'value\' and \'value\' are incompatible.\\n    Type \'string\' is not assignable to type \'ContentState\'.", "3516467027"],
      [89, 31, 43, "Object is possibly \'null\'.", "1853768633"]
    ],
    "src/script/view_model/bindings/CommonBindings.ts:1802825733": [
      [44, 6, 32, "Object is possibly \'null\'.", "3763860455"],
      [83, 63, 13, "Object is possibly \'null\'.", "115063321"],
      [83, 86, 13, "Object is possibly \'null\'.", "115063321"],
      [97, 31, 38, "Type \'File | null\' is not assignable to type \'BlobPart\'.\\n  Type \'null\' is not assignable to type \'BlobPart\'.", "2527675968"],
      [254, 24, 4, "\'this\' implicitly has type \'any\' because it does not have a type annotation.", "2087959715"],
      [279, 10, 40, "Object is possibly \'null\'.", "525534827"],
      [280, 29, 4, "\'this\' implicitly has type \'any\' because it does not have a type annotation.", "2087959715"],
      [285, 30, 4, "Argument of type \'null\' is not assignable to parameter of type \'string | number | string[] | ((this: EventTarget, index: number, value: string) => string)\'.", "2087897566"],
      [353, 6, 3, "Object is possibly \'null\'.", "193416522"],
      [354, 6, 3, "Object is possibly \'null\'.", "193416522"],
      [355, 13, 3, "Object is possibly \'null\'.", "193416522"],
      [497, 8, 12, "Type \'undefined\' is not assignable to type \'number\'.", "2583042145"]
    ],
    "src/script/view_model/bindings/ConversationListBindings.ts:3095649748": [
      [29, 0, 32, "Type \'{ init(element: HTMLElement): void; update(element: HTMLElement, valueAccessor: PureComputed<string> | ObservableArray<Conversation>): void; }\' is not assignable to type \'BindingHandler<any>\'.\\n  Types of property \'update\' are incompatible.\\n    Type \'(element: HTMLElement, valueAccessor: PureComputed<string> | ObservableArray<Conversation>) => void\' is not assignable to type \'(element: any, valueAccessor: () => any, allBindings: AllBindings, viewModel: any, bindingContext: BindingContext<any>) => void\'.\\n      Types of parameters \'valueAccessor\' and \'valueAccessor\' are incompatible.\\n        Type \'() => any\' is not assignable to type \'PureComputed<string> | ObservableArray<Conversation>\'.\\n          Type \'() => any\' is missing the following properties from type \'PureComputed<string>\': equalityComparer, peek, dispose, isActive, and 7 more.", "1716760283"]
    ],
    "src/script/view_model/bindings/MessageListBindings.ts:3261685299": [
      [129, 48, 8, "No overload matches this call.\\n  Overload 1 of 2, \'(type: \\"scroll\\", listener: (this: HTMLElement, ev: Event) => any, options?: boolean | AddEventListenerOptions | undefined): void\', gave the following error.\\n    Argument of type \'({ target: element }: Event & {    target: HTMLElement;}) => void\' is not assignable to parameter of type \'(this: HTMLElement, ev: Event) => any\'.\\n      Types of parameters \'__0\' and \'ev\' are incompatible.\\n        Type \'Event\' is not assignable to type \'Event & { target: HTMLElement; }\'.\\n          Type \'Event\' is not assignable to type \'{ target: HTMLElement; }\'.\\n            Types of property \'target\' are incompatible.\\n              Type \'EventTarget | null\' is not assignable to type \'HTMLElement\'.\\n                Type \'null\' is not assignable to type \'HTMLElement\'.\\n  Overload 2 of 2, \'(type: string, listener: EventListenerOrEventListenerObject, options?: boolean | AddEventListenerOptions | undefined): void\', gave the following error.\\n    Argument of type \'({ target: element }: Event & {    target: HTMLElement;}) => void\' is not assignable to parameter of type \'EventListenerOrEventListenerObject\'.\\n      Type \'({ target: element }: Event & {    target: HTMLElement;}) => void\' is not assignable to type \'EventListener\'.\\n        Types of parameters \'__0\' and \'evt\' are incompatible.\\n          Type \'Event\' is not assignable to type \'Event & { target: HTMLElement; }\'.", "1317952297"],
      [133, 53, 8, "No overload matches this call.\\n  Overload 1 of 2, \'(type: \\"scroll\\", listener: (this: HTMLElement, ev: Event) => any, options?: boolean | EventListenerOptions | undefined): void\', gave the following error.\\n    Argument of type \'({ target: element }: Event & {    target: HTMLElement;}) => void\' is not assignable to parameter of type \'(this: HTMLElement, ev: Event) => any\'.\\n      Types of parameters \'__0\' and \'ev\' are incompatible.\\n        Type \'Event\' is not assignable to type \'Event & { target: HTMLElement; }\'.\\n  Overload 2 of 2, \'(type: string, listener: EventListenerOrEventListenerObject, options?: boolean | EventListenerOptions | undefined): void\', gave the following error.\\n    Argument of type \'({ target: element }: Event & {    target: HTMLElement;}) => void\' is not assignable to parameter of type \'EventListenerOrEventListenerObject\'.", "1317952297"],
      [158, 49, 4, "Argument of type \'Blob | undefined\' is not assignable to parameter of type \'Blob | MediaSource\'.", "2087735462"]
    ],
    "src/script/view_model/bindings/VideoCallingBindings.ts:456425467": [
      [23, 2, 6, "Type \'(element: HTMLMediaElement, valueAccessor: Observable<MediaStream>) => void\' is not assignable to type \'(element: any, valueAccessor: () => any, allBindings: AllBindings, viewModel: any, bindingContext: BindingContext<any>) => void\'.\\n  Types of parameters \'valueAccessor\' and \'valueAccessor\' are incompatible.\\n    Type \'() => any\' is missing the following properties from type \'Observable<MediaStream>\': equalityComparer, peek, valueHasMutated, valueWillMutate, and 5 more.", "1759213236"],
      [31, 2, 6, "Type \'(element: HTMLMediaElement, valueAccessor: Observable<MediaStream>) => void\' is not assignable to type \'(element: any, valueAccessor: () => any, allBindings: AllBindings, viewModel: any, bindingContext: BindingContext<any>) => void\'.\\n  Types of parameters \'valueAccessor\' and \'valueAccessor\' are incompatible.\\n    Type \'() => any\' is not assignable to type \'Observable<MediaStream>\'.", "1759213236"]
    ],
    "src/script/view_model/content/ConnectRequestsViewModel.ts:1733765070": [
      [54, 56, 43, "Argument of type \'HTMLElement | null\' is not assignable to parameter of type \'HTMLElement\'.\\n  Type \'null\' is not assignable to type \'HTMLElement\'.", "4107348197"]
    ],
    "src/script/view_model/content/EmojiInputViewModel.ts:1071561715": [
      [49, 10, 13, "Property \'suppressKeyUp\' has no initializer and is not definitely assigned in the constructor.", "1816102502"],
      [167, 8, 48, "Argument of type \'string[]\' is not assignable to parameter of type \'number[]\'.\\n  Type \'string\' is not assignable to type \'number\'.", "4095030990"],
      [291, 20, 9, "Object is possibly \'null\'.", "3834073445"],
      [292, 8, 9, "Argument of type \'number | null\' is not assignable to parameter of type \'number | undefined\'.\\n  Type \'null\' is not assignable to type \'number | undefined\'.", "3834073445"],
      [301, 38, 9, "Object is possibly \'null\'.", "3834073445"],
      [319, 41, 9, "Argument of type \'number | null\' is not assignable to parameter of type \'number | undefined\'.", "3834073445"],
      [320, 37, 9, "Argument of type \'number | null\' is not assignable to parameter of type \'number | undefined\'.", "3834073445"],
      [370, 60, 4, "Property \'icon\' does not exist on type \'never\'.", "2087846158"],
      [372, 27, 5, "Argument of type \'{ icon: string; name: string; }\' is not assignable to parameter of type \'never\'.", "165439585"],
      [377, 54, 4, "Property \'name\' does not exist on type \'never\'.", "2087876002"],
      [378, 54, 4, "Property \'name\' does not exist on type \'never\'.", "2087876002"],
      [381, 54, 4, "Property \'name\' does not exist on type \'never\'.", "2087876002"],
      [381, 67, 4, "Property \'name\' does not exist on type \'never\'.", "2087876002"],
      [387, 41, 4, "Property \'icon\' does not exist on type \'never\'.", "2087846158"],
      [387, 80, 4, "Property \'name\' does not exist on type \'never\'.", "2087876002"],
      [402, 31, 22, "Object is possibly \'undefined\'.", "4272920130"],
      [431, 38, 9, "Argument of type \'number | null\' is not assignable to parameter of type \'number | undefined\'.", "3834073445"]
    ],
    "src/script/view_model/content/HistoryExportViewModel.ts:1810820018": [
      [89, 4, 16, "Type \'Observable<Blob | null>\' is not assignable to type \'Observable<Blob>\'.\\n  The types returned by \'peek()\' are incompatible between these types.\\n    Type \'Blob | null\' is not assignable to type \'Blob\'.\\n      Type \'null\' is not assignable to type \'Blob\'.", "340013420"],
      [128, 19, 5, "Argument of type \'unknown\' is not assignable to parameter of type \'Error\'.", "165548477"]
    ],
    "src/script/view_model/content/HistoryImportViewModel.ts:2154234816": [
      [61, 4, 10, "Type \'Observable<Error | null>\' is not assignable to type \'Observable<Error>\'.\\n  The types returned by \'peek()\' are incompatible between these types.\\n    Type \'Error | null\' is not assignable to type \'Error\'.\\n      Type \'null\' is not assignable to type \'Error\'.", "3994891413"],
      [115, 15, 4, "Argument of type \'null\' is not assignable to parameter of type \'Error\'.", "2087897566"],
      [136, 19, 5, "Argument of type \'unknown\' is not assignable to parameter of type \'Error\'.", "165548477"],
      [151, 15, 4, "Argument of type \'null\' is not assignable to parameter of type \'Error\'.", "2087897566"]
    ],
    "src/script/view_model/content/InputBarViewModel.ts:1163668652": [
      [105, 11, 11, "Property \'pingTooltip\' has no initializer and is not definitely assigned in the constructor.", "2111945888"],
      [111, 11, 18, "Property \'acceptedImageTypes\' has no initializer and is not definitely assigned in the constructor.", "1132622984"],
      [112, 11, 16, "Property \'allowedFileTypes\' has no initializer and is not definitely assigned in the constructor.", "31684880"],
      [114, 11, 13, "Property \'inputFileAttr\' has no initializer and is not definitely assigned in the constructor.", "1682828358"],
      [138, 4, 16, "Type \'null\' is not assignable to type \'HTMLDivElement\'.", "2981580189"],
      [139, 4, 13, "Type \'null\' is not assignable to type \'HTMLTextAreaElement\'.", "2203991591"],
      [140, 4, 24, "Type \'PureComputed<boolean | null>\' is not assignable to type \'PureComputed<boolean>\'.\\n  The types returned by \'peek()\' are incompatible between these types.\\n    Type \'boolean | null\' is not assignable to type \'boolean\'.", "902354832"],
      [143, 9, 25, "Object is possibly \'null\'.", "2329039674"],
      [144, 10, 25, "Object is possibly \'null\'.", "2329039674"],
      [155, 4, 22, "Type \'Observable<ContentMessage | undefined>\' is not assignable to type \'Observable<ContentMessage>\'.\\n  The types returned by \'peek()\' are incompatible between these types.\\n    Type \'ContentMessage | undefined\' is not assignable to type \'ContentMessage\'.\\n      Type \'undefined\' is not assignable to type \'ContentMessage\'.", "127474017"],
      [156, 4, 23, "Type \'Observable<ContentMessage | undefined>\' is not assignable to type \'Observable<ContentMessage>\'.", "2477632015"],
      [159, 4, 22, "Type \'PureComputed<string[] | undefined>\' is not assignable to type \'PureComputed<string[]>\'.\\n  The types returned by \'peek()\' are incompatible between these types.\\n    Type \'string[] | undefined\' is not assignable to type \'string[]\'.\\n      Type \'undefined\' is not assignable to type \'string[]\'.", "1145910007"],
      [163, 32, 9, "Argument of type \'undefined\' is not assignable to parameter of type \'ContentMessage\'.", "2620553983"],
      [197, 4, 15, "Type \'Observable<File | undefined>\' is not assignable to type \'Observable<File>\'.\\n  The types returned by \'peek()\' are incompatible between these types.\\n    Type \'File | undefined\' is not assignable to type \'File\'.\\n      Type \'undefined\' is not assignable to type \'File\'.", "2328486812"],
      [198, 4, 25, "Type \'Observable<string | undefined>\' is not assignable to type \'Observable<string>\'.\\n  The types returned by \'peek()\' are incompatible between these types.\\n    Type \'string | undefined\' is not assignable to type \'string\'.\\n      Type \'undefined\' is not assignable to type \'string\'.", "4170687229"],
      [199, 4, 19, "Type \'Observable<string | undefined>\' is not assignable to type \'Observable<string>\'.", "3727263643"],
      [203, 4, 18, "Type \'Observable<undefined>\' is not assignable to type \'Observable<{ startIndex: number; term: string; }>\'.\\n  Types of property \'equalityComparer\' are incompatible.\\n    Type \'(a: undefined, b: undefined) => boolean\' is not assignable to type \'(a: { startIndex: number; term: string; }, b: { startIndex: number; term: string; }) => boolean\'.\\n      Types of parameters \'a\' and \'a\' are incompatible.\\n        Type \'{ startIndex: number; term: string; }\' is not assignable to type \'undefined\'.", "1081038602"],
      [237, 25, 25, "Object is possibly \'null\'.", "2329039674"],
      [251, 34, 12, "Object is possibly \'undefined\'.", "2098887158"],
      [253, 14, 12, "Object is possibly \'undefined\'.", "2098887158"],
      [255, 34, 12, "Object is possibly \'undefined\'.", "2098887158"],
      [282, 27, 25, "Object is possibly \'null\'.", "2329039674"],
      [292, 21, 25, "Object is possibly \'null\'.", "2329039674"],
      [301, 38, 25, "Object is possibly \'null\'.", "2329039674"],
      [302, 32, 25, "Object is possibly \'null\'.", "2329039674"],
      [333, 32, 4, "Argument of type \'null\' is not assignable to parameter of type \'string\'.", "2087897566"],
      [334, 26, 4, "Argument of type \'null\' is not assignable to parameter of type \'string\'.", "2087897566"],
      [337, 4, 27, "Type \'PureComputed<boolean | 0>\' is not assignable to type \'PureComputed<boolean>\'.\\n  The types returned by \'peek()\' are incompatible between these types.\\n    Type \'number | boolean\' is not assignable to type \'boolean\'.", "2411177522"],
      [341, 8, 18, "Object is possibly \'null\'.", "1508601427"],
      [342, 9, 18, "Object is possibly \'null\'.", "1508601427"],
      [346, 38, 36, "Argument of type \'(conversationEntity: Conversation) => Promise<void>\' is not assignable to parameter of type \'SubscriptionCallback<Conversation | null, void>\'.\\n  Types of parameters \'conversationEntity\' and \'val\' are incompatible.\\n    Type \'Conversation | null\' is not assignable to type \'Conversation\'.\\n      Type \'null\' is not assignable to type \'Conversation\'.", "946019828"],
      [349, 29, 25, "Argument of type \'Conversation | null\' is not assignable to parameter of type \'Conversation\'.\\n  Type \'null\' is not assignable to type \'Conversation\'.", "2329039674"],
      [377, 20, 4, "Argument of type \'null\' is not assignable to parameter of type \'File\'.", "2087897566"],
      [487, 23, 9, "Argument of type \'undefined\' is not assignable to parameter of type \'{ startIndex: number; term: string; }\'.", "2620553983"],
      [496, 27, 9, "Argument of type \'undefined\' is not assignable to parameter of type \'ContentMessage\'.", "2620553983"],
      [497, 28, 9, "Argument of type \'undefined\' is not assignable to parameter of type \'ContentMessage\'.", "2620553983"],
      [504, 28, 9, "Argument of type \'undefined\' is not assignable to parameter of type \'ContentMessage\'.", "2620553983"],
      [518, 20, 4, "Argument of type \'null\' is not assignable to parameter of type \'File\'.", "2087897566"],
      [528, 38, 25, "Argument of type \'Conversation | null\' is not assignable to parameter of type \'Conversation\'.\\n  Type \'null\' is not assignable to type \'Conversation\'.", "2329039674"],
      [545, 40, 25, "Argument of type \'Conversation | null\' is not assignable to parameter of type \'Conversation\'.\\n  Type \'null\' is not assignable to type \'Conversation\'.", "2329039674"],
      [651, 8, 12, "No overload matches this call.\\n  The last overload gave the following error.\\n    Argument of type \'EventTarget | null\' is not assignable to parameter of type \'PlainObject<any>\'.\\n      Type \'null\' is not assignable to type \'PlainObject<any>\'.", "3718352182"],
      [651, 22, 5, "Property \'focus\' does not exist on type \'JQueryStatic\'.", "171175241"],
      [662, 29, 25, "Object is possibly \'null\'.", "2329039674"],
      [672, 28, 4, "Argument of type \'null\' is not assignable to parameter of type \'File\'.", "2087897566"],
      [683, 26, 20, "Object is possibly \'null\'.", "181029819"],
      [721, 4, 17, "Type \'undefined\' is not assignable to type \'{ startIndex: number; term: string; }\'.", "4204377774"],
      [771, 6, 12, "Type \'null\' is not assignable to type \'MentionEntity\'.", "3224621615"],
      [774, 6, 12, "Type \'null\' is not assignable to type \'MentionEntity\'.", "3224621615"],
      [800, 4, 95, "Type \'MentionEntity | undefined\' is not assignable to type \'MentionEntity\'.\\n  Type \'undefined\' is not assignable to type \'MentionEntity\'.", "1173598365"],
      [820, 37, 18, "Argument of type \'Conversation | null\' is not assignable to parameter of type \'Conversation\'.\\n  Type \'null\' is not assignable to type \'Conversation\'.", "1508601427"],
      [826, 4, 467, "Type \'Promise<QuoteEntity | OutgoingQuote | undefined>\' is not assignable to type \'Promise<OutgoingQuote | undefined>\'.\\n  Type \'QuoteEntity | OutgoingQuote | undefined\' is not assignable to type \'OutgoingQuote | undefined\'.\\n    Type \'QuoteEntity\' is not assignable to type \'OutgoingQuote\'.\\n      Type \'QuoteEntity\' is not assignable to type \'{ hash: Uint8Array; }\'.\\n        Types of property \'hash\' are incompatible.\\n          Type \'ArrayBuffer | undefined\' is not assignable to type \'Uint8Array\'.\\n            Type \'undefined\' is not assignable to type \'Uint8Array\'.", "3474749203"],
      [848, 8, 25, "Argument of type \'Conversation | null\' is not assignable to parameter of type \'Conversation\'.\\n  Type \'null\' is not assignable to type \'Conversation\'.", "2329039674"],
      [862, 61, 25, "Argument of type \'Conversation | null\' is not assignable to parameter of type \'Conversation\'.\\n  Type \'null\' is not assignable to type \'Conversation\'.", "2329039674"],
      [866, 23, 25, "Argument of type \'Conversation | null\' is not assignable to parameter of type \'Conversation\'.\\n  Type \'null\' is not assignable to type \'Conversation\'.", "2329039674"],
      [877, 20, 4, "Argument of type \'null\' is not assignable to parameter of type \'File\'.", "2087897566"],
      [889, 42, 25, "Argument of type \'Conversation | null\' is not assignable to parameter of type \'Conversation\'.\\n  Type \'null\' is not assignable to type \'Conversation\'.", "2329039674"],
      [899, 12, 25, "Argument of type \'Conversation | null\' is not assignable to parameter of type \'Conversation\'.\\n  Type \'null\' is not assignable to type \'Conversation\'.", "2329039674"],
      [928, 41, 25, "Argument of type \'Conversation | null\' is not assignable to parameter of type \'Conversation\'.\\n  Type \'null\' is not assignable to type \'Conversation\'.", "2329039674"]
    ],
    "src/script/view_model/content/LegalHoldModalViewModel.ts:3913530676": [
      [76, 4, 10, "Type \'Observable<never[]>\' is not assignable to type \'Observable<User[]>\'.", "4012712079"],
      [77, 4, 16, "Type \'Observable<User | undefined>\' is not assignable to type \'Observable<User>\'.", "3229850487"],
      [86, 4, 19, "Type \'null\' is not assignable to type \'string\'.", "59414957"],
      [95, 23, 9, "Argument of type \'undefined\' is not assignable to parameter of type \'User\'.", "2620553983"],
      [128, 79, 15, "Argument of type \'string | undefined\' is not assignable to parameter of type \'string\'.\\n  Type \'undefined\' is not assignable to type \'string\'.", "2249385622"],
      [143, 50, 11, "Argument of type \'string | undefined\' is not assignable to parameter of type \'string\'.\\n  Type \'undefined\' is not assignable to type \'string\'.", "2028249029"],
      [153, 4, 19, "Type \'null\' is not assignable to type \'string\'.", "59414957"],
      [178, 66, 15, "Argument of type \'string | undefined\' is not assignable to parameter of type \'string\'.\\n  Type \'undefined\' is not assignable to type \'string\'.", "2249385622"],
      [195, 28, 7, "Argument of type \'unknown\' is not assignable to parameter of type \'string\'.", "1236122734"],
      [239, 21, 9, "Argument of type \'undefined\' is not assignable to parameter of type \'User\'.", "2620553983"]
    ],
    "src/script/view_model/content/MessageListViewModel.ts:1895857150": [
      [94, 19, 12, "Property \'conversation\' does not exist on type \'{ conversation: Conversation; message: Message; } | undefined\'.", "1670678216"],
      [94, 33, 7, "Property \'message\' does not exist on type \'{ conversation: Conversation; message: Message; } | undefined\'.", "1236122734"],
      [138, 4, 107, "Type \'number | boolean\' is not assignable to type \'boolean\'.\\n  Type \'number\' is not assignable to type \'boolean\'.", "3357851046"],
      [162, 37, 18, "Object is possibly \'null\'.", "1508601427"],
      [162, 68, 18, "Object is possibly \'null\'.", "1508601427"],
      [166, 8, 6, "Type \'Conversation | null\' is not assignable to type \'PanelEntity\'.\\n  Type \'null\' is not assignable to type \'PanelEntity\'.", "1164306878"],
      [188, 9, 6, "Type \'string | undefined\' is not assignable to type \'string\'.\\n  Type \'undefined\' is not assignable to type \'string\'.", "1127975365"],
      [200, 39, 19, "No overload matches this call.\\n  The last overload gave the following error.\\n    Argument of type \'EventTarget | null\' is not assignable to parameter of type \'PlainObject<any>\'.\\n      Type \'null\' is not assignable to type \'PlainObject<any>\'.", "3586053823"],
      [200, 60, 8, "Property \'hasClass\' does not exist on type \'JQueryStatic\'.", "1121770737"],
      [209, 14, 13, "Object is possibly \'undefined\'.", "2217428334"],
      [209, 57, 13, "Object is possibly \'undefined\'.", "2217428334"],
      [222, 83, 18, "Argument of type \'Conversation | null\' is not assignable to parameter of type \'Conversation\'.\\n  Type \'null\' is not assignable to type \'Conversation\'.", "1508601427"],
      [356, 68, 6, "Type \'string | undefined\' is not assignable to type \'string\'.\\n  Type \'undefined\' is not assignable to type \'string\'.", "1127975365"],
      [359, 14, 5, "Object is of type \'unknown\'.", "165548477"]
    ],
    "src/script/view_model/panel/AddParticipantsViewModel.ts:4264095902": [
      [102, 4, 21, "Type \'ObservableArray<never>\' is not assignable to type \'ObservableArray<User>\'.", "2199671479"],
      [103, 4, 20, "Type \'Observable<ServiceEntity | undefined>\' is not assignable to type \'Observable<ServiceEntity>\'.\\n  The types returned by \'peek()\' are incompatible between these types.\\n    Type \'ServiceEntity | undefined\' is not assignable to type \'ServiceEntity\'.\\n      Type \'undefined\' is not assignable to type \'ServiceEntity\'.", "3275208665"],
      [108, 4, 21, "Type \'PureComputed<boolean | undefined>\' is not assignable to type \'PureComputed<boolean>\'.", "3187656643"],
      [196, 25, 9, "Argument of type \'undefined\' is not assignable to parameter of type \'ServiceEntity\'.", "2620553983"]
    ],
    "src/script/view_model/panel/BasePanelViewModel.ts:1781850387": [
      [57, 4, 23, "Type \'Observable<Conversation | null>\' is not assignable to type \'Observable<Conversation>\'.\\n  The types returned by \'peek()\' are incompatible between these types.\\n    Type \'Conversation | null\' is not assignable to type \'Conversation\'.\\n      Type \'null\' is not assignable to type \'Conversation\'.", "233634092"]
    ],
    "src/script/view_model/panel/ConversationDetailsViewModel.ts:1231015426": [
      [137, 4, 20, "Type \'Observable<ServiceEntity | undefined>\' is not assignable to type \'Observable<ServiceEntity>\'.", "3275208665"],
      [158, 21, 36, "Argument of type \'User | undefined\' is not assignable to parameter of type \'User\'.\\n  Type \'undefined\' is not assignable to type \'User\'.", "1354386287"],
      [201, 4, 21, "Type \'PureComputed<boolean | \\"\\">\' is not assignable to type \'PureComputed<boolean>\'.\\n  The types returned by \'peek()\' are incompatible between these types.\\n    Type \'string | boolean\' is not assignable to type \'boolean\'.", "1116588846"],
      [209, 4, 23, "Type \'PureComputed<boolean | \\"\\">\' is not assignable to type \'PureComputed<boolean>\'.", "1139188355"]
    ],
    "src/script/view_model/panel/ConversationParticipantsViewModel.ts:2997455980": [
      [53, 21, 36, "Argument of type \'User | undefined\' is not assignable to parameter of type \'User\'.\\n  Type \'undefined\' is not assignable to type \'User\'.", "1354386287"],
      [61, 4, 21, "Type \'Observable<never[]>\' is not assignable to type \'Observable<User[]>\'.", "3284804734"],
      [71, 46, 6, "Type \'null\' is not assignable to type \'PanelEntity\'.", "1164306878"]
    ],
    "src/script/view_model/panel/GroupParticipantServiceViewModel.ts:3233069914": [
      [52, 4, 24, "Type \'Observable<undefined>\' is not assignable to type \'Observable<User>\'.", "3514586203"],
      [53, 4, 20, "Type \'Observable<undefined>\' is not assignable to type \'Observable<ServiceEntity>\'.\\n  Types of property \'equalityComparer\' are incompatible.\\n    Type \'(a: undefined, b: undefined) => boolean\' is not assignable to type \'(a: ServiceEntity, b: ServiceEntity) => boolean\'.\\n      Types of parameters \'a\' and \'a\' are incompatible.\\n        Type \'ServiceEntity\' is not assignable to type \'undefined\'.", "3275208665"],
      [93, 25, 9, "Argument of type \'undefined\' is not assignable to parameter of type \'ServiceEntity\'.", "2620553983"]
    ],
    "src/script/view_model/panel/GroupParticipantUserViewModel.ts:3122532612": [
      [74, 4, 24, "Type \'Observable<undefined>\' is not assignable to type \'Observable<User>\'.", "3514586203"]
    ],
    "src/script/view_model/panel/GuestsAndServicesViewModel.ts:292948775": [
      [93, 4, 23, "Type \'PureComputed<boolean | undefined>\' is not assignable to type \'PureComputed<boolean>\'.", "2493661698"]
    ],
    "src/script/view_model/panel/MessageDetailsViewModel.ts:906474120": [
      [72, 4, 14, "Type \'Observable<string | undefined>\' is not assignable to type \'Observable<string>\'.", "116181579"],
      [102, 13, 14, "Object is possibly \'undefined\'.", "116180423"],
      [114, 63, 14, "Object is possibly \'undefined\'.", "116180423"],
      [120, 12, 7, "Type \'{ domain: string | undefined; id: string; }[]\' is not assignable to type \'QualifiedId[]\'.\\n  Type \'{ domain: string | undefined; id: string; }\' is not assignable to type \'QualifiedId\'.\\n    Types of property \'domain\' are incompatible.\\n      Type \'string | undefined\' is not assignable to type \'string\'.\\n        Type \'undefined\' is not assignable to type \'string\'.", "2414311946"],
      [130, 41, 14, "Object is possibly \'undefined\'.", "116180423"],
      [136, 39, 14, "Object is possibly \'undefined\'.", "116180423"],
      [175, 4, 17, "Type \'PureComputed<string | false>\' is not assignable to type \'PureComputed<string | undefined>\'.\\n  Types of property \'equalityComparer\' are incompatible.\\n    Type \'(a: string | false | undefined, b: string | false) => boolean\' is not assignable to type \'(a: string | undefined, b: string | undefined) => boolean\'.\\n      Types of parameters \'b\' and \'b\' are incompatible.\\n        Type \'string | undefined\' is not assignable to type \'string | false\'.\\n          Type \'undefined\' is not assignable to type \'string | false\'.", "3727029621"]
    ],
    "src/script/view_model/panel/NotificationsPanel.test.ts:989279192": [
      [38, 54, 29, "Argument of type \'Element | null\' is not assignable to parameter of type \'Element\'.\\n  Type \'null\' is not assignable to type \'Element\'.", "1262202094"],
      [76, 20, 77, "Argument of type \'Element | null\' is not assignable to parameter of type \'Document | Node | Element | Window\'.", "1971299222"]
    ],
    "src/script/view_model/panel/PanelHeader.test.ts:4232255009": [
      [33, 39, 22, "Argument of type \'Element | null\' is not assignable to parameter of type \'Element\'.\\n  Type \'null\' is not assignable to type \'Element\'.", "3474761039"],
      [34, 38, 21, "Argument of type \'Element | null\' is not assignable to parameter of type \'Element\'.\\n  Type \'null\' is not assignable to type \'Element\'.", "327517530"]
    ],
    "src/script/view_model/panel/TimedMessagesPanel.tsx:852651488": [
      [52, 57, 18, "Argument of type \'Conversation | null\' is not assignable to parameter of type \'Partial<Record<\\"globalMessageTimer\\", Subscribable<any>>>\'.\\n  Type \'null\' is not assignable to type \'Partial<Record<\\"globalMessageTimer\\", Subscribable<any>>>\'.", "2242649668"],
      [82, 44, 10, "Argument of type \'number | null\' is not assignable to parameter of type \'number\'.\\n  Type \'null\' is not assignable to type \'number\'.", "1022360174"],
      [83, 83, 10, "Argument of type \'number | null\' is not assignable to parameter of type \'number\'.\\n  Type \'null\' is not assignable to type \'number\'.", "1022360174"]
    ]
  }`
};<|MERGE_RESOLUTION|>--- conflicted
+++ resolved
@@ -926,11 +926,7 @@
       [177, 10, 20, "Type \'undefined\' is not assignable to type \'Participant\'.", "942864568"],
       [180, 10, 9, "Type \'undefined\' is not assignable to type \'MuteState\'.", "3616862203"]
     ],
-<<<<<<< HEAD
-    "src/script/components/calling/FullscreenVideoCall.tsx:3088091976": [
-=======
     "src/script/components/calling/FullscreenVideoCall.tsx:1476535855": [
->>>>>>> b93052b9
       [406, 50, 4, "Argument of type \'null\' is not assignable to parameter of type \'Participant\'.", "2087897566"]
     ],
     "src/script/components/calling/GroupVideoGrid.test.ts:1931211751": [
