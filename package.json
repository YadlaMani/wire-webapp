--- conflicted
+++ resolved
@@ -1,15 +1,9 @@
 {
   "dependencies": {
     "@wireapp/antiscroll-2": "1.0.2",
-<<<<<<< HEAD
-    "@wireapp/avs": "7.2.3",
+    "@wireapp/avs": "7.2.86",
     "@wireapp/core": "17.14.6",
     "@wireapp/react-ui-kit": "7.52.11",
-=======
-    "@wireapp/avs": "7.2.86",
-    "@wireapp/core": "17.13.0",
-    "@wireapp/react-ui-kit": "7.53.0",
->>>>>>> 2caa7b59
     "@wireapp/store-engine-dexie": "1.6.7",
     "@wireapp/store-engine-sqleet": "1.7.11",
     "@wireapp/webapp-events": "0.11.3",
