{
  "dependencies": {
    "@wireapp/antiscroll-2": "1.0.2",
    "@wireapp/avs": "7.2.91",
<<<<<<< HEAD
    "@wireapp/core": "17.16.4",
    "@wireapp/react-ui-kit": "7.54.0",
=======
    "@wireapp/core": "17.15.0",
    "@wireapp/react-ui-kit": "7.53.0",
>>>>>>> d2cec244
    "@wireapp/store-engine-dexie": "1.6.7",
    "@wireapp/store-engine-sqleet": "1.7.11",
    "@wireapp/webapp-events": "0.11.3",
    "amplify": "git+https://git@github.com/wireapp/amplify",
    "classnames": "2.3.1",
    "core-js": "2.6.10",
    "countly-sdk-web": "20.11.3",
    "date-fns": "2.24.0",
    "dexie-batch": "0.4.3",
    "highlight.js": "10.7.2",
    "http-status-codes": "2.1.4",
    "jquery": "3.6.0",
    "jquery-mousewheel": "3.1.13",
    "js-cookie": "2.2.1",
    "jszip": "3.7.1",
    "keyboardjs": "2.6.4",
    "knockout": "3.5.1",
    "linkify-it": "3.0.2",
    "long": "4.0.0",
    "markdown-it": "12.2.0",
    "murmurhash": "2.0.0",
    "platform": "1.3.6",
    "react": "16.14.0",
    "react-dom": "16.14.0",
    "react-intl": "5.20.12",
    "react-intl-po": "2.2.2",
    "react-redux": "7.2.5",
    "react-router": "5.2.1",
    "react-router-dom": "5.3.0",
    "react-transition-group": "4.4.2",
    "redux": "4.1.1",
    "redux-logdown": "1.0.4",
    "redux-thunk": "2.3.0",
    "sdp-transform": "2.14.1",
    "simplebar": "5.3.6",
    "speakingurl": "14.0.1",
    "switch-path": "1.2.0",
    "tsyringe": "4.3.0",
    "uint32": "0.2.1",
    "underscore": "1.13.1",
    "use-react-router": "1.0.7",
    "uuidjs": "4.2.9",
    "webrtc-adapter": "6.4.8"
  },
  "devDependencies": {
    "@babel/core": "7.15.5",
    "@babel/plugin-proposal-class-properties": "7.14.5",
    "@babel/plugin-proposal-decorators": "7.15.4",
    "@babel/plugin-proposal-nullish-coalescing-operator": "7.14.5",
    "@babel/plugin-proposal-optional-chaining": "7.14.5",
    "@babel/plugin-syntax-dynamic-import": "7.8.3",
    "@babel/preset-env": "7.15.6",
    "@babel/preset-react": "7.14.5",
    "@babel/preset-typescript": "7.15.0",
    "@emotion/babel-preset-css-prop": "10.2.1",
<<<<<<< HEAD
    "@formatjs/cli": "4.3.0",
    "@hot-loader/react-dom": "16.14.0",
    "@testing-library/react": "12.1.1",
=======
    "@formatjs/cli": "4.2.33",
    "@hot-loader/react-dom": "16.14.0",
    "@testing-library/react": "12.1.0",
>>>>>>> d2cec244
    "@testing-library/react-hooks": "7.0.2",
    "@types/adm-zip": "0.4.34",
    "@types/classnames": "2.3.1",
    "@types/dexie-batch": "0.4.3",
    "@types/enzyme": "3.10.9",
    "@types/faker": "5.5.8",
    "@types/generate-changelog": "1.8.1",
    "@types/highlight.js": "10.1.0",
    "@types/js-cookie": "2.2.7",
    "@types/jsdom": "16.2.13",
    "@types/keyboardjs": "2.5.0",
    "@types/libsodium-wrappers-sumo": "0.7.5",
    "@types/linkify-it": "3.0.2",
    "@types/markdown-it": "12.2.1",
    "@types/open-graph": "0.2.2",
    "@types/platform": "1.3.4",
<<<<<<< HEAD
    "@types/react": "17.0.24",
    "@types/react-dom": "17.0.9",
    "@types/react-redux": "7.1.18",
    "@types/react-router": "5.1.16",
    "@types/react-router-dom": "5.3.0",
=======
    "@types/react": "17.0.22",
    "@types/react-dom": "17.0.9",
    "@types/react-redux": "7.1.18",
    "@types/react-router": "5.1.16",
    "@types/react-router-dom": "5.1.9",
>>>>>>> d2cec244
    "@types/react-transition-group": "4.4.3",
    "@types/redux-mock-store": "1.0.3",
    "@types/sdp-transform": "2.4.5",
    "@types/simplebar": "5.3.3",
<<<<<<< HEAD
    "@types/sinon": "10.0.4",
=======
    "@types/sinon": "10.0.3",
>>>>>>> d2cec244
    "@types/speakingurl": "13.0.3",
    "@types/uint32": "0.2.0",
    "@types/underscore": "1.11.3",
    "@types/webpack-env": "1.16.2",
<<<<<<< HEAD
    "@typescript-eslint/eslint-plugin": "4.32.0",
    "@typescript-eslint/parser": "4.32.0",
=======
    "@typescript-eslint/eslint-plugin": "4.31.2",
    "@typescript-eslint/parser": "4.31.2",
>>>>>>> d2cec244
    "@wireapp/copy-config": "1.2.9",
    "@wireapp/eslint-config": "1.10.0",
    "@wireapp/prettier-config": "0.3.3",
    "adm-zip": "0.5.6",
<<<<<<< HEAD
    "autoprefixer": "9.8.7",
=======
    "autoprefixer": "9.8.6",
>>>>>>> d2cec244
    "babel-eslint": "10.1.0",
    "babel-loader": "8.2.2",
    "concurrently": "6.2.2",
    "cross-env": "7.0.3",
    "cspell": "5.10.1",
    "cssnano": "4.1.11",
    "dotenv": "10.0.0",
    "enzyme": "3.11.0",
    "enzyme-adapter-react-16": "1.15.6",
    "enzyme-to-json": "3.6.2",
    "eslint": "7.32.0",
    "eslint-config-prettier": "8.3.0",
    "eslint-plugin-babel": "5.3.1",
    "eslint-plugin-import": "2.24.2",
    "eslint-plugin-jest": "24.4.2",
    "eslint-plugin-jsdoc": "36.1.0",
    "eslint-plugin-no-unsanitized": "3.1.5",
    "eslint-plugin-prettier": "4.0.0",
    "eslint-plugin-react": "7.26.0",
    "eslint-plugin-react-hooks": "4.2.0",
    "eslint-plugin-sort-keys-fix": "1.1.2",
    "eslint-plugin-typescript-sort-keys": "1.8.0",
    "eslint-plugin-unused-imports": "1.1.5",
    "fake-indexeddb": "3.1.3",
    "faker": "5.5.3",
    "generate-changelog": "1.8.0",
    "grunt": "1.4.1",
    "grunt-aws-s3": "2.0.2",
    "grunt-cli": "1.4.3",
    "grunt-contrib-clean": "2.0.0",
    "grunt-contrib-compress": "2.0.0",
    "grunt-contrib-copy": "1.0.0",
    "grunt-contrib-watch": "1.1.0",
    "grunt-gitinfo": "0.1.9",
    "grunt-include-replace": "5.0.0",
    "grunt-open": "0.2.4",
    "grunt-postcss": "0.9.0",
    "grunt-shell": "3.0.1",
    "husky": "4.3.8",
    "i18next-scanner": "3.0.0",
    "intersection-observer": "0.12.0",
    "jest": "26.6.3",
    "jsdom-worker": "0.2.1",
    "less": "3.13.1",
    "lint-staged": "11.1.2",
    "load-grunt-tasks": "5.1.0",
    "node-fetch": "2.6.1",
    "node-sass": "6.0.1",
    "node-webcrypto-ossl": "2.1.3",
    "os-browserify": "0.3.0",
    "path-browserify": "1.0.1",
    "postcss-cssnext": "3.1.1",
    "postcss-import": "12.0.1",
    "postcss-scss": "3.0.5",
    "prettier": "2.4.1",
    "raf": "3.4.1",
    "react-hot-loader": "4.13.0",
    "react-test-renderer": "16.14.0",
    "redux-devtools-extension": "2.13.9",
    "redux-mock-store": "1.5.4",
    "simple-git": "2.45.1",
    "sinon": "11.1.2",
    "snabbdom": "3.1.0",
    "stylelint": "13.13.1",
    "stylelint-config-idiomatic-order": "8.1.0",
    "stylelint-config-prettier": "8.0.2",
    "svg-inline-loader": "0.8.2",
    "terser-webpack-plugin": "5.2.4",
    "text-encoding": "0.7.0",
    "ts-jest": "26.5.2",
    "ts-node": "9.1.1",
    "tsc-watch": "4.5.0",
    "typescript": "4.3.5",
    "wait-for-expect": "3.0.2",
<<<<<<< HEAD
    "webpack": "5.54.0",
    "webpack-cli": "4.8.0",
    "webpack-dev-middleware": "5.2.1",
=======
    "webpack": "5.53.0",
    "webpack-cli": "4.8.0",
    "webpack-dev-middleware": "5.1.0",
>>>>>>> d2cec244
    "webpack-hot-middleware": "2.25.1",
    "workbox-webpack-plugin": "6.3.0",
    "wrtc": "0.4.7"
  },
  "engines": {
    "yarn": ">= 1.0.0"
  },
  "license": "GPL-3.0",
  "lint-staged": {
    "*.less": [
      "prettier --write",
      "stylelint --fix"
    ],
    "*.{js,ts,tsx}": [
      "eslint --fix"
    ],
    "*.{json,md,yml}": [
      "prettier --write"
    ]
  },
  "name": "wire-webapp",
  "prettier": "@wireapp/prettier-config",
  "private": true,
  "repository": {
    "type": "git",
    "url": "https://github.com/wireapp/wire-webapp.git"
  },
  "scripts": {
    "build:prod": "yarn build:server && grunt build_prod",
    "build:server": "cd server && yarn build",
    "build:style": "node ./bin/less.js",
    "bundle:dev": "webpack --config webpack.config.dev.js --progress",
    "bundle:prod": "webpack --config webpack.config.js",
<<<<<<< HEAD
=======
    "changelog:dev": "ts-node ./bin/changelog.ts dev",
    "changelog:master": "ts-node ./bin/changelog.ts master",
>>>>>>> d2cec244
    "changelog:ci": "ts-node ./bin/changelog.ts",
    "changelog:dev": "ts-node ./bin/changelog.ts dev",
    "changelog:rc": "ts-node ./bin/changelog.ts master",
    "configure": "copy-config",
    "deploy": "yarn && yarn build:prod && eb deploy",
    "dev": "yarn start",
    "dist": "grunt build",
    "docker": "node ./bin/push_docker.js",
    "fix": "yarn fix:other && yarn fix:code",
    "fix:other": "yarn prettier --write && yarn stylelint --fix",
    "fix:code": "yarn lint:code --fix",
    "lint": "yarn lint:other && yarn lint:code",
    "lint:other": "yarn prettier --list-different && yarn stylelint",
    "lint:code": "eslint -c .eslintrc.json --ext .js,.ts,.tsx .",
    "lint:spelling": "cspell -c .cspell.json 'src/script/**/*.{js,ts,tsx,md}' src/i18n/en-US.json",
    "postinstall": "yarn configure && cd server && yarn && cd ../electron && yarn",
    "prettier": "prettier --ignore-path .prettierignore \"**/*.{json,md,yml}\"",
    "release:staging": "git checkout dev && git pull && ts-node ./bin/release_tag.ts staging",
    "release:production": "git checkout master && git pull && ts-node ./bin/release_tag.ts production",
    "start": "yarn build:server && grunt build && concurrently \"yarn watch:server\" \"grunt watch\"",
    "watch:server": "tsc-watch -P server/tsconfig.json --onSuccess \"yarn start:server:dev\"",
    "start:server:dev": "cross-env NODE_ENV=development node ./server/dist/index.js",
    "stylelint": "prettier --ignore-path .prettierignore --write \"**/*.less\" && stylelint --ignore-path .gitignore \"**/*.less\"",
    "test": "yarn test:types && yarn test:server && yarn test:electron && yarn test:app",
    "test:app": "jest --forceExit",
    "test:electron": "cd electron && yarn test",
    "test:server": "cd server && yarn test",
    "test:types": "tsc --noEmit && cd server && tsc --noEmit",
    "translate:extract": "i18next-scanner 'src/{page,script}/**/*.{js,html,htm}'",
    "translate:merge": "formatjs extract --format './bin/translations_extract_formatter.js' --out-file './src/i18n/en-US.json' './src/script/strings.ts'",
    "translate:upload": "yarn translate:merge && ts-node ./bin/translations_upload.ts",
    "translate:download": "ts-node ./bin/translations_download.ts"
  },
  "version": "0.5.0"
}<|MERGE_RESOLUTION|>--- conflicted
+++ resolved
@@ -2,13 +2,8 @@
   "dependencies": {
     "@wireapp/antiscroll-2": "1.0.2",
     "@wireapp/avs": "7.2.91",
-<<<<<<< HEAD
     "@wireapp/core": "17.16.4",
     "@wireapp/react-ui-kit": "7.54.0",
-=======
-    "@wireapp/core": "17.15.0",
-    "@wireapp/react-ui-kit": "7.53.0",
->>>>>>> d2cec244
     "@wireapp/store-engine-dexie": "1.6.7",
     "@wireapp/store-engine-sqleet": "1.7.11",
     "@wireapp/webapp-events": "0.11.3",
@@ -64,15 +59,9 @@
     "@babel/preset-react": "7.14.5",
     "@babel/preset-typescript": "7.15.0",
     "@emotion/babel-preset-css-prop": "10.2.1",
-<<<<<<< HEAD
     "@formatjs/cli": "4.3.0",
     "@hot-loader/react-dom": "16.14.0",
     "@testing-library/react": "12.1.1",
-=======
-    "@formatjs/cli": "4.2.33",
-    "@hot-loader/react-dom": "16.14.0",
-    "@testing-library/react": "12.1.0",
->>>>>>> d2cec244
     "@testing-library/react-hooks": "7.0.2",
     "@types/adm-zip": "0.4.34",
     "@types/classnames": "2.3.1",
@@ -89,48 +78,27 @@
     "@types/markdown-it": "12.2.1",
     "@types/open-graph": "0.2.2",
     "@types/platform": "1.3.4",
-<<<<<<< HEAD
     "@types/react": "17.0.24",
     "@types/react-dom": "17.0.9",
     "@types/react-redux": "7.1.18",
     "@types/react-router": "5.1.16",
     "@types/react-router-dom": "5.3.0",
-=======
-    "@types/react": "17.0.22",
-    "@types/react-dom": "17.0.9",
-    "@types/react-redux": "7.1.18",
-    "@types/react-router": "5.1.16",
-    "@types/react-router-dom": "5.1.9",
->>>>>>> d2cec244
     "@types/react-transition-group": "4.4.3",
     "@types/redux-mock-store": "1.0.3",
     "@types/sdp-transform": "2.4.5",
     "@types/simplebar": "5.3.3",
-<<<<<<< HEAD
     "@types/sinon": "10.0.4",
-=======
-    "@types/sinon": "10.0.3",
->>>>>>> d2cec244
     "@types/speakingurl": "13.0.3",
     "@types/uint32": "0.2.0",
     "@types/underscore": "1.11.3",
     "@types/webpack-env": "1.16.2",
-<<<<<<< HEAD
     "@typescript-eslint/eslint-plugin": "4.32.0",
     "@typescript-eslint/parser": "4.32.0",
-=======
-    "@typescript-eslint/eslint-plugin": "4.31.2",
-    "@typescript-eslint/parser": "4.31.2",
->>>>>>> d2cec244
     "@wireapp/copy-config": "1.2.9",
     "@wireapp/eslint-config": "1.10.0",
     "@wireapp/prettier-config": "0.3.3",
     "adm-zip": "0.5.6",
-<<<<<<< HEAD
     "autoprefixer": "9.8.7",
-=======
-    "autoprefixer": "9.8.6",
->>>>>>> d2cec244
     "babel-eslint": "10.1.0",
     "babel-loader": "8.2.2",
     "concurrently": "6.2.2",
@@ -205,15 +173,9 @@
     "tsc-watch": "4.5.0",
     "typescript": "4.3.5",
     "wait-for-expect": "3.0.2",
-<<<<<<< HEAD
     "webpack": "5.54.0",
     "webpack-cli": "4.8.0",
     "webpack-dev-middleware": "5.2.1",
-=======
-    "webpack": "5.53.0",
-    "webpack-cli": "4.8.0",
-    "webpack-dev-middleware": "5.1.0",
->>>>>>> d2cec244
     "webpack-hot-middleware": "2.25.1",
     "workbox-webpack-plugin": "6.3.0",
     "wrtc": "0.4.7"
@@ -247,11 +209,6 @@
     "build:style": "node ./bin/less.js",
     "bundle:dev": "webpack --config webpack.config.dev.js --progress",
     "bundle:prod": "webpack --config webpack.config.js",
-<<<<<<< HEAD
-=======
-    "changelog:dev": "ts-node ./bin/changelog.ts dev",
-    "changelog:master": "ts-node ./bin/changelog.ts master",
->>>>>>> d2cec244
     "changelog:ci": "ts-node ./bin/changelog.ts",
     "changelog:dev": "ts-node ./bin/changelog.ts dev",
     "changelog:rc": "ts-node ./bin/changelog.ts master",
