{
  "dependencies": {
<<<<<<< HEAD
    "@emotion/react": "11.9.0",
=======
    "@emotion/react": "11.10.4",
    "@wireapp/antiscroll-2": "1.3.1",
>>>>>>> 80c3520c
    "@wireapp/avs": "8.2.16",
    "@wireapp/core": "32.0.3",
    "@wireapp/react-ui-kit": "8.15.0",
    "@wireapp/store-engine-dexie": "1.7.6",
    "@wireapp/store-engine-sqleet": "1.8.6",
    "@wireapp/webapp-events": "0.14.6",
    "amplify": "git+https://git@github.com/wireapp/amplify",
    "classnames": "2.3.2",
    "copy-webpack-plugin": "11.0.0",
    "core-js": "3.25.1",
    "countly-sdk-web": "22.6.2",
    "date-fns": "2.29.3",
    "dexie-batch": "0.4.3",
    "eslint-plugin-header": "3.1.1",
    "highlight.js": "11.6.0",
    "http-status-codes": "2.2.0",
    "jquery": "3.6.1",
    "jquery-mousewheel": "3.1.13",
    "js-cookie": "3.0.1",
    "jszip": "3.10.1",
    "keyboardjs": "2.7.0",
    "knockout": "3.5.1",
    "linkify-it": "4.0.1",
    "long": "5.2.0",
    "markdown-it": "13.0.1",
    "murmurhash": "2.0.1",
    "platform": "1.3.6",
    "react": "18.2.0",
    "react-dom": "18.2.0",
    "react-intl": "6.1.2",
    "react-redux": "8.0.4",
<<<<<<< HEAD
    "react-router": "5.3.4",
    "react-router-dom": "5.3.3",
=======
    "react-router": "6.4.1",
    "react-router-dom": "6.4.1",
>>>>>>> 80c3520c
    "react-transition-group": "4.4.5",
    "redux": "4.2.0",
    "redux-logdown": "1.0.4",
    "redux-thunk": "2.4.1",
    "sdp-transform": "2.14.1",
    "simplebar": "5.3.9",
    "speakingurl": "14.0.1",
    "switch-path": "1.2.0",
    "tsyringe": "4.6.0",
    "uint32": "0.2.1",
    "underscore": "1.13.6",
    "uuidjs": "4.2.11",
    "webrtc-adapter": "6.4.8",
    "zustand": "4.1.1"
  },
  "devDependencies": {
    "@babel/core": "7.19.3",
    "@babel/eslint-parser": "7.19.1",
    "@babel/plugin-proposal-class-properties": "7.18.6",
    "@babel/plugin-proposal-decorators": "7.19.3",
    "@babel/plugin-proposal-nullish-coalescing-operator": "7.18.6",
    "@babel/plugin-proposal-optional-chaining": "7.18.9",
    "@babel/plugin-syntax-dynamic-import": "7.8.3",
    "@babel/preset-env": "7.19.3",
    "@babel/preset-react": "7.18.6",
    "@babel/preset-typescript": "7.18.6",
    "@faker-js/faker": "7.5.0",
    "@formatjs/cli": "5.1.1",
    "@koush/wrtc": "0.5.3",
    "@testing-library/react": "13.4.0",
    "@types/adm-zip": "0.5.0",
    "@types/classnames": "2.3.1",
    "@types/dexie-batch": "0.4.3",
    "@types/enzyme": "3.10.12",
    "@types/fs-extra": "9.0.13",
    "@types/generate-changelog": "1.8.1",
    "@types/highlight.js": "10.1.0",
    "@types/jest": "29.1.1",
    "@types/js-cookie": "3.0.2",
    "@types/jsdom": "20.0.0",
    "@types/keyboardjs": "2.5.0",
    "@types/libsodium-wrappers-sumo": "0.7.5",
    "@types/linkify-it": "3.0.2",
    "@types/markdown-it": "12.2.3",
    "@types/open-graph": "0.2.2",
    "@types/platform": "1.3.4",
    "@types/react": "18.0.21",
    "@types/react-dom": "18.0.6",
    "@types/react-redux": "7.1.24",
    "@types/react-transition-group": "4.4.5",
    "@types/redux-mock-store": "1.0.3",
    "@types/sdp-transform": "2.4.5",
    "@types/simplebar": "5.3.3",
    "@types/sinon": "10.0.13",
    "@types/speakingurl": "13.0.3",
    "@types/uint32": "0.2.0",
    "@types/underscore": "1.11.4",
    "@types/webpack-env": "1.18.0",
    "@typescript-eslint/eslint-plugin": "5.39.0",
    "@typescript-eslint/parser": "5.39.0",
    "@wireapp/copy-config": "1.3.6",
    "@wireapp/eslint-config": "1.12.11",
    "@wireapp/prettier-config": "0.4.6",
    "@wojtekmaj/enzyme-adapter-react-17": "0.6.7",
    "adm-zip": "0.5.9",
    "autoprefixer": "9.8.8",
    "babel-loader": "8.2.5",
    "concurrently": "7.4.0",
    "cross-env": "7.0.3",
    "cspell": "6.12.0",
    "cssnano": "4.1.11",
    "dotenv": "16.0.3",
    "enzyme": "3.11.0",
    "enzyme-to-json": "3.6.2",
    "eslint": "8.24.0",
    "eslint-config-prettier": "8.5.0",
    "eslint-plugin-babel": "5.3.1",
    "eslint-plugin-import": "2.26.0",
    "eslint-plugin-jest": "27.1.0",
    "eslint-plugin-jsdoc": "39.3.6",
    "eslint-plugin-jsx-a11y": "6.6.1",
    "eslint-plugin-no-unsanitized": "4.0.1",
    "eslint-plugin-prettier": "4.2.1",
    "eslint-plugin-react": "7.31.8",
    "eslint-plugin-react-hooks": "4.6.0",
    "eslint-plugin-sort-keys-fix": "1.1.2",
    "eslint-plugin-typescript-sort-keys": "2.1.0",
    "eslint-plugin-unused-imports": "2.0.0",
    "fake-indexeddb": "4.0.0",
    "generate-changelog": "1.8.0",
    "grunt": "1.5.3",
    "grunt-aws-s3": "2.0.2",
    "grunt-cli": "1.4.3",
    "grunt-contrib-clean": "2.0.1",
    "grunt-contrib-compress": "2.0.0",
    "grunt-contrib-copy": "1.0.0",
    "grunt-contrib-watch": "1.1.0",
    "grunt-gitinfo": "0.1.9",
    "grunt-include-replace": "5.0.0",
    "grunt-open": "0.2.4",
    "grunt-postcss": "0.9.0",
    "grunt-shell": "4.0.0",
    "husky": "7.0.4",
    "i18next-scanner": "4.0.0",
    "intersection-observer": "0.12.2",
    "jest": "29.1.2",
    "jest-canvas-mock": "2.4.0",
    "jest-environment-jsdom": "29.1.2",
    "jest-jasmine2": "29.1.2",
    "jsdom-worker": "0.3.0",
    "less": "3.13.1",
    "lint-staged": "13.0.3",
    "load-grunt-tasks": "5.1.0",
    "node-fetch": "2.6.7",
    "os-browserify": "0.3.0",
    "path-browserify": "1.0.1",
    "postcss": "8.4.17",
    "postcss-cssnext": "3.1.1",
    "postcss-import": "12.0.1",
    "postcss-less": "6.0.0",
    "postcss-scss": "3.0.5",
    "prettier": "2.7.1",
    "raf": "3.4.1",
    "redux-devtools-extension": "2.13.9",
    "redux-mock-store": "1.5.4",
    "simple-git": "3.14.1",
    "sinon": "14.0.1",
    "snabbdom": "3.5.1",
    "stylelint": "14.13.0",
    "stylelint-config-idiomatic-order": "9.0.0",
    "stylelint-config-prettier": "9.0.3",
    "svg-inline-loader": "0.8.2",
    "terser-webpack-plugin": "5.3.6",
    "text-encoding": "0.7.0",
    "ts-node": "10.9.1",
    "tsc-watch": "5.0.3",
    "typescript": "4.8.4",
    "webpack": "5.74.0",
    "webpack-cli": "4.10.0",
    "webpack-dev-middleware": "5.3.3",
    "webpack-hot-middleware": "2.25.2",
    "workbox-webpack-plugin": "6.4.2"
  },
  "engines": {
    "yarn": ">= 1.0.0",
    "node": ">=16"
  },
  "license": "GPL-3.0",
  "lint-staged": {
    "*.less": [
      "prettier --write",
      "stylelint --fix"
    ],
    "*.{js,ts,tsx}": [
      "eslint --fix"
    ],
    "*.{json,md,yml}": [
      "prettier --write"
    ]
  },
  "name": "wire-webapp",
  "prettier": "@wireapp/prettier-config",
  "private": true,
  "repository": {
    "type": "git",
    "url": "https://github.com/wireapp/wire-webapp.git"
  },
  "scripts": {
    "build:prod": "yarn build:server && grunt build_prod",
    "build:server": "cd server && yarn build",
    "build:style": "node ./bin/less.js",
    "bundle:dev": "webpack --config webpack.config.dev.js --progress",
    "bundle:prod": "webpack --config webpack.config.js",
    "changelog:ci": "ts-node ./bin/changelog.ts",
    "changelog:dev": "ts-node ./bin/changelog.ts dev",
    "changelog:rc": "ts-node ./bin/changelog.ts master",
    "configure": "copy-config",
    "deploy": "yarn && yarn build:prod && eb deploy",
    "dev": "yarn start",
    "dist": "grunt build",
    "docker": "node ./bin/push_docker.js",
    "fix": "yarn fix:other && yarn fix:code",
    "fix:other": "yarn prettier --write && yarn stylelint --fix",
    "fix:code": "yarn lint:code --fix",
    "lint": "yarn lint:other && yarn lint:code",
    "lint:other": "yarn prettier --list-different && yarn stylelint",
    "lint:code": "eslint -c .eslintrc.json --ext .js,.ts,.tsx .",
    "lint:spelling": "cspell -c .cspell.json 'src/script/**/*.{js,ts,tsx,md}' src/i18n/en-US.json",
    "postinstall": "yarn configure && cd server && yarn  && cd .. && husky install",
    "prettier": "prettier --ignore-path .prettierignore \"**/*.{json,md,yml}\"",
    "release:staging": "git checkout dev && git pull && ts-node ./bin/release_tag.ts staging",
    "release:production": "git checkout master && git pull && ts-node ./bin/release_tag.ts production",
    "start": "yarn build:server && grunt build && concurrently \"yarn watch:server\" \"grunt watch\"",
    "watch:server": "tsc-watch -P server/tsconfig.json --onSuccess \"yarn start:server:dev\"",
    "start:server:dev": "cross-env NODE_ENV=development node ./server/dist/index.js",
    "stylelint": "prettier --ignore-path .prettierignore --write \"**/*.less\" && stylelint --ignore-path .gitignore \"**/*.less\"",
    "test": "yarn test:types && yarn test:server && yarn test:app",
    "test:app": "jest --forceExit",
    "test:server": "cd server && yarn test",
    "test:types": "tsc --project tsconfig.build.json --noEmit && cd server && tsc --noEmit",
    "translate:extract": "i18next-scanner 'src/{page,script}/**/*.{js,html,htm}'",
    "translate:merge": "formatjs extract --format './bin/translations_extract_formatter.js' --out-file './src/i18n/en-US.json' './src/script/strings.ts'",
    "translate:upload": "yarn translate:merge && ts-node ./bin/translations_upload.ts",
    "translate:download": "ts-node ./bin/translations_download.ts"
  },
  "version": "0.20.0"
}<|MERGE_RESOLUTION|>--- conflicted
+++ resolved
@@ -1,11 +1,6 @@
 {
   "dependencies": {
-<<<<<<< HEAD
-    "@emotion/react": "11.9.0",
-=======
     "@emotion/react": "11.10.4",
-    "@wireapp/antiscroll-2": "1.3.1",
->>>>>>> 80c3520c
     "@wireapp/avs": "8.2.16",
     "@wireapp/core": "32.0.3",
     "@wireapp/react-ui-kit": "8.15.0",
@@ -37,13 +32,8 @@
     "react-dom": "18.2.0",
     "react-intl": "6.1.2",
     "react-redux": "8.0.4",
-<<<<<<< HEAD
-    "react-router": "5.3.4",
-    "react-router-dom": "5.3.3",
-=======
     "react-router": "6.4.1",
     "react-router-dom": "6.4.1",
->>>>>>> 80c3520c
     "react-transition-group": "4.4.5",
     "redux": "4.2.0",
     "redux-logdown": "1.0.4",
