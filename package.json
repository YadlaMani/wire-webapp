--- conflicted
+++ resolved
@@ -1,15 +1,9 @@
 {
   "dependencies": {
     "@wireapp/antiscroll-2": "1.0.2",
-<<<<<<< HEAD
     "@wireapp/avs": "6.0.26",
-    "@wireapp/commons": "3.5.3",
-    "@wireapp/core": "16.9.6",
-=======
-    "@wireapp/avs": "5.6.13",
     "@wireapp/commons": "3.5.4",
     "@wireapp/core": "16.9.9",
->>>>>>> 9b9785d1
     "@wireapp/protocol-messaging": "1.25.4",
     "@wireapp/react-ui-kit": "7.29.5",
     "@wireapp/store-engine-dexie": "1.3.5",
