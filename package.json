{
  "name": "wire-webapp",
  "license": "GPL-3.0",
  "dependencies": {
    "@bower_components/amplify": "wireapp/amplify#v1.1.6",
    "@bower_components/antiscroll-2": "wireapp/antiscroll-2#1.3.1",
    "@bower_components/bazinga64": "wireapp/bazinga64#5.0.3",
    "@bower_components/bytebuffer": "dcodeIO/ByteBuffer.js#~3",
    "@bower_components/cryptojs": "brix/crypto-js#3.1.9-1",
    "@bower_components/dexie": "dfahlander/Dexie.js#2.0.2",
    "@bower_components/generic-message-proto": "wireapp/generic-message-proto#1.20.0",
    "@bower_components/highlightjs": "components/highlightjs#9.12.0",
    "@bower_components/jquery": "jquery/jquery#3.3.1",
    "@bower_components/jquery-mousewheel": "jquery/jquery-mousewheel#3.1.13",
    "@bower_components/js-cookie": "js-cookie/js-cookie#2.2.0",
    "@bower_components/keyboardjs": "RobertWHurst/KeyboardJS#2.4.1",
    "@bower_components/knockout": "knockout/knockout#3.4.1",
    "@bower_components/libsodium.js": "jedisct1/libsodium.js#0.7.3",
    "@bower_components/linkifyjs": "nfrasser/linkify-shim#2.1.5",
    "@bower_components/long": "dcodeIO/Long.js#*",
    "@bower_components/mixpanel": "mixpanel/mixpanel-js#2.18.0",
    "@bower_components/moment": "moment/moment#2.21.0",
    "@bower_components/normalize-css": "necolas/normalize.css#3.0.3",
    "@bower_components/pako": "nodeca/pako#1.0.6",
    "@bower_components/phone-format": "albeebe/phoneformat.js#1.0.6",
    "@bower_components/platform.js": "bestiejs/platform.js#1.3.5",
    "@bower_components/poster-image": "herrmannplatz/poster-image#1.1.1",
    "@bower_components/protobuf": "gregor/protobuf.js#32ada41d3c963bd5f43d7cdadced2d6d2ccd082a",
    "@bower_components/raygun4js": "MindscapeHQ/raygun4js#2.8.5",
    "@bower_components/speakingurl": "pid/speakingurl#v14.0.1",
    "@bower_components/uint32": "fxa/uint32.js#0.2.1",
    "@bower_components/underscore": "jashkenas/underscore#1.8.3",
    "@bower_components/url-search-params-polyfill": "jerrybendy/url-search-params-polyfill#2.0.3",
    "@bower_components/uuid": "LiosK/UUID.js#4.0.3",
    "@bower_components/webapp-module-bubble": "wireapp/webapp-module-bubble#1.1.1",
    "@bower_components/webapp-module-logger": "wireapp/webapp-module-logger#1.1.1",
    "@bower_components/webapp-module-modal": "wireapp/webapp-module-modal#1.0.2",
    "@bower_components/webapp-module-namespace": "wireapp/webapp-module-namespace#1.0.2",
    "@bower_components/webrtc-adapter": "webrtc/adapter#6.1.3",
    "@bower_components/wire-audio-files": "wireapp/wire-audio-files#1.1.1",
    "@bower_components/wire-theme": "wireapp/wire-theme#1.0.6",
    "@wireapp/core": "2.0.76",
    "@wireapp/react-ui-kit": "1.0.14",
    "babel-plugin-react-intl": "2.4.0",
    "babel-polyfill": "6.26.0",
    "intl": "1.2.5",
    "jquery": "3.3.1",
    "js-cookie": "2.2.0",
    "mixpanel-browser": "2.18.0",
    "platform": "1.3.5",
    "react": "16.2.0",
    "react-dom": "16.2.0",
    "react-intl": "2.4.0",
    "react-intl-po": "2.2.0",
    "react-redux": "5.0.7",
    "react-router": "4.2.0",
    "react-router-dom": "4.2.2",
    "redux": "3.7.2",
    "redux-logger": "3.0.6",
    "redux-thunk": "2.2.0",
    "speakingurl": "14.0.1",
    "uuid": "3.2.1"
  },
  "devDependencies": {
    "autoprefixer": "8.1.0",
    "babel-core": "6.26.0",
    "babel-eslint": "8.2.2",
    "babel-loader": "7.1.4",
    "babel-plugin-transform-class-properties": "6.24.1",
    "babel-plugin-transform-object-rest-spread": "6.26.0",
    "babel-preset-env": "1.6.1",
    "babel-preset-react": "6.24.1",
    "cssnano": "3.10.0",
    "concurrently": "3.5.1",
    "enzyme": "3.3.0",
    "enzyme-adapter-react-16": "1.1.1",
    "enzyme-to-json": "3.3.1",
    "eslint": "4.18.2",
    "eslint-config-prettier": "2.9.0",
    "eslint-plugin-babel": "4.1.2",
    "eslint-plugin-jsdoc": "3.5.0",
    "eslint-plugin-no-unsanitized": "3.0.0",
    "eslint-plugin-prettier": "2.6.0",
    "eslint-plugin-react": "7.7.0",
    "grunt": "1.0.2",
    "grunt-aws-s3": "2.0.0",
    "grunt-cli": "1.2.0",
    "grunt-contrib-clean": "1.1.0",
    "grunt-contrib-compress": "1.4.3",
    "grunt-contrib-concat": "1.0.1",
    "grunt-contrib-connect": "1.0.2",
    "grunt-contrib-copy": "1.0.0",
    "grunt-contrib-less": "1.4.1",
    "grunt-contrib-uglify": "wireapp/grunt-contrib-uglify#harmony-v2.8.22",
    "grunt-contrib-watch": "1.0.0",
    "grunt-gitinfo": "0.1.8",
    "grunt-include-replace": "5.0.0",
    "grunt-karma": "2.0.0",
    "grunt-newer": "1.3.0",
    "grunt-npm-bower": "0.0.4",
    "grunt-open": "0.2.3",
    "grunt-postcss": "0.9.0",
    "grunt-shell": "2.1.0",
    "grunt-todo": "0.5.0",
    "husky": "0.14.3",
    "jasmine-ajax": "3.3.1",
    "jasmine-core": "2.99.1",
    "karma": "2.0.0",
    "karma-chrome-launcher": "2.2.0",
    "karma-coverage": "1.1.1",
    "karma-jasmine": "1.1.1",
    "karma-sourcemap-loader": "0.3.7",
    "lint-staged": "7.0.0",
    "load-grunt-tasks": "3.5.2",
    "node-sass": "4.8.1",
    "postcss-cssnext": "3.1.0",
    "postcss-import": "11.1.0",
    "postcss-scss": "1.0.4",
    "prettier": "1.11.1",
    "raf": "3.4.0",
    "react-addons-test-utils": "15.6.2",
    "react-hot-loader": "4.0.0",
    "redux-devtools-extension": "2.13.2",
    "redux-mock-store": "1.5.1",
    "request": "2.85.0",
    "sinon": "4.4.5",
<<<<<<< HEAD
    "uglify-js": "3.3.14",
=======
    "style-loader": "0.20.3",
    "uglify-js": "3.3.15",
>>>>>>> f3779acf
    "uglifyjs-webpack-plugin": "1.2.3",
    "webpack": "3.11.0",
    "webpack-dev-server": "2.11.1"
  },
  "engines": {
    "yarn": ">= 1.0.0"
  },
  "lint-staged": {
    "*.{js,jsx}": ["eslint --fix", "git add"],
    "*.{json,less,md}": ["prettier --write", "git add"]
  },
  "scripts": {
    "bundle:dev": "webpack --config webpack.config.dev.js --progress",
    "bundle:prod": "webpack --config webpack.config.prod.js --progress",
    "bundle:test": "webpack --config webpack.config.test.js --progress",
    "deploy-travis-dev": "grunt app_deploy_travis:dev",
    "deploy-travis-prod": "grunt app_deploy_travis:prod",
    "deploy-travis-staging": "grunt app_deploy_travis:staging",
    "fix": "yarn fix:assets && fix:scripts",
    "fix:assets": "yarn prettier --write",
    "fix:scripts": "yarn test:scripts --fix",
    "postinstall": "grunt init",
    "precommit": "lint-staged",
    "prettier": "prettier --ignore-path .gitignore \"**/*.{json,less,md}\"",
    "start": "grunt",
    "start:all": "concurrently \"yarn start:dev\" \"yarn start\"",
    "start:dev": "webpack-dev-server --config webpack.config.dev.js --open",
    "test": "yarn test:assets && yarn test:scripts && grunt check && grunt test",
    "test:assets": "yarn prettier --list-different",
    "test:auth": "yarn bundle:test && karma start karma.conf.react.js",
    "test:scripts": "eslint -c .eslintrc.json --ignore-path .gitignore --ignore-path .eslintignore app/script/ test/ bin/ grunt/ *.{js,jsx}",
    "translate": "yarn translate:buildpot && yarn translate:download && yarn translate:postprocess && yarn translate:extractpo && yarn fix:config",
    "translate:buildpot": "rip json2pot \"temp/i18n/**/*.json\" -o \"temp/i18n/webapp.pot\"",
    "translate:download": "node ./bin/translations_download.js",
    "translate:extractpo": "rip po2json \"temp/i18n/*.po\" -m \"temp/i18n/**/*.json\" -o \"app/i18n\"",
    "translate:postprocess": "node ./bin/translations_post_processing.js app/script/localization/translations && node ./bin/translations_post_processing.js temp/i18n"
  },
  "private": true,
  "repository": {
    "type": "git",
    "url": "https://github.com/wireapp/wire-webapp.git"
  },
  "exportsOverride": {
    "@bower_components/amplify": {
      "js": "lib/amplify.js"
    },
    "@bower_components/antiscroll-2": {
      "css": "dist/antiscroll-2.css",
      "js": "dist/antiscroll-2.js"
    },
    "@bower_components/bazinga64": {
      "js/": "dist/window/*.js"
    },
    "@bower_components/bytebuffer": {
      "js": "dist/ByteBufferAB.js"
    },
    "@bower_components/cryptojs": {
      "js": ["core.js", "lib-typedarrays.js", "md5.js", "enc-base64.js", "sha256.js"]
    },
    "@bower_components/dexie": {
      "js": "dist/dexie.js"
    },
    "@bower_components/generic-message-proto": {
      "proto": "proto/messages.proto"
    },
    "@bower_components/highlightjs": {
      "js": "highlight.pack.js",
      "css": "styles/github.css"
    },
    "@bower_components/jquery": {
      "js": "dist/jquery.js"
    },
    "@bower_components/jquery-mousewheel": {
      "js": "jquery.mousewheel.js"
    },
    "@bower_components/js-cookie": {
      "js": "src/js.cookie.js"
    },
    "@bower_components/keyboardjs": {
      "js": "dist/keyboard.js"
    },
    "@bower_components/knockout": {
      "js": "dist/knockout.debug.js"
    },
    "@bower_components/libsodium.js": {
      "js": "dist/browsers-sumo/sodium.js"
    },
    "@bower_components/linkifyjs": {
      "js": "linkify{-html,}.min.js"
    },
    "@bower_components/long": {
      "js": "dist/long.js"
    },
    "@bower_components/mixpanel": {
      "js": ["mixpanel-jslib-snippet.js", "mixpanel.min.js"]
    },
    "@bower_components/moment": {
      "js": [
        "moment.js",
        "locale/cs.js",
        "locale/da.js",
        "locale/de.js",
        "locale/el.js",
        "locale/es.js",
        "locale/et.js",
        "locale/fi.js",
        "locale/fr.js",
        "locale/hr.js",
        "locale/hu.js",
        "locale/it.js",
        "locale/lt.js",
        "locale/nl.js",
        "locale/pl.js",
        "locale/pt.js",
        "locale/ro.js",
        "locale/ru.js",
        "locale/sk.js",
        "locale/sl.js",
        "locale/tr.js",
        "locale/uk.js"
      ]
    },
    "@bower_components/normalize-css": {
      "css": "normalize.css"
    },
    "@bower_components/pako": {
      "js": "dist/pako_deflate.js"
    },
    "@bower_components/phone-format": {
      "js": "dist/phone-format-global.js"
    },
    "@bower_components/platform.js": {
      "js": "platform.js"
    },
    "@bower_components/protobuf": {
      "js": "dist/protobuf.js"
    },
    "@bower_components/poster-image": {
      "js": "poster.js"
    },
    "@bower_components/raygun4js": {
      "js": "dist/raygun.vanilla.js"
    },
    "@bower_components/speakingurl": {
      "js": "speakingurl.min.js"
    },
    "@bower_components/uint32": {
      "js": "uint32.js"
    },
    "@bower_components/underscore": {
      "js": "underscore.js"
    },
    "@bower_components/url-search-params-polyfill": {
      "js/": "index.js"
    },
    "@bower_components/uuid": {
      "js": "src/uuid.js"
    },
    "@bower_components/wire-audio-files": {
      "audio": "webapp/*"
    },
    "@bower_components/webapp-module-bubble": {
      "js": "dist/script/*.js",
      "less": "app/style/webapp-module-bubble.less"
    },
    "@bower_components/webapp-module-logger": {
      "js": "dist/js/Logger.js"
    },
    "@bower_components/webapp-module-modal": {
      "js": "dist/script/*.js",
      "less": "app/style/webapp-module-modal.less"
    },
    "@bower_components/webapp-module-namespace": {
      "js": "js/*.js"
    },
    "@bower_components/webrtc-adapter": {
      "js": "release/adapter.js"
    },
    "@bower_components/wire-theme": {
      "less": "app/style/{wire-theme,variables,input}.less"
    }
  }
}<|MERGE_RESOLUTION|>--- conflicted
+++ resolved
@@ -124,12 +124,7 @@
     "redux-mock-store": "1.5.1",
     "request": "2.85.0",
     "sinon": "4.4.5",
-<<<<<<< HEAD
-    "uglify-js": "3.3.14",
-=======
-    "style-loader": "0.20.3",
     "uglify-js": "3.3.15",
->>>>>>> f3779acf
     "uglifyjs-webpack-plugin": "1.2.3",
     "webpack": "3.11.0",
     "webpack-dev-server": "2.11.1"
