{
  "name": "wire-webapp",
  "license": "GPL-3.0",
  "dependencies": {
    "@bower_components/amplify": "wireapp/amplify#v1.1.6",
    "@bower_components/antiscroll-2": "wireapp/antiscroll-2#1.3.1",
    "@bower_components/bazinga64": "wireapp/bazinga64#5.0.3",
    "@bower_components/bytebuffer": "dcodeIO/ByteBuffer.js#~3",
    "@bower_components/cryptojs": "brix/crypto-js#3.1.9-1",
    "@bower_components/dexie": "dfahlander/Dexie.js#2.0.2",
    "@bower_components/generic-message-proto": "wireapp/generic-message-proto#1.20.0",
    "@bower_components/highlightjs": "components/highlightjs#9.12.0",
    "@bower_components/jquery": "jquery/jquery#3.3.1",
    "@bower_components/jquery-mousewheel": "jquery/jquery-mousewheel#3.1.13",
    "@bower_components/js-cookie": "js-cookie/js-cookie#2.2.0",
    "@bower_components/keyboardjs": "RobertWHurst/KeyboardJS#2.4.1",
    "@bower_components/knockout": "knockout/knockout#3.4.1",
    "@bower_components/libsodium.js": "jedisct1/libsodium.js#0.7.3",
    "@bower_components/linkifyjs": "nfrasser/linkify-shim#2.1.5",
    "@bower_components/long": "dcodeIO/Long.js#*",
    "@bower_components/mixpanel": "mixpanel/mixpanel-js#2.18.0",
    "@bower_components/moment": "moment/moment#2.21.0",
    "@bower_components/normalize-css": "necolas/normalize.css#3.0.3",
    "@bower_components/pako": "nodeca/pako#1.0.6",
    "@bower_components/phone-format": "albeebe/phoneformat.js#1.0.6",
    "@bower_components/platform.js": "bestiejs/platform.js#1.3.5",
    "@bower_components/poster-image": "herrmannplatz/poster-image#1.1.1",
    "@bower_components/protobuf": "gregor/protobuf.js#32ada41d3c963bd5f43d7cdadced2d6d2ccd082a",
    "@bower_components/raygun4js": "MindscapeHQ/raygun4js#2.8.5",
    "@bower_components/speakingurl": "pid/speakingurl#v14.0.1",
    "@bower_components/uint32": "fxa/uint32.js#0.2.1",
    "@bower_components/underscore": "jashkenas/underscore#1.8.3",
    "@bower_components/url-search-params-polyfill": "jerrybendy/url-search-params-polyfill#2.0.3",
    "@bower_components/uuid": "LiosK/UUID.js#4.0.3",
    "@bower_components/webapp-module-bubble": "wireapp/webapp-module-bubble#1.1.1",
    "@bower_components/webapp-module-logger": "wireapp/webapp-module-logger#1.1.1",
    "@bower_components/webapp-module-modal": "wireapp/webapp-module-modal#1.0.2",
    "@bower_components/webapp-module-namespace": "wireapp/webapp-module-namespace#1.0.2",
    "@bower_components/webrtc-adapter": "webrtc/adapter#6.1.3",
    "@bower_components/wire-audio-files": "wireapp/wire-audio-files#1.1.1",
    "@bower_components/wire-theme": "wireapp/wire-theme#1.0.6",
<<<<<<< HEAD
    "@wireapp/core": "2.0.52",
    "@wireapp/react-ui-kit": "1.0.1",
=======
    "@wireapp/core": "2.0.67",
    "@wireapp/react-ui-kit": "1.0.11",
>>>>>>> b52c3e00
    "babel-plugin-react-intl": "2.4.0",
    "babel-polyfill": "6.26.0",
    "intl": "1.2.5",
    "jquery": "3.3.1",
    "js-cookie": "2.2.0",
    "mixpanel-browser": "2.18.0",
    "platform": "1.3.5",
    "react": "16.2.0",
    "react-dom": "16.2.0",
    "react-intl": "2.4.0",
    "react-intl-po": "2.2.0",
    "react-redux": "5.0.7",
    "react-router": "4.2.0",
    "react-router-dom": "4.2.2",
    "redux": "3.7.2",
    "redux-logger": "3.0.6",
    "redux-thunk": "2.2.0",
    "speakingurl": "14.0.1",
    "uuid": "3.2.1"
  },
  "devDependencies": {
    "autoprefixer": "8.1.0",
    "babel-core": "6.26.0",
    "babel-eslint": "8.2.2",
    "babel-loader": "7.1.4",
    "babel-plugin-transform-class-properties": "6.24.1",
    "babel-plugin-transform-object-rest-spread": "6.26.0",
    "babel-preset-env": "1.6.1",
    "babel-preset-react": "6.24.1",
    "cssnano": "3.10.0",
    "concurrently": "3.5.1",
    "enzyme": "3.3.0",
    "enzyme-adapter-react-16": "1.1.1",
    "enzyme-to-json": "3.3.1",
    "eslint": "4.18.2",
    "eslint-config-prettier": "2.9.0",
    "eslint-plugin-babel": "4.1.2",
    "eslint-plugin-jsdoc": "3.5.0",
    "eslint-plugin-no-unsanitized": "3.0.0",
    "eslint-plugin-prettier": "2.6.0",
    "eslint-plugin-react": "7.7.0",
    "grunt": "1.0.2",
    "grunt-aws-s3": "2.0.0",
    "grunt-cli": "1.2.0",
    "grunt-contrib-clean": "1.1.0",
    "grunt-contrib-compress": "1.4.3",
    "grunt-contrib-concat": "1.0.1",
    "grunt-contrib-connect": "1.0.2",
    "grunt-contrib-copy": "1.0.0",
    "grunt-contrib-less": "1.4.1",
    "grunt-contrib-uglify": "wireapp/grunt-contrib-uglify#harmony-v2.8.22",
    "grunt-contrib-watch": "1.0.0",
    "grunt-gitinfo": "0.1.8",
    "grunt-include-replace": "5.0.0",
    "grunt-karma": "2.0.0",
    "grunt-newer": "1.3.0",
    "grunt-npm-bower": "0.0.4",
    "grunt-open": "0.2.3",
    "grunt-postcss": "0.9.0",
    "grunt-shell": "2.1.0",
    "grunt-todo": "0.5.0",
    "husky": "0.14.3",
    "jasmine-ajax": "3.3.1",
    "jasmine-core": "2.99.1",
    "karma": "2.0.0",
    "karma-chrome-launcher": "2.2.0",
    "karma-coverage": "1.1.1",
    "karma-jasmine": "1.1.1",
    "karma-sourcemap-loader": "0.3.7",
    "lint-staged": "7.0.0",
    "load-grunt-tasks": "3.5.2",
    "node-sass": "4.8.1",
    "npm-run-all": "4.1.2",
    "postcss-cssnext": "3.1.0",
    "postcss-import": "11.1.0",
    "postcss-scss": "1.0.4",
    "prettier": "1.11.1",
    "raf": "3.4.0",
    "react-addons-test-utils": "15.6.2",
    "react-hot-loader": "4.0.0",
    "redux-devtools-extension": "2.13.2",
    "redux-mock-store": "1.5.1",
<<<<<<< HEAD
    "request": "2.83.0",
    "sinon": "4.4.2",
    "uglify-js": "3.3.13",
    "uglifyjs-webpack-plugin": "1.2.2",
=======
    "request": "2.85.0",
    "sass-loader": "6.0.7",
    "script-loader": "0.7.2",
    "sinon": "4.4.4",
    "style-loader": "0.20.3",
    "uglify-js": "3.3.14",
    "uglifyjs-webpack-plugin": "1.2.3",
>>>>>>> b52c3e00
    "webpack": "3.11.0",
    "webpack-dev-server": "2.11.1"
  },
  "engines": {
    "yarn": ">= 1.0.0"
  },
  "lint-staged": {
    "*.{js,jsx}": ["eslint --fix", "git add"],
    "*.json": ["prettier --write", "git add"],
    "*.less": ["prettier --write", "git add"],
    "*.md": ["prettier --write", "git add"]
  },
  "scripts": {
    "bundle:dev": "webpack --config webpack.config.dev.js --progress",
    "bundle:prod": "webpack --config webpack.config.prod.js --progress",
    "bundle:test": "webpack --config webpack.config.test.js --progress",
    "deploy-travis-dev": "grunt app_deploy_travis:dev",
    "deploy-travis-prod": "grunt app_deploy_travis:prod",
    "deploy-travis-staging": "grunt app_deploy_travis:staging",
    "fix": "npm-run-all fix:*",
    "fix:config": "prettier --ignore-path .gitignore --write \"**/*.json\"",
    "fix:docs": "prettier --ignore-path .gitignore --write \"**/*.md\"",
    "fix:style": "prettier --ignore-path .gitignore --write \"**/*.less\"",
    "fix:script": "yarn test:script --fix",
    "postinstall": "grunt init",
    "precommit": "lint-staged",
    "start:all": "concurrently \"yarn start:dev\" \"yarn start\"",
    "start:dev": "webpack-dev-server --config webpack.config.dev.js --open",
    "start": "grunt",
    "test": "yarn test:script && grunt check && grunt test && yarn test:auth",
    "test:auth": "yarn bundle:test && karma start karma.conf.react.js",
    "test:script": "eslint -c .eslintrc.yaml --ignore-path .gitignore --ignore-path .eslintignore app/script/ test/ bin/ grunt/ *.{js,jsx}",
    "translate": "yarn translate:buildpot && yarn translate:download && yarn translate:postprocess && yarn translate:extractpo && yarn fix:config",
    "translate:buildpot": "rip json2pot \"temp/i18n/**/*.json\" -o \"temp/i18n/webapp.pot\"",
    "translate:download": "node ./bin/translations_download.js",
    "translate:extractpo": "rip po2json \"temp/i18n/*.po\" -m \"temp/i18n/**/*.json\" -o \"app/i18n\"",
    "translate:postprocess": "node ./bin/translations_post_processing.js app/script/localization/translations && node ./bin/translations_post_processing.js temp/i18n"
  },
  "private": true,
  "repository": {
    "type": "git",
    "url": "https://github.com/wireapp/wire-webapp.git"
  },
  "exportsOverride": {
    "@bower_components/amplify": {
      "js": "lib/amplify.js"
    },
    "@bower_components/antiscroll-2": {
      "css": "dist/antiscroll-2.css",
      "js": "dist/antiscroll-2.js"
    },
    "@bower_components/bazinga64": {
      "js/": "dist/window/*.js"
    },
    "@bower_components/bytebuffer": {
      "js": "dist/ByteBufferAB.js"
    },
    "@bower_components/cryptojs": {
      "js": ["core.js", "lib-typedarrays.js", "md5.js", "enc-base64.js", "sha256.js"]
    },
    "@bower_components/dexie": {
      "js": "dist/dexie.js"
    },
    "@bower_components/generic-message-proto": {
      "proto": "proto/messages.proto"
    },
    "@bower_components/highlightjs": {
      "js": "highlight.pack.js",
      "css": "styles/github.css"
    },
    "@bower_components/jquery": {
      "js": "dist/jquery.js"
    },
    "@bower_components/jquery-mousewheel": {
      "js": "jquery.mousewheel.js"
    },
    "@bower_components/js-cookie": {
      "js": "src/js.cookie.js"
    },
    "@bower_components/keyboardjs": {
      "js": "dist/keyboard.js"
    },
    "@bower_components/knockout": {
      "js": "dist/knockout.debug.js"
    },
    "@bower_components/libsodium.js": {
      "js": "dist/browsers-sumo/sodium.js"
    },
    "@bower_components/linkifyjs": {
      "js": "linkify{-html,}.min.js"
    },
    "@bower_components/long": {
      "js": "dist/long.js"
    },
    "@bower_components/mixpanel": {
      "js": ["mixpanel-jslib-snippet.js", "mixpanel.min.js"]
    },
    "@bower_components/moment": {
      "js": [
        "moment.js",
        "locale/cs.js",
        "locale/da.js",
        "locale/de.js",
        "locale/el.js",
        "locale/es.js",
        "locale/et.js",
        "locale/fi.js",
        "locale/fr.js",
        "locale/hr.js",
        "locale/hu.js",
        "locale/it.js",
        "locale/lt.js",
        "locale/nl.js",
        "locale/pl.js",
        "locale/pt.js",
        "locale/ro.js",
        "locale/ru.js",
        "locale/sk.js",
        "locale/sl.js",
        "locale/tr.js",
        "locale/uk.js"
      ]
    },
    "@bower_components/normalize-css": {
      "css": "normalize.css"
    },
    "@bower_components/pako": {
      "js": "dist/pako_deflate.js"
    },
    "@bower_components/phone-format": {
      "js": "dist/phone-format-global.js"
    },
    "@bower_components/platform.js": {
      "js": "platform.js"
    },
    "@bower_components/protobuf": {
      "js": "dist/protobuf.js"
    },
    "@bower_components/poster-image": {
      "js": "poster.js"
    },
    "@bower_components/raygun4js": {
      "js": "dist/raygun.vanilla.js"
    },
    "@bower_components/speakingurl": {
      "js": "speakingurl.min.js"
    },
    "@bower_components/uint32": {
      "js": "uint32.js"
    },
    "@bower_components/underscore": {
      "js": "underscore.js"
    },
    "@bower_components/url-search-params-polyfill": {
      "js/": "index.js"
    },
    "@bower_components/uuid": {
      "js": "src/uuid.js"
    },
    "@bower_components/wire-audio-files": {
      "audio": "webapp/*"
    },
    "@bower_components/webapp-module-bubble": {
      "js": "dist/script/*.js",
      "less": "app/style/webapp-module-bubble.less"
    },
    "@bower_components/webapp-module-logger": {
      "js": "dist/js/Logger.js"
    },
    "@bower_components/webapp-module-modal": {
      "js": "dist/script/*.js",
      "less": "app/style/webapp-module-modal.less"
    },
    "@bower_components/webapp-module-namespace": {
      "js": "js/*.js"
    },
    "@bower_components/webrtc-adapter": {
      "js": "release/adapter.js"
    },
    "@bower_components/wire-theme": {
      "less": "app/style/{wire-theme,variables,input}.less"
    }
  }
}<|MERGE_RESOLUTION|>--- conflicted
+++ resolved
@@ -39,13 +39,8 @@
     "@bower_components/webrtc-adapter": "webrtc/adapter#6.1.3",
     "@bower_components/wire-audio-files": "wireapp/wire-audio-files#1.1.1",
     "@bower_components/wire-theme": "wireapp/wire-theme#1.0.6",
-<<<<<<< HEAD
-    "@wireapp/core": "2.0.52",
-    "@wireapp/react-ui-kit": "1.0.1",
-=======
     "@wireapp/core": "2.0.67",
     "@wireapp/react-ui-kit": "1.0.11",
->>>>>>> b52c3e00
     "babel-plugin-react-intl": "2.4.0",
     "babel-polyfill": "6.26.0",
     "intl": "1.2.5",
@@ -128,20 +123,10 @@
     "react-hot-loader": "4.0.0",
     "redux-devtools-extension": "2.13.2",
     "redux-mock-store": "1.5.1",
-<<<<<<< HEAD
-    "request": "2.83.0",
-    "sinon": "4.4.2",
-    "uglify-js": "3.3.13",
-    "uglifyjs-webpack-plugin": "1.2.2",
-=======
     "request": "2.85.0",
-    "sass-loader": "6.0.7",
-    "script-loader": "0.7.2",
     "sinon": "4.4.4",
-    "style-loader": "0.20.3",
     "uglify-js": "3.3.14",
     "uglifyjs-webpack-plugin": "1.2.3",
->>>>>>> b52c3e00
     "webpack": "3.11.0",
     "webpack-dev-server": "2.11.1"
   },
