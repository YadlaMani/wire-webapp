/*
 * Wire
 * Copyright (C) 2018 Wire Swiss GmbH
 *
 * This program is free software: you can redistribute it and/or modify
 * it under the terms of the GNU General Public License as published by
 * the Free Software Foundation, either version 3 of the License, or
 * (at your option) any later version.
 *
 * This program is distributed in the hope that it will be useful,
 * but WITHOUT ANY WARRANTY; without even the implied warranty of
 * MERCHANTABILITY or FITNESS FOR A PARTICULAR PURPOSE. See the
 * GNU General Public License for more details.
 *
 * You should have received a copy of the GNU General Public License
 * along with this program. If not, see http://www.gnu.org/licenses/.
 *
 */

<<<<<<< HEAD
import {act, waitFor} from '@testing-library/react';
import {TypeUtil} from '@wireapp/commons';

import {Index} from './Index';

import {Config, Configuration} from '../../Config';
=======
import {Config} from '../../Config';
>>>>>>> a9a0378b
import {initialRootState} from '../module/reducer';
import {initialAuthState} from '../module/reducer/authReducer';
import {ROUTE} from '../route';
import {mockStoreFactory} from '../util/test/mockStoreFactory';
import {mountComponent} from '../util/test/TestUtil';
<<<<<<< HEAD
jest.mock('../util/SVGProvider');
=======
import Index from './Index';
import {ROUTE} from '../route';
import {initialAuthState} from '../module/reducer/authReducer';
import {act, waitFor} from '@testing-library/react';
import {Navigate} from 'react-router-dom';

jest.mock('../util/SVGProvider');

jest.mock('react-router-dom', () => ({
  ...jest.requireActual('react-router-dom'),
  Navigate: jest.fn().mockImplementation(),
}));

>>>>>>> a9a0378b
describe('when visiting the index page', () => {
  let configSpy: jest.SpyInstance;
  beforeEach(() => {
    configSpy = jest.spyOn(Config, 'getConfig').mockReturnValue({
      BACKEND_NAME: 'mybrand',
      FEATURE: {
        ENABLE_ACCOUNT_REGISTRATION: true,
        ENABLE_DOMAIN_DISCOVERY: false,
        ENABLE_SSO: false,
      },
    } as any);
  });
  it('shows the logo', () => {
    const {getByTestId} = mountComponent(
      <Index />,
      mockStoreFactory()({
        ...initialRootState,
        runtimeState: {
          hasCookieSupport: true,
          hasIndexedDbSupport: true,
          isSupportedBrowser: true,
        },
      }),
    );

    const logo = getByTestId('ui-wire-logo');
    expect(logo).not.toBeNull();
  });

  it('redirects to SSO login if default SSO code is set', async () => {
    const defaultSSOCode = 'default-a4b0-4c59-a31d-303a7f5eb5ab';

    mountComponent(
      <Index />,
      mockStoreFactory()({
        ...initialRootState,
        authState: {
          ...initialAuthState,
          ssoSettings: {
            default_sso_code: defaultSSOCode,
          },
        },
        runtimeState: {
          hasCookieSupport: true,
          hasIndexedDbSupport: true,
          isSupportedBrowser: true,
        },
      }),
    );

    expect(Navigate).toHaveBeenCalledWith({to: `${ROUTE.SSO}/wire-${defaultSSOCode}`}, {});
  });

  it('shows the welcome text with default backend name', () => {
    const {getByTestId} = mountComponent(
      <Index />,
      mockStoreFactory()({
        ...initialRootState,
        runtimeState: {
          hasCookieSupport: true,
          hasIndexedDbSupport: true,
          isSupportedBrowser: true,
        },
      }),
    );

    const welcomeText = getByTestId('welcome-text');
    expect(welcomeText.innerHTML).toContain(Config.getConfig().BACKEND_NAME);
  });

  it('shows the welcome text with custom backend name', () => {
    const customBackendName = 'Test';
    configSpy.mockReturnValue({
      BACKEND_NAME: customBackendName,
      FEATURE: {
        ENABLE_ACCOUNT_REGISTRATION: true,
      },
    });
    const {getByTestId} = mountComponent(
      <Index />,
      mockStoreFactory()({
        ...initialRootState,
        runtimeState: {
          hasCookieSupport: true,
          hasIndexedDbSupport: true,
          isSupportedBrowser: true,
        },
      }),
    );

    const welcomeText = getByTestId('welcome-text');

    expect(welcomeText.innerHTML).toContain(customBackendName);
  });

  it('navigates to login page when clicking login button', async () => {
    const historyPushSpy = spyOn(history, 'pushState');

    const {getByTestId} = mountComponent(
      <Index />,
      mockStoreFactory()({
        ...initialRootState,
        runtimeState: {
          hasCookieSupport: true,
          hasIndexedDbSupport: true,
          isSupportedBrowser: true,
        },
      }),
    );

    const loginButton = getByTestId('go-login');
    act(() => {
      loginButton.click();
    });

    await waitFor(() => {
      expect(historyPushSpy).toHaveBeenCalledWith(expect.any(Object), expect.any(String), `#${ROUTE.LOGIN}`);
    });
  });

  it('navigates to SSO login page when clicking SSO login button', async () => {
    configSpy.mockReturnValue({
      FEATURE: {
        ENABLE_DOMAIN_DISCOVERY: true,
        ENABLE_SSO: true,
      },
    });

    const historyPushSpy = spyOn(history, 'pushState');

    const {getByTestId} = mountComponent(
      <Index />,
      mockStoreFactory()({
        ...initialRootState,
        runtimeState: {
          hasCookieSupport: true,
          hasIndexedDbSupport: true,
          isSupportedBrowser: true,
        },
      }),
    );

    const ssoLogin = getByTestId('go-sso-login');
    expect(ssoLogin).not.toBeNull();
    act(() => {
      ssoLogin.click();
    });

    await waitFor(() => {
      expect(historyPushSpy).toHaveBeenCalledWith(expect.any(Object), expect.any(String), `#${ROUTE.SSO}`);
    });
  });

  describe('and the account registration is disabled', () => {
    beforeEach(() => {
      configSpy.mockReturnValue({
        FEATURE: {
          ENABLE_ACCOUNT_REGISTRATION: false,
        },
      });
    });

    it('does not show create account button', () => {
      const {queryByTestId} = mountComponent(
        <Index />,
        mockStoreFactory()({
          ...initialRootState,
          runtimeState: {
            hasCookieSupport: true,
            hasIndexedDbSupport: true,
            isSupportedBrowser: true,
          },
        }),
      );

      const createAccountButton = queryByTestId('go-set-account-type');
      expect(createAccountButton).toBeNull();
    });
  });

  describe('and the account registration is enabled', () => {
    beforeEach(() => {
      configSpy.mockReturnValue({
        FEATURE: {
          ENABLE_ACCOUNT_REGISTRATION: true,
        },
      });
    });

    it('show create account button and navigates to account type selection on click', async () => {
      const historyPushSpy = spyOn(history, 'pushState');

      const {getByTestId} = mountComponent(
        <Index />,
        mockStoreFactory()({
          ...initialRootState,
          runtimeState: {
            hasCookieSupport: true,
            hasIndexedDbSupport: true,
            isSupportedBrowser: true,
          },
        }),
      );

      const createAccount = getByTestId('go-set-account-type');
      expect(createAccount).not.toBeNull();
      act(() => {
        createAccount.click();
      });

      await waitFor(() => {
        expect(historyPushSpy).toHaveBeenCalledWith(
          expect.any(Object),
          expect.any(String),
          `#${ROUTE.SET_ACCOUNT_TYPE}`,
        );
      });
    });
  });

  describe('and SSO & domain discovery is disabled', () => {
    beforeEach(() => {
      configSpy.mockReturnValue({
        FEATURE: {
          ENABLE_DOMAIN_DISCOVERY: false,
          ENABLE_SSO: false,
        },
      });
    });

    it('does not show SSO login button', () => {
      const {queryByTestId} = mountComponent(
        <Index />,
        mockStoreFactory()({
          ...initialRootState,
          runtimeState: {
            hasCookieSupport: true,
            hasIndexedDbSupport: true,
            isSupportedBrowser: true,
          },
        }),
      );

      expect(queryByTestId('go-sso-login')).toBeNull();
    });
  });

  describe('and SSO, domain discovery & account registration is disabled', () => {
    beforeEach(() => {
      configSpy.mockReturnValue({
        FEATURE: {
          ENABLE_ACCOUNT_REGISTRATION: false,
          ENABLE_DOMAIN_DISCOVERY: false,
          ENABLE_SSO: false,
        },
      });
    });

    it('navigates directly to email login', async () => {
      mountComponent(
        <Index />,
        mockStoreFactory()({
          ...initialRootState,
          runtimeState: {
            hasCookieSupport: true,
            hasIndexedDbSupport: true,
            isSupportedBrowser: true,
          },
        }),
      );

      expect(Navigate).toHaveBeenCalledWith({to: ROUTE.LOGIN}, {});
    });
  });
});<|MERGE_RESOLUTION|>--- conflicted
+++ resolved
@@ -17,29 +17,17 @@
  *
  */
 
-<<<<<<< HEAD
 import {act, waitFor} from '@testing-library/react';
-import {TypeUtil} from '@wireapp/commons';
+import {Navigate} from 'react-router-dom';
 
 import {Index} from './Index';
 
-import {Config, Configuration} from '../../Config';
-=======
 import {Config} from '../../Config';
->>>>>>> a9a0378b
 import {initialRootState} from '../module/reducer';
 import {initialAuthState} from '../module/reducer/authReducer';
 import {ROUTE} from '../route';
 import {mockStoreFactory} from '../util/test/mockStoreFactory';
 import {mountComponent} from '../util/test/TestUtil';
-<<<<<<< HEAD
-jest.mock('../util/SVGProvider');
-=======
-import Index from './Index';
-import {ROUTE} from '../route';
-import {initialAuthState} from '../module/reducer/authReducer';
-import {act, waitFor} from '@testing-library/react';
-import {Navigate} from 'react-router-dom';
 
 jest.mock('../util/SVGProvider');
 
@@ -48,7 +36,6 @@
   Navigate: jest.fn().mockImplementation(),
 }));
 
->>>>>>> a9a0378b
 describe('when visiting the index page', () => {
   let configSpy: jest.SpyInstance;
   beforeEach(() => {
