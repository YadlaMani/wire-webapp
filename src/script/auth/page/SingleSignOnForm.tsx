/*
 * Wire
 * Copyright (C) 2018 Wire Swiss GmbH
 *
 * This program is free software: you can redistribute it and/or modify
 * it under the terms of the GNU General Public License as published by
 * the Free Software Foundation, either version 3 of the License, or
 * (at your option) any later version.
 *
 * This program is distributed in the hope that it will be useful,
 * but WITHOUT ANY WARRANTY; without even the implied warranty of
 * MERCHANTABILITY or FITNESS FOR A PARTICULAR PURPOSE. See the
 * GNU General Public License for more details.
 *
 * You should have received a copy of the GNU General Public License
 * along with this program. If not, see http://www.gnu.org/licenses/.
 *
 */

import React, {useEffect, useRef, useState} from 'react';

import {ClientType} from '@wireapp/api-client/lib/client/index';
import {BackendErrorLabel, SyntheticErrorLabel} from '@wireapp/api-client/lib/http';
import {pathWithParams} from '@wireapp/commons/lib/util/UrlUtil';
import {isValidEmail, PATTERN} from '@wireapp/commons/lib/util/ValidationUtil';
import {FormattedMessage, useIntl} from 'react-intl';
import {connect} from 'react-redux';
import {Navigate, useNavigate} from 'react-router-dom';
import {AnyAction, Dispatch} from 'redux';

import {Runtime, UrlUtil} from '@wireapp/commons';
import {
  ArrowIcon,
  Checkbox,
  CheckboxLabel,
  ErrorMessage,
  Form,
  Input,
  InputBlock,
  InputSubmitCombo,
  Loading,
  RoundIconButton,
} from '@wireapp/react-ui-kit';

import {isBackendError} from 'Util/TypePredicateUtil';

import {Config} from '../../Config';
import {loginStrings, logoutReasonStrings, ssoLoginStrings} from '../../strings';
import {GuestLinkPasswordModal} from '../component/GuestLinkPasswordModal';
import {actionRoot as ROOT_ACTIONS} from '../module/action/';
import {ValidationError} from '../module/action/ValidationError';
import {bindActionCreators, RootState} from '../module/reducer';
import * as AuthSelector from '../module/selector/AuthSelector';
import * as ConversationSelector from '../module/selector/ConversationSelector';
import {QUERY_KEY, ROUTE} from '../route';
import {parseError, parseValidationErrors} from '../util/errorUtil';
import {getSearchParams} from '../util/urlUtil';

export interface SingleSignOnFormProps extends React.HTMLAttributes<HTMLDivElement> {
  doLogin: (code: string) => Promise<void>;
  initialCode?: string;
}

const SSO_CODE_PREFIX = 'wire-';
const SSO_CODE_PREFIX_REGEX = '[wW][iI][rR][eE]-';
const SingleSignOnFormComponent = ({
  initialCode,
  isFetching,
  authError,
  conversationError,
  resetAuthError,
  validateSSOCode,
  doLogin,
  doFinalizeSSOLogin,
  doGetDomainInfo,
  doCheckConversationCode,
  doJoinConversationByCode,
  doNavigate,
}: SingleSignOnFormProps & ConnectedProps & DispatchProps) => {
  const codeOrMailInput = useRef<HTMLInputElement>();
  const [codeOrMail, setCodeOrMail] = useState('');
  const [disableInput, setDisableInput] = useState(false);
  const {formatMessage: _} = useIntl();
  const navigate = useNavigate();
  const [clientType, setClientType] = useState<ClientType | null>(null);
  const [ssoError, setSsoError] = useState<BackendError | null>(null);
  const [isCodeOrMailInputValid, setIsCodeOrMailInputValid] = useState(true);
  const [validationError, setValidationError] = useState<any>();
  const [logoutReason, setLogoutReason] = useState<string>();
  const [isLoading, setIsLoading] = useState(false);

  const [conversationCode, setConversationCode] = useState<string>();
  const [conversationKey, setConversationKey] = useState<string>();
  const [isValidLink, setIsValidLink] = useState(true);

  const [shouldAutoLogin, setShouldAutoLogin] = useState(false);

  const isLinkPasswordModalOpen =
    conversationError && conversationError.label === BackendError.CONVERSATION_ERRORS.INVALID_CONVERSATION_PASSWORD;

  useEffect(() => {
    const queryAutoLogin = UrlUtil.hasURLParameter(QUERY_KEY.SSO_AUTO_LOGIN);
    if (queryAutoLogin === true && initialCode) {
      setShouldAutoLogin(true);
    }
  }, []);

  useEffect(() => {
    const queryClientType = UrlUtil.getURLParameter(QUERY_KEY.CLIENT_TYPE);
    if (queryClientType === ClientType.TEMPORARY) {
      setClientType(ClientType.TEMPORARY);
    } else {
      setClientType(ClientType.PERMANENT);
    }
  }, []);

  useEffect(() => {
    const queryLogoutReason = UrlUtil.getURLParameter(QUERY_KEY.LOGOUT_REASON) || null;
    if (queryLogoutReason) {
      setLogoutReason(queryLogoutReason);
    }
  }, []);

  useEffect(() => {
    const queryConversationCode = UrlUtil.getURLParameter(QUERY_KEY.CONVERSATION_CODE) || null;
    const queryConversationKey = UrlUtil.getURLParameter(QUERY_KEY.CONVERSATION_KEY) || null;

    const keyAndCodeExistent = queryConversationKey && queryConversationCode;
    if (keyAndCodeExistent) {
      setConversationCode(queryConversationCode);
      setConversationKey(queryConversationKey);
      setIsValidLink(true);
      doCheckConversationCode(queryConversationKey, queryConversationCode).catch(error => {
        console.warn('Invalid conversation code', error);
        setIsValidLink(false);
      });
    }
  }, []);

  useEffect(() => {
    if (initialCode && initialCode !== codeOrMail) {
      setCodeOrMail(initialCode);
      setDisableInput(true);
    }
  }, [initialCode]);

  useEffect(() => {
    if (shouldAutoLogin && clientType && initialCode && initialCode === codeOrMail) {
      handleSubmit();
    }
  }, [shouldAutoLogin, clientType, initialCode, codeOrMail]);

  const onCodeChange = (event: React.ChangeEvent<HTMLInputElement>) => {
    setCodeOrMail(event.target.value);
    setIsCodeOrMailInputValid(true);
  };

  const handleSubmit = async (event?: React.FormEvent, password?: string): Promise<void> => {
    if (event) {
      event.preventDefault();
    }

    resetAuthError();

    if (isFetching || !codeOrMailInput.current) {
      return;
    }

    const currentlyDisabled = codeOrMailInput.current.disabled;
    codeOrMailInput.current.disabled = false;

    codeOrMailInput.current.value = codeOrMailInput.current.value.trim();
    const currentValidationError = codeOrMailInput.current.checkValidity()
      ? null
      : ValidationError.handleValidationState(codeOrMailInput.current.name, codeOrMailInput.current.validity);

    setValidationError(currentValidationError);
    setIsCodeOrMailInputValid(codeOrMailInput.current.validity.valid);

    codeOrMailInput.current.disabled = currentlyDisabled;

    try {
      if (currentValidationError) {
        throw currentValidationError;
      }
      const email = codeOrMail.trim();
      if (isValidEmail(email)) {
        const domain = email.split('@')[1];
        const {webapp_welcome_url} = await doGetDomainInfo(domain);
        const [path, query = ''] = webapp_welcome_url.split('?');
        const welcomeUrl = pathWithParams(
          path,
          {[QUERY_KEY.CLIENT_TYPE]: clientType, [QUERY_KEY.SSO_AUTO_LOGIN]: true},
          null,
          query,
        );

        // This refreshes the page as we replace the whole URL.
        // This works for now as we don't need anything from the state anymore at this point.
        // Ideal would be to abandon the HashRouter (in the near future) and use something that
        // allows us to pass search query parameters.
        // https://reacttraining.com/react-router/web/api/HashRouter
        doNavigate(
          `/auth?${getSearchParams({[QUERY_KEY.DESTINATION_URL]: encodeURIComponent(welcomeUrl)})}#${
            ROUTE.CUSTOM_ENV_REDIRECT
          }`,
        );
      } else {
        setIsLoading(true);
        const strippedCode = stripPrefix(codeOrMail);
        await validateSSOCode(strippedCode);
        await doLogin(strippedCode);
        await doFinalizeSSOLogin({clientType});
        const hasKeyAndCode = conversationKey && conversationCode;
        if (hasKeyAndCode) {
          await doJoinConversationByCode(conversationKey, conversationCode, undefined, password);
        }

        navigate(ROUTE.HISTORY_INFO);
      }
    } catch (error) {
      setIsLoading(false);
<<<<<<< HEAD
      if (isBackendError(error)) {
        switch (error.label) {
          case BackendError.LABEL.TOO_MANY_CLIENTS: {
            resetAuthError();
            navigate(ROUTE.CLIENTS);
            break;
          }
          case BackendErrorLabel.CUSTOM_BACKEND_NOT_FOUND: {
            setSsoError(error);
            break;
          }
          case BackendError.LABEL.INVALID_CONVERSATION_PASSWORD: {
            // error will be hanlded by opening modal
            break;
          }
          case BackendError.LABEL.SSO_USER_CANCELLED_ERROR:
          case BackendError.LABEL.SSO_NOT_FOUND: {
            break;
          }
          default: {
            setSsoError(error);
            const isValidationError = Object.values(ValidationError.ERROR).some(
              errorType => error.label && error.label.endsWith(errorType),
            );
            if (!isValidationError) {
              console.warn('SSO authentication error', JSON.stringify(Object.entries(error)), error);
            }
            break;
=======
      switch (error.label) {
        case BackendErrorLabel.TOO_MANY_CLIENTS: {
          resetAuthError();
          navigate(ROUTE.CLIENTS);
          break;
        }
        case BackendErrorLabel.CUSTOM_BACKEND_NOT_FOUND: {
          setSsoError(error);
          break;
        }
        case SyntheticErrorLabel.SSO_USER_CANCELLED_ERROR:
        case BackendErrorLabel.NOT_FOUND: {
          break;
        }
        default: {
          setSsoError(error);
          const isValidationError = Object.values(ValidationError.ERROR).some(
            errorType => error.label && error.label.endsWith(errorType),
          );
          if (!isValidationError) {
            console.warn('SSO authentication error', JSON.stringify(Object.entries(error)), error);
>>>>>>> 6d322761
          }
        }
      }
    }
  };

  const stripPrefix = (prefixedCode: string) =>
    prefixedCode && prefixedCode.trim().toLowerCase().replace(SSO_CODE_PREFIX, '');

  const enableDomainDiscovery = Config.getConfig().FEATURE.ENABLE_DOMAIN_DISCOVERY;

  const inputName = enableDomainDiscovery
    ? ValidationError.FIELD.SSO_EMAIL_CODE.name
    : ValidationError.FIELD.SSO_CODE.name;

  const inputPlaceholder = enableDomainDiscovery
    ? ssoLoginStrings.codeOrMailInputPlaceholder
    : ssoLoginStrings.codeInputPlaceholder;

  const inputPattern = enableDomainDiscovery
    ? `(${SSO_CODE_PREFIX_REGEX}${PATTERN.UUID_V4}|${PATTERN.EMAIL})`
    : `${SSO_CODE_PREFIX_REGEX}${PATTERN.UUID_V4}`;

  const submitJoinCodeWithPassword = async (password?: string) => {
    await handleSubmit(undefined, password);
  };

  if (isLoading) {
    return <Loading style={{marginTop: '24px'}} />;
  }

  return (
    <>
      {isLinkPasswordModalOpen && <GuestLinkPasswordModal onSubmitPassword={submitJoinCodeWithPassword} />}
      <Form style={{marginTop: 30}} data-uie-name="sso" onSubmit={handleSubmit}>
        {!isValidLink && <Navigate to={ROUTE.CONVERSATION_JOIN_INVALID} replace />}
        <InputBlock>
          <InputSubmitCombo>
            <Input
              id={inputName}
              name={inputName}
              onChange={onCodeChange}
              ref={codeOrMailInput}
              markInvalid={!isCodeOrMailInputValid}
              placeholder={_(inputPlaceholder)}
              value={codeOrMail}
              autoComplete="section-login sso-code"
              maxLength={1024}
              pattern={inputPattern}
              type="text"
              required
              disabled={disableInput}
              data-uie-name="enter-code"
            />
            <RoundIconButton disabled={!codeOrMail} type="submit" formNoValidate data-uie-name="do-sso-sign-in">
              <ArrowIcon />
            </RoundIconButton>
          </InputSubmitCombo>
        </InputBlock>
        {validationError ? (
          parseValidationErrors([validationError])
        ) : authError ? (
          parseError(authError)
        ) : ssoError ? (
          parseError(ssoError)
        ) : logoutReason ? (
          <ErrorMessage data-uie-name="status-logout-reason">
            <FormattedMessage
              {...logoutReasonStrings[logoutReason]}
              values={{
                newline: <br />,
              }}
            />
          </ErrorMessage>
        ) : (
          <span style={{marginBottom: '4px'}}>&nbsp;</span>
        )}
        {!Runtime.isDesktopApp() && (
          <Checkbox
            name="enter-public-computer-sso-sign-in"
            id="enter-public-computer-sso-sign-in"
            onChange={(event: React.ChangeEvent<HTMLInputElement>) =>
              setClientType(event.target.checked ? ClientType.TEMPORARY : ClientType.PERMANENT)
            }
            checked={clientType === ClientType.TEMPORARY}
            data-uie-name="enter-public-computer-sso-sign-in"
            aligncenter
            style={{justifyContent: 'center', marginTop: '36px'}}
          >
            <CheckboxLabel htmlFor="">{_(loginStrings.publicComputer)}</CheckboxLabel>
          </Checkbox>
        )}
      </Form>
    </>
  );
};

type ConnectedProps = ReturnType<typeof mapStateToProps>;
const mapStateToProps = (state: RootState) => ({
  isFetching: AuthSelector.isFetching(state),
  authError: AuthSelector.getError(state),
  conversationError: ConversationSelector.getError(state),
});

type DispatchProps = ReturnType<typeof mapDispatchToProps>;
const mapDispatchToProps = (dispatch: Dispatch<AnyAction>) =>
  bindActionCreators(
    {
      doCheckConversationCode: ROOT_ACTIONS.conversationAction.doCheckConversationCode,
      doFinalizeSSOLogin: ROOT_ACTIONS.authAction.doFinalizeSSOLogin,
      doGetDomainInfo: ROOT_ACTIONS.authAction.doGetDomainInfo,
      doJoinConversationByCode: ROOT_ACTIONS.conversationAction.doJoinConversationByCode,
      doNavigate: ROOT_ACTIONS.navigationAction.doNavigate,
      resetAuthError: ROOT_ACTIONS.authAction.resetAuthError,
      validateSSOCode: ROOT_ACTIONS.authAction.validateSSOCode,
    },
    dispatch,
  );

const SingleSignOnForm = connect(mapStateToProps, mapDispatchToProps)(SingleSignOnFormComponent);

export {SingleSignOnForm};<|MERGE_RESOLUTION|>--- conflicted
+++ resolved
@@ -220,10 +220,9 @@
       }
     } catch (error) {
       setIsLoading(false);
-<<<<<<< HEAD
       if (isBackendError(error)) {
         switch (error.label) {
-          case BackendError.LABEL.TOO_MANY_CLIENTS: {
+          case BackendErrorLabel.TOO_MANY_CLIENTS: {
             resetAuthError();
             navigate(ROUTE.CLIENTS);
             break;
@@ -232,12 +231,12 @@
             setSsoError(error);
             break;
           }
-          case BackendError.LABEL.INVALID_CONVERSATION_PASSWORD: {
-            // error will be hanlded by opening modal
-            break;
-          }
-          case BackendError.LABEL.SSO_USER_CANCELLED_ERROR:
-          case BackendError.LABEL.SSO_NOT_FOUND: {
+          // case BackendError.LABEL.INVALID_CONVERSATION_PASSWORD: {
+          //   // error will be hanlded by opening modal
+          //   break;
+          // }
+          case SyntheticErrorLabel.SSO_USER_CANCELLED_ERROR:
+          case BackendErrorLabel.NOT_FOUND: {
             break;
           }
           default: {
@@ -249,29 +248,6 @@
               console.warn('SSO authentication error', JSON.stringify(Object.entries(error)), error);
             }
             break;
-=======
-      switch (error.label) {
-        case BackendErrorLabel.TOO_MANY_CLIENTS: {
-          resetAuthError();
-          navigate(ROUTE.CLIENTS);
-          break;
-        }
-        case BackendErrorLabel.CUSTOM_BACKEND_NOT_FOUND: {
-          setSsoError(error);
-          break;
-        }
-        case SyntheticErrorLabel.SSO_USER_CANCELLED_ERROR:
-        case BackendErrorLabel.NOT_FOUND: {
-          break;
-        }
-        default: {
-          setSsoError(error);
-          const isValidationError = Object.values(ValidationError.ERROR).some(
-            errorType => error.label && error.label.endsWith(errorType),
-          );
-          if (!isValidationError) {
-            console.warn('SSO authentication error', JSON.stringify(Object.entries(error)), error);
->>>>>>> 6d322761
           }
         }
       }
