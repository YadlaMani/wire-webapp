/*
 * Wire
 * Copyright (C) 2018 Wire Swiss GmbH
 *
 * This program is free software: you can redistribute it and/or modify
 * it under the terms of the GNU General Public License as published by
 * the Free Software Foundation, either version 3 of the License, or
 * (at your option) any later version.
 *
 * This program is distributed in the hope that it will be useful,
 * but WITHOUT ANY WARRANTY; without even the implied warranty of
 * MERCHANTABILITY or FITNESS FOR A PARTICULAR PURPOSE. See the
 * GNU General Public License for more details.
 *
 * You should have received a copy of the GNU General Public License
 * along with this program. If not, see http://www.gnu.org/licenses/.
 *
 */

import {ConversationProtocol, CONVERSATION_TYPE} from '@wireapp/api-client/lib/conversation';

import {randomUUID} from 'crypto';

import {Account} from '@wireapp/core';

import {initMLSConversations, registerUninitializedSelfAndTeamConversations} from './MLSConversations';

import {MLSConversation} from '../conversation/ConversationSelectors';
import {Conversation} from '../entity/Conversation';
import {User} from '../entity/User';

function createMLSConversation(type?: CONVERSATION_TYPE): MLSConversation {
  const conversation = new Conversation(randomUUID(), '', ConversationProtocol.MLS);
  conversation.groupId = `groupid-${randomUUID()}`;
  conversation.epoch = 0;
  if (type) {
    conversation.type(type);
  }
  return conversation as MLSConversation;
}

function createMLSConversations(nbConversations: number, type?: CONVERSATION_TYPE) {
  return Array.from(new Array(nbConversations)).map(() => createMLSConversation(type));
}

describe('MLSConversations', () => {
  describe('initMLSConversations', () => {
    it('joins all the unestablished MLS groups', async () => {
      const core = new Account();
      const nbMLSConversations = 5 + Math.ceil(Math.random() * 10);

      const mlsConversations = createMLSConversations(nbMLSConversations);

      jest.spyOn(core.service!.conversation, 'mlsGroupExistsLocally').mockResolvedValue(false);
      jest.spyOn(core.service!.conversation, 'joinByExternalCommit');

      await initMLSConversations(mlsConversations, core);

      for (const conversation of mlsConversations) {
        expect(core.service?.conversation.joinByExternalCommit).toHaveBeenCalledWith(conversation.qualifiedId);
      }
    });
  });

  it('schedules key renewal intervals for all already established mls groups', async () => {
    const core = new Account();
    const nbMLSConversations = 5 + Math.ceil(Math.random() * 10);

    const mlsConversations = createMLSConversations(nbMLSConversations);

<<<<<<< HEAD
    jest.spyOn(core.service!.conversation!, 'isMLSConversationEstablished').mockResolvedValue(true);
    jest.spyOn(core.service!.mls!, 'scheduleKeyMaterialRenewal');
=======
      jest.spyOn(core.service!.conversation!, 'mlsGroupExistsLocally').mockResolvedValue(true);
      jest.spyOn(core.service!.mls!, 'scheduleKeyMaterialRenewal');
>>>>>>> d70e5ead

    await initMLSConversations(mlsConversations, core);

    for (const conversation of mlsConversations) {
      expect(core.service!.mls!.scheduleKeyMaterialRenewal).toHaveBeenCalledWith(conversation.groupId);
    }
  });

  describe('registerUninitializedSelfAndTeamConversations', () => {
    it('register uninitiated team and self mls conversations', async () => {
      const core = new Account();
      const nbMLSConversations = 5 + Math.ceil(Math.random() * 10);

      const selfConversation = createMLSConversation(CONVERSATION_TYPE.SELF);

      const teamConversation = createMLSConversation(CONVERSATION_TYPE.GLOBAL_TEAM);

      const mlsConversations = createMLSConversations(nbMLSConversations);
      const conversations = [teamConversation, ...mlsConversations, selfConversation];

      await registerUninitializedSelfAndTeamConversations(conversations, new User(), 'client-1', core);

      expect(core.service!.mls!.registerConversation).toHaveBeenCalledTimes(2);
    });

    it('does not register self and team conversation that have epoch > 0', async () => {
      const core = new Account();
      const nbMLSConversations = 5 + Math.ceil(Math.random() * 10);

      const selfConversation = createMLSConversation();
      selfConversation.epoch = 1;
      selfConversation.type(CONVERSATION_TYPE.SELF);

      const teamConversation = createMLSConversation();
      teamConversation.epoch = 2;
      teamConversation.type(CONVERSATION_TYPE.GLOBAL_TEAM);

      const mlsConversations = createMLSConversations(nbMLSConversations);
      const conversations = [teamConversation, ...mlsConversations, selfConversation];

      await registerUninitializedSelfAndTeamConversations(conversations, new User(), 'clientId', core);

      expect(core.service!.mls!.registerConversation).toHaveBeenCalledTimes(0);
    });
  });
});<|MERGE_RESOLUTION|>--- conflicted
+++ resolved
@@ -68,13 +68,8 @@
 
     const mlsConversations = createMLSConversations(nbMLSConversations);
 
-<<<<<<< HEAD
-    jest.spyOn(core.service!.conversation!, 'isMLSConversationEstablished').mockResolvedValue(true);
+    jest.spyOn(core.service!.conversation!, 'mlsGroupExistsLocally').mockResolvedValue(true);
     jest.spyOn(core.service!.mls!, 'scheduleKeyMaterialRenewal');
-=======
-      jest.spyOn(core.service!.conversation!, 'mlsGroupExistsLocally').mockResolvedValue(true);
-      jest.spyOn(core.service!.mls!, 'scheduleKeyMaterialRenewal');
->>>>>>> d70e5ead
 
     await initMLSConversations(mlsConversations, core);
 
@@ -91,6 +86,8 @@
       const selfConversation = createMLSConversation(CONVERSATION_TYPE.SELF);
 
       const teamConversation = createMLSConversation(CONVERSATION_TYPE.GLOBAL_TEAM);
+      jest.spyOn(core.service!.conversation!, 'mlsGroupExistsLocally').mockResolvedValue(true);
+      jest.spyOn(core.service!.mls!, 'scheduleKeyMaterialRenewal');
 
       const mlsConversations = createMLSConversations(nbMLSConversations);
       const conversations = [teamConversation, ...mlsConversations, selfConversation];
