/*
 * Wire
 * Copyright (C) 2018 Wire Swiss GmbH
 *
 * This program is free software: you can redistribute it and/or modify
 * it under the terms of the GNU General Public License as published by
 * the Free Software Foundation, either version 3 of the License, or
 * (at your option) any later version.
 *
 * This program is distributed in the hope that it will be useful,
 * but WITHOUT ANY WARRANTY; without even the implied warranty of
 * MERCHANTABILITY or FITNESS FOR A PARTICULAR PURPOSE. See the
 * GNU General Public License for more details.
 *
 * You should have received a copy of the GNU General Public License
 * along with this program. If not, see http://www.gnu.org/licenses/.
 *
 */

import ko from 'knockout';
import {amplify} from 'amplify';
import {Confirmation, LegalHoldStatus, Asset as ProtobufAsset} from '@wireapp/protocol-messaging';
import {flatten} from 'underscore';
import {WebAppEvents} from '@wireapp/webapp-events';
import {StatusCodes as HTTP_STATUS} from 'http-status-codes';
import {
  CONVERSATION_EVENT,
  ConversationMessageTimerUpdateEvent,
  ConversationRenameEvent,
<<<<<<< HEAD
  ConversationMemberJoinEvent,
  ConversationCreateEvent,
  ConversationEvent,
  ConversationReceiptModeUpdateEvent,
  ConversationMemberLeaveEvent,
} from '@wireapp/api-client/src/event';
=======
  ConversationCreateEvent,
} from '@wireapp/api-client/src/event/';
>>>>>>> d2cec244
import {
  DefaultConversationRoleName as DefaultRole,
  CONVERSATION_ACCESS_ROLE,
  CONVERSATION_ACCESS,
  CONVERSATION_TYPE,
  NewConversation,
  Conversation as BackendConversation,
} from '@wireapp/api-client/src/conversation/';
import {container} from 'tsyringe';
import {ConversationReceiptModeUpdateData} from '@wireapp/api-client/src/conversation/data/';
import {BackendErrorLabel} from '@wireapp/api-client/src/http/';
<<<<<<< HEAD
import type {QualifiedId} from '@wireapp/api-client/src/user/';
=======
>>>>>>> d2cec244
import {Logger, getLogger} from 'Util/Logger';
import {TIME_IN_MILLIS} from 'Util/TimeUtil';
import {PromiseQueue} from 'Util/PromiseQueue';
import {replaceLink, t} from 'Util/LocalizerUtil';
import {getNextItem} from 'Util/ArrayUtil';
import {createRandomUuid, noop} from 'Util/util';
import {allowsAllFiles, getFileExtensionOrName, isAllowedFile} from 'Util/FileTypeUtil';
import {
  compareTransliteration,
  sortByPriority,
  startsWith,
  sortUsersByPriority,
  fixWebsocketString,
} from 'Util/StringUtil';
import {ClientEvent} from '../event/Client';
import {NOTIFICATION_HANDLING_STATE} from '../event/NotificationHandlingState';
import {EventRepository} from '../event/EventRepository';
import {
  AssetAddEvent,
  ButtonActionConfirmationEvent,
  ClientConversationEvent,
  DeleteEvent,
  EventBuilder,
  GroupCreationEvent,
  MessageHiddenEvent,
  OneToOneCreationEvent,
  QualifiedIdOptional,
  ReactionEvent,
  TeamMemberLeaveEvent,
} from '../conversation/EventBuilder';
import {Conversation} from '../entity/Conversation';
import {Message} from '../entity/message/Message';
import {ConversationMapper, ConversationDatabaseData} from './ConversationMapper';
import {ConversationStateHandler} from './ConversationStateHandler';
import {EventMapper} from './EventMapper';
import {ACCESS_STATE} from './AccessState';
import {ConversationStatus} from './ConversationStatus';
import {ConversationVerificationStateHandler} from './ConversationVerificationStateHandler';
import {NOTIFICATION_STATE} from './NotificationSetting';
import {ConversationEphemeralHandler} from './ConversationEphemeralHandler';
import {ConversationLabelRepository} from './ConversationLabelRepository';
import {AssetTransferState} from '../assets/AssetTransferState';
import {ModalsViewModel} from '../view_model/ModalsViewModel';
import {SystemMessageType} from '../message/SystemMessageType';
import {SuperType} from '../message/SuperType';
import {MessageCategory} from '../message/MessageCategory';
import {Config} from '../Config';
import {BaseError, BASE_ERROR_TYPE} from '../error/BaseError';
import {BackendClientError} from '../error/BackendClientError';
import * as LegalHoldEvaluator from '../legal-hold/LegalHoldEvaluator';
import {DeleteConversationMessage} from '../entity/message/DeleteConversationMessage';
import {ConversationRoleRepository} from './ConversationRoleRepository';
import {ConversationError} from '../error/ConversationError';
import {ConversationService} from './ConversationService';
import {ConnectionRepository} from '../connection/ConnectionRepository';
import {UserRepository} from '../user/UserRepository';
import {PropertiesRepository} from '../properties/PropertiesRepository';
import {ServerTimeHandler} from '../time/serverTimeHandler';
import {ContentMessage} from '../entity/message/ContentMessage';
import {User} from '../entity/User';
import {EventService} from '../event/EventService';
import {ConnectionEntity} from '../connection/ConnectionEntity';
import {EventSource} from '../event/EventSource';
import {MemberMessage} from '../entity/message/MemberMessage';
import {FileAsset} from '../entity/message/FileAsset';
import type {EventRecord} from '../storage';
import {MessageRepository} from './MessageRepository';
import {UserState} from '../user/UserState';
import {TeamState} from '../team/TeamState';
import {TeamRepository} from '../team/TeamRepository';
import {ConversationState} from './ConversationState';
import {ConversationRecord} from '../storage/record/ConversationRecord';
import {UserFilter} from '../user/UserFilter';
import {ConversationFilter} from './ConversationFilter';
import {ConversationMemberUpdateEvent} from '@wireapp/api-client/src/event';

type ConversationDBChange = {obj: EventRecord; oldObj: EventRecord};
type FetchPromise = {rejectFn: (error: ConversationError) => void; resolveFn: (conversation: Conversation) => void};
type EntityObject = {conversationEntity: Conversation; messageEntity: Message};
type IncomingEvent = ConversationEvent | ClientConversationEvent;

export class ConversationRepository {
  private init_handled: number;
  private init_promise?: {rejectFn: (reason?: any) => void; resolveFn: (value?: unknown) => void};
  private init_total: number;
  private isBlockingNotificationHandling: boolean;
  private readonly conversationsWithNewEvents: Map<any, any>;
  private readonly ephemeralHandler: ConversationEphemeralHandler;
  public readonly conversationLabelRepository: ConversationLabelRepository;
  public readonly conversationRoleRepository: ConversationRoleRepository;
  private readonly event_mapper: EventMapper;
  private readonly eventService: EventService;
  public leaveCall: (conversationId: string) => void;
  private readonly receiving_queue: PromiseQueue;
  private readonly logger: Logger;
  public readonly stateHandler: ConversationStateHandler;
  public readonly verificationStateHandler: ConversationVerificationStateHandler;

  static get CONFIG() {
    return {
      CONFIRMATION_THRESHOLD: TIME_IN_MILLIS.WEEK,
      EXTERNAL_MESSAGE_THRESHOLD: 200 * 1024,
      GROUP: {
        MAX_NAME_LENGTH: 64,
        MAX_SIZE: Config.getConfig().MAX_GROUP_PARTICIPANTS,
      },
    };
  }

  static get CONSENT_TYPE() {
    return {
      INCOMING_CALL: 'incoming_call',
      MESSAGE: 'message',
      OUTGOING_CALL: 'outgoing_call',
    };
  }

  constructor(
    private readonly conversation_service: ConversationService,
    private readonly messageRepositoryProvider: () => MessageRepository,
    private readonly connectionRepository: ConnectionRepository,
    private readonly eventRepository: EventRepository,
    private readonly teamRepository: TeamRepository,
    private readonly userRepository: UserRepository,
    private readonly propertyRepository: PropertiesRepository,
    private readonly serverTimeHandler: ServerTimeHandler,
    private readonly userState = container.resolve(UserState),
    private readonly teamState = container.resolve(TeamState),
    private readonly conversationState = container.resolve(ConversationState),
  ) {
    this.eventService = eventRepository.eventService;

    this.logger = getLogger('ConversationRepository');

    this.event_mapper = new EventMapper();
    this.verificationStateHandler = new ConversationVerificationStateHandler(
      this.eventRepository,
      this.serverTimeHandler,
      this.userState,
      this.conversationState,
    );
    this.isBlockingNotificationHandling = true;
    this.conversationsWithNewEvents = new Map();

    this.teamState.isTeam.subscribe(() => this.mapGuestStatusSelf());
    this.receiving_queue = new PromiseQueue({name: 'ConversationRepository.Receiving'});

    this.init_handled = 0;
    this.init_promise = undefined;
    this.init_total = 0;

    this.initSubscriptions();

    this.stateHandler = new ConversationStateHandler(this.conversation_service);
    this.ephemeralHandler = new ConversationEphemeralHandler(this.eventService, {
      onMessageTimeout: this.handleMessageExpiration,
    });

    this.userState.directlyConnectedUsers = this.conversationState.connectedUsers;

    this.conversationLabelRepository = new ConversationLabelRepository(
      this.conversationState.conversations,
      this.conversationState.conversations_unarchived,
      propertyRepository.propertiesService,
    );

    this.conversationRoleRepository = new ConversationRoleRepository(this.teamRepository, this.conversation_service);
    this.leaveCall = noop;
  }

  checkMessageTimer(messageEntity: ContentMessage): void {
    this.ephemeralHandler.checkMessageTimer(messageEntity, this.serverTimeHandler.getTimeOffset());
  }

  private initStateUpdates(): void {
    ko.computed(() => {
      const conversationsArchived: Conversation[] = [];
      const conversationsCleared: Conversation[] = [];
      const conversationsUnarchived: Conversation[] = [];

      this.conversationState.sorted_conversations().forEach(conversationEntity => {
        if (conversationEntity.is_cleared()) {
          conversationsCleared.push(conversationEntity);
        } else if (conversationEntity.is_archived()) {
          conversationsArchived.push(conversationEntity);
        } else {
          conversationsUnarchived.push(conversationEntity);
        }
      });

      this.conversationState.conversations_archived(conversationsArchived);
      this.conversationState.conversations_cleared(conversationsCleared);
      this.conversationState.conversations_unarchived(conversationsUnarchived);
    });
  }

  private initSubscriptions(): void {
    amplify.subscribe(WebAppEvents.CONVERSATION.DELETE, this.deleteConversationLocally);
    amplify.subscribe(WebAppEvents.CONVERSATION.EVENT_FROM_BACKEND, this.onConversationEvent);
    amplify.subscribe(WebAppEvents.CONVERSATION.MAP_CONNECTION, this.mapConnection);
    amplify.subscribe(WebAppEvents.CONVERSATION.MISSED_EVENTS, this.onMissedEvents);
    amplify.subscribe(WebAppEvents.CONVERSATION.PERSIST_STATE, this.saveConversationStateInDb);
    amplify.subscribe(WebAppEvents.EVENT.NOTIFICATION_HANDLING_STATE, this.setNotificationHandlingState);
    amplify.subscribe(WebAppEvents.TEAM.MEMBER_LEAVE, this.teamMemberLeave);
    amplify.subscribe(WebAppEvents.USER.UNBLOCKED, this.onUnblockUser);
    amplify.subscribe(WebAppEvents.CONVERSATION.INJECT_LEGAL_HOLD_MESSAGE, this.injectLegalHoldMessage);

    this.eventService.addEventUpdatedListener(this.updateLocalMessageEntity);
    this.eventService.addEventDeletedListener(this.deleteLocalMessageEntity);

    window.addEventListener<any>(WebAppEvents.CONVERSATION.JOIN, this.onConversationJoin);
  }

  private readonly updateLocalMessageEntity = async ({
    obj: updatedEvent,
    oldObj: oldEvent,
  }: ConversationDBChange): Promise<void> => {
    const conversationEntity = this.conversationState.findConversation(updatedEvent.conversation);
    const replacedMessageEntity = await this.replaceMessageInConversation(
      conversationEntity,
      oldEvent.id,
      updatedEvent,
    );
    if (replacedMessageEntity) {
      const messageEntity = await this.updateMessageUserEntities(replacedMessageEntity);
      amplify.publish(WebAppEvents.CONVERSATION.MESSAGE.UPDATED, oldEvent.id, messageEntity);
    }
  };

  private readonly deleteLocalMessageEntity = ({oldObj: deletedEvent}: ConversationDBChange): void => {
    const conversationEntity = this.conversationState.findConversation(deletedEvent.conversation);
    if (conversationEntity) {
      conversationEntity.removeMessageById(deletedEvent.id);
    }
  };

  /**
   * Remove obsolete conversations locally.
   */
  cleanupConversations(): void {
    this.conversationState.conversations().forEach(conversationEntity => {
      if (
        conversationEntity.isGroup() &&
        conversationEntity.is_cleared() &&
        conversationEntity.removed_from_conversation()
      ) {
        const {id, domain} = conversationEntity;
        this.conversation_service.deleteConversationFromDb(id, domain);
        this.deleteConversationFromRepository(id, domain);
      }
    });
  }

  //##############################################################################
  // Conversation service interactions
  //##############################################################################

  /**
   * Create a group conversation.
   * @note Do not include the requester among the users
   *
   * @param userEntities Users (excluding the creator) to be part of the conversation
   * @param groupName Name for the conversation
   * @param accessState State for conversation access
   * @param options Additional conversation creation options (like "receipt_mode")
   * @returns Resolves when the conversation was created
   */
  public async createGroupConversation(
    userEntities: User[],
    groupName?: string,
    accessState?: string,
    options: Partial<NewConversation> = {},
  ): Promise<Conversation | undefined> {
    const sameFederatedDomainUserIds = userEntities
      .filter(userEntity => userEntity.isOnSameFederatedDomain())
      .map(userEntity => userEntity.id);
    const otherFederatedDomainUserIds = userEntities
      .filter(userEntity => !userEntity.isOnSameFederatedDomain())
      .map(userEntity => ({domain: userEntity.domain, id: userEntity.id}));
    let payload: NewConversation & {conversation_role: string} = {
      conversation_role: DefaultRole.WIRE_MEMBER,
      name: groupName,
      qualified_users: otherFederatedDomainUserIds,
      receipt_mode: null,
      users: sameFederatedDomainUserIds,
      ...options,
    };

    if (this.teamState.team().id) {
      payload.team = {
        managed: false,
        teamid: this.teamState.team().id,
      };

      if (accessState) {
        let accessPayload;

        switch (accessState) {
          case ACCESS_STATE.TEAM.GUEST_ROOM:
            accessPayload = {
              access: [CONVERSATION_ACCESS.INVITE, CONVERSATION_ACCESS.CODE],
              access_role: CONVERSATION_ACCESS_ROLE.NON_ACTIVATED,
            };
            break;
          case ACCESS_STATE.TEAM.TEAM_ONLY:
            accessPayload = {
              access: [CONVERSATION_ACCESS.INVITE],
              access_role: CONVERSATION_ACCESS_ROLE.TEAM,
            };
            break;
          default:
            break;
        }

        if (accessPayload) {
          payload = {...payload, ...accessPayload};
        }
      }
    }

    try {
      const response = await this.conversation_service.postConversations(payload);
      const {conversationEntity} = await this.onCreate({
        conversation: response.id,
        data: {
          last_event: '0.0',
          last_event_time: '1970-01-01T00:00:00.000Z',
          receipt_mode: null,
          ...response,
        },
        from: this.userState.self().id,
        qualified_conversation: response.qualified_id,
        time: new Date().toISOString(),
        type: CONVERSATION_EVENT.CREATE,
      });
      return conversationEntity as Conversation;
    } catch (error) {
      this.handleConversationCreateError(error, sameFederatedDomainUserIds);
      return undefined;
    }
  }

  /**
   * Create a guest room.
   */
  public createGuestRoom(): Promise<Conversation | undefined> {
    const groupName = t('guestRoomConversationName');
    return this.createGroupConversation([], groupName, ACCESS_STATE.TEAM.GUEST_ROOM);
  }

  /**
   * Get a conversation from the backend.
   */
  private async fetchConversationById(conversationId: string, domain: string | null): Promise<Conversation> {
    const fetching_conversations: Record<string, FetchPromise[]> = {};
    if (fetching_conversations.hasOwnProperty(conversationId)) {
      return new Promise((resolve, reject) => {
        fetching_conversations[conversationId].push({rejectFn: reject, resolveFn: resolve});
      });
    }

    fetching_conversations[conversationId] = [];
    try {
      const response = await this.conversation_service.getConversationById(conversationId, domain);
      const [conversationEntity] = this.mapConversations([response]);

      this.logger.info(`Fetched conversation '${conversationId}' from backend`);
      this.saveConversation(conversationEntity);

      fetching_conversations[conversationId].forEach(({resolveFn}) => resolveFn(conversationEntity));
      delete fetching_conversations[conversationId];

      return conversationEntity;
    } catch (originalError) {
      if (originalError.code === HTTP_STATUS.NOT_FOUND) {
        this.deleteConversationLocally(conversationId, false, domain);
      }
      const error = new ConversationError(
        ConversationError.TYPE.CONVERSATION_NOT_FOUND,
        ConversationError.MESSAGE.CONVERSATION_NOT_FOUND,
        originalError,
      );
      fetching_conversations[conversationId].forEach(({rejectFn}) => rejectFn(error));
      delete fetching_conversations[conversationId];

      throw error;
    }
  }

  public async getConversations(): Promise<Conversation[]> {
    const remoteConversationsPromise = this.conversation_service.getAllConversations().catch(error => {
      this.logger.error(`Failed to get all conversations from backend: ${error.message}`);
      return [];
    });

    const [localConversations, remoteConversations] = await Promise.all([
      this.conversation_service.loadConversationStatesFromDb<ConversationDatabaseData>(),
      remoteConversationsPromise,
    ]);
    let conversationsData: any[];
    if (!remoteConversations.length) {
      conversationsData = localConversations;
    } else {
      const data = ConversationMapper.mergeConversation(localConversations, remoteConversations);
      conversationsData = (await this.conversation_service.saveConversationsInDb(data)) as any[];
    }
    const conversationEntities = this.mapConversations(conversationsData);
    this.saveConversations(conversationEntities);
    return this.conversationState.conversations();
  }

  public async updateConversationStates(conversationsDataArray: ConversationRecord[]) {
    const handledConversationEntities: Conversation[] = [];
    const unknownConversations: ConversationRecord[] = [];

    conversationsDataArray.forEach(conversationData => {
      const localEntity = this.conversationState
        .conversations()
        .find(({id, domain}) => id === conversationData.id && domain == conversationData.domain);

      if (localEntity) {
        const entity = ConversationMapper.updateSelfStatus(localEntity, conversationData as any, true);
        handledConversationEntities.push(entity);
        return;
      }

      unknownConversations.push(conversationData);
    });

    let conversationEntities: Conversation[] = [];

    if (unknownConversations.length) {
      conversationEntities = conversationEntities.concat(this.mapConversations(unknownConversations as any[]));
      this.saveConversations(conversationEntities);
    }

    conversationEntities = conversationEntities.concat(handledConversationEntities);
    const handledConversationData = conversationEntities.map(conversationEntity => conversationEntity.serialize());
    this.conversation_service.saveConversationsInDb(handledConversationData);
    return conversationEntities;
  }

  /**
   * Get preceding messages starting with the given message.
   * @param conversationEntity Respective conversation
   * @returns Resolves with the messages
   */
  public async getPrecedingMessages(conversationEntity: Conversation): Promise<ContentMessage[]> {
    conversationEntity.is_pending(true);

    const firstMessageEntity = conversationEntity.getFirstMessage();
    const upperBound = firstMessageEntity
      ? new Date(firstMessageEntity.timestamp())
      : new Date(conversationEntity.getLatestTimestamp(this.serverTimeHandler.toServerTimestamp()) + 1);

    const events = (await this.eventService.loadPrecedingEvents(
      conversationEntity.id,
      new Date(0),
      upperBound,
      Config.getConfig().MESSAGES_FETCH_LIMIT,
    )) as EventRecord[];
    const mappedMessageEntities = await this.addPrecedingEventsToConversation(events, conversationEntity);
    conversationEntity.is_pending(false);
    return mappedMessageEntities;
  }

  private async addPrecedingEventsToConversation(
    events: EventRecord[],
    conversationEntity: Conversation,
  ): Promise<ContentMessage[]> {
    const hasAdditionalMessages = events.length === Config.getConfig().MESSAGES_FETCH_LIMIT;

    const mappedMessageEntities = await this.addEventsToConversation(events, conversationEntity);
    conversationEntity.hasAdditionalMessages(hasAdditionalMessages);
    if (!hasAdditionalMessages) {
      const firstMessage = conversationEntity.getFirstMessage() as MemberMessage;
      const checkCreationMessage = firstMessage?.isMember() && firstMessage.isCreation();
      if (checkCreationMessage) {
        const groupCreationMessageIn1to1 = conversationEntity.is1to1() && firstMessage.isGroupCreation();
        const one2oneConnectionMessageInGroup = conversationEntity.isGroup() && firstMessage.isConnection();
        const wrongMessageTypeForConversation = groupCreationMessageIn1to1 || one2oneConnectionMessageInGroup;

        if (wrongMessageTypeForConversation) {
          this.messageRepositoryProvider().deleteMessage(conversationEntity, firstMessage);
          conversationEntity.hasCreationMessage = false;
        } else {
          conversationEntity.hasCreationMessage = true;
        }
      }

      const addCreationMessage = !conversationEntity.hasCreationMessage;
      if (addCreationMessage) {
        this.addCreationMessage(conversationEntity, this.userState.self().isTemporaryGuest());
      }
    }
    return mappedMessageEntities;
  }

  private addCreationMessage(
    conversationEntity: Conversation,
    isTemporaryGuest: boolean,
    timestamp?: number,
    eventSource?: EventSource,
  ): void {
    conversationEntity.hasCreationMessage = true;

    if (conversationEntity.inTeam()) {
      const allTeamMembersParticipate = this.teamState.teamMembers().length
        ? this.teamState
            .teamMembers()
            .every(
              teamMember =>
                !!conversationEntity
                  .participating_user_ids()
                  .find(user => user.id === teamMember.id && user.domain == teamMember.domain),
            )
        : false;

      conversationEntity.withAllTeamMembers(allTeamMembersParticipate);
    }

    const creationEvent = conversationEntity.isGroup()
      ? EventBuilder.buildGroupCreation(conversationEntity, isTemporaryGuest, timestamp)
      : EventBuilder.build1to1Creation(conversationEntity);

    this.eventRepository.injectEvent(creationEvent, eventSource);
  }

  /**
   * Get specified message and load number preceding and subsequent messages defined by padding.
   *
   * @param conversationEntity Conversation entity
   * @param messageEntity Message entity
   * @param padding Number of messages to load around the targeted message
   * @returns Resolves with the messages
   */
  public async getMessagesWithOffset(
    conversationEntity: Conversation,
    messageEntity: Message,
    padding = 30,
  ): Promise<ContentMessage[]> {
    const messageDate = new Date(messageEntity.timestamp());
    const conversationId = conversationEntity.id;

    conversationEntity.is_pending(true);

    const precedingMessages = (await this.eventService.loadPrecedingEvents(
      conversationId,
      new Date(0),
      messageDate,
      Math.floor(padding / 2),
    )) as EventRecord[];
    const followingMessages = (await this.eventService.loadFollowingEvents(
      conversationEntity.id,
      messageDate,
      padding - precedingMessages.length,
    )) as EventRecord[];
    const messages = precedingMessages.concat(followingMessages);
    const mappedMessageEntities = await this.addEventsToConversation(messages, conversationEntity);
    conversationEntity.is_pending(false);
    return mappedMessageEntities;
  }

  /**
   * Get subsequent messages starting with the given message.
   * @returns Resolves with the messages
   */
  async getSubsequentMessages(conversationEntity: Conversation, messageEntity: ContentMessage) {
    const messageDate = new Date(messageEntity.timestamp());
    conversationEntity.is_pending(true);

    const events = (await this.eventService.loadFollowingEvents(
      conversationEntity.id,
      messageDate,
      Config.getConfig().MESSAGES_FETCH_LIMIT,
    )) as EventRecord[];
    const mappedMessageEntities = await this.addEventsToConversation(events, conversationEntity, false);
    conversationEntity.is_pending(false);
    return mappedMessageEntities;
  }

  /**
   * Get messages for given category. Category param acts as lower bound.
   */
  async getEventsForCategory(conversationEntity: Conversation, category = MessageCategory.NONE): Promise<Message[]> {
    const events = (await this.eventService.loadEventsWithCategory(conversationEntity.id, category)) as EventRecord[];
    const messageEntities = (await this.event_mapper.mapJsonEvents(events, conversationEntity)) as Message[];
    return this.updateMessagesUserEntities(messageEntities);
  }

  /**
   * Search for given text in conversation.
   */
  public async searchInConversation(
    conversationEntity: Conversation,
    query: string,
  ): Promise<{messageEntities?: Message[]; query?: string}> {
    if (!conversationEntity || !query.length) {
      return {};
    }

    const events = await this.conversation_service.searchInConversation(conversationEntity.id, query);
    const mappedMessages = await this.event_mapper.mapJsonEvents(events, conversationEntity);
    const messageEntities = await this.updateMessagesUserEntities(mappedMessages);
    return {messageEntities, query};
  }

  /**
   * Get conversation unread events.
   *
   * @param conversationEntity Conversation to start from
   */
  private async getUnreadEvents(conversationEntity: Conversation): Promise<void> {
    const first_message = conversationEntity.getFirstMessage();
    const lower_bound = new Date(conversationEntity.last_read_timestamp());
    const upper_bound = first_message
      ? new Date(first_message.timestamp())
      : new Date(conversationEntity.getLatestTimestamp(this.serverTimeHandler.toServerTimestamp()) + 1);

    if (lower_bound < upper_bound) {
      conversationEntity.is_pending(true);

      try {
        const events = (await this.eventService.loadPrecedingEvents(
          conversationEntity.id,
          lower_bound,
          upper_bound,
        )) as EventRecord[];
        if (events.length) {
          this.addEventsToConversation(events, conversationEntity);
        }
      } catch (error) {
        this.logger.info(`Could not load unread events for conversation: ${conversationEntity.id}`, error);
      }
      conversationEntity.is_pending(false);
    }
  }

  /**
   * Update conversation with a user you just unblocked
   */
  private readonly onUnblockUser = async (user_et: User): Promise<void> => {
    const conversationEntity = await this.get1To1Conversation(user_et);
    if (typeof conversationEntity !== 'boolean') {
      conversationEntity.status(ConversationStatus.CURRENT_MEMBER);
    }
  };

  /**
   * Update all conversations on app init.
   */
  public async updateConversationsOnAppInit() {
    this.logger.info('Updating group participants');
    await this.updateUnarchivedConversations();
    const updatePromises = this.conversationState.sorted_conversations().map(conversationEntity => {
      return this.updateParticipatingUserEntities(conversationEntity, true);
    });
    return Promise.all(updatePromises);
  }

  /**
   * Update users and events for archived conversations currently visible.
   */
  public updateArchivedConversations() {
    this.updateConversations(this.conversationState.conversations_archived());
  }

  /**
   * Update users and events for all unarchived conversations.
   */
  private updateUnarchivedConversations() {
    return this.updateConversations(this.conversationState.conversations_unarchived());
  }

  private async updateConversationFromBackend(conversationEntity: Conversation) {
    const conversationData = await this.conversation_service.getConversationById(
      conversationEntity.id,
      conversationEntity.domain,
    );
    const {name, message_timer, type} = conversationData;
    ConversationMapper.updateProperties(conversationEntity, {name, type});
    ConversationMapper.updateSelfStatus(conversationEntity, {message_timer});
  }

  /**
   * Get users and events for conversations.
   *
   * @note To reduce the number of backend calls we merge the user IDs of all conversations first.
   * @param conversationEntities Array of conversation entities to be updated
   */
  public async updateConversations(conversationEntities: Conversation[]): Promise<void> {
    const mapOfUserIds = conversationEntities.map(conversationEntity => conversationEntity.participating_user_ids());
    const userIds = flatten(mapOfUserIds);
    await this.userRepository.getUsersById(userIds);
    conversationEntities.forEach(conversationEntity => this.fetchUsersAndEvents(conversationEntity));
  }

  //##############################################################################
  // Repository interactions
  //##############################################################################

  /**
   * Deletes a conversation from the repository.
   */
  private deleteConversationFromRepository(conversationId: string, domain: string | null) {
    this.conversationState.conversations.remove(conversation => {
      if (domain) {
        return conversation.id === conversationId && conversation.domain == domain;
      }
      return conversation.id === conversationId;
    });
  }

  public deleteConversation(conversationEntity: Conversation) {
    this.conversation_service
      .deleteConversation(this.teamState.team().id, conversationEntity.id)
      .then(() => {
        this.deleteConversationLocally(conversationEntity.id, true, conversationEntity.domain);
      })
      .catch(() => {
        amplify.publish(WebAppEvents.WARNING.MODAL, ModalsViewModel.TYPE.ACKNOWLEDGE, {
          text: {
            message: t('modalConversationDeleteErrorMessage', conversationEntity.name()),
            title: t('modalConversationDeleteErrorHeadline'),
          },
        });
      });
  }

  private readonly deleteConversationLocally = (
    conversationId: string,
    skipNotification: boolean,
    domain: string | null,
  ) => {
    const conversationEntity = this.conversationState.findConversation(conversationId, domain);
    if (!conversationEntity) {
      return;
    }
    if (this.conversationState.isActiveConversation(conversationEntity)) {
      const nextConversation = this.getNextConversation(conversationEntity);
      amplify.publish(WebAppEvents.CONVERSATION.SHOW, nextConversation, {});
    }
    if (!skipNotification) {
      const deletionMessage = new DeleteConversationMessage(conversationEntity);
      amplify.publish(WebAppEvents.NOTIFICATION.NOTIFY, deletionMessage);
    }
    if (this.conversationLabelRepository.getConversationCustomLabel(conversationEntity, true)) {
      this.conversationLabelRepository.removeConversationFromAllLabels(conversationEntity, true);
      this.conversationLabelRepository.saveLabels();
    }
    this.deleteConversationFromRepository(conversationId, domain);
    this.conversation_service.deleteConversationFromDb(conversationId, domain);
  };

  public async getAllUsersInConversation(conversationId: string, domain: string | null): Promise<User[]> {
    const conversationEntity = await this.getConversationById(conversationId, domain);
    const users = [this.userState.self()].concat(conversationEntity.participating_user_ets());
    return users;
  }

  /**
   * Check for conversation locally and fetch it from the server otherwise.
   * TODO(Federation): Remove "optional" from "domain"
   */
  async getConversationById(conversation_id: string, domain?: string | null): Promise<Conversation> {
    if (typeof conversation_id !== 'string') {
      throw new ConversationError(
        ConversationError.TYPE.NO_CONVERSATION_ID,
        ConversationError.MESSAGE.NO_CONVERSATION_ID,
      );
    }
    const conversationEntity = this.conversationState.findConversation(conversation_id, domain);
    if (conversationEntity) {
      return conversationEntity;
    }
    try {
      return await this.fetchConversationById(conversation_id, domain);
    } catch (error) {
      const isConversationNotFound = error.type === ConversationError.TYPE.CONVERSATION_NOT_FOUND;
      if (isConversationNotFound) {
        this.logger.warn(`Failed to get conversation '${conversation_id}': ${error.message}`, error);
      }

      throw error;
    }
  }

  /**
   * Get group conversations by name.
   *
   * @param query Query to be searched in group conversation names
   * @param isHandle Query string is handle
   * @returns Matching group conversations
   */
  getGroupsByName(query: string, isHandle: boolean) {
    return this.conversationState
      .sorted_conversations()
      .filter(conversationEntity => {
        if (!conversationEntity.isGroup()) {
          return false;
        }

        const queryString = isHandle ? `@${query}` : query;
        if (compareTransliteration(conversationEntity.display_name(), queryString)) {
          return true;
        }

        for (const userEntity of conversationEntity.participating_user_ets()) {
          const nameString = isHandle ? userEntity.username() : userEntity.name();
          if (startsWith(nameString, query)) {
            return true;
          }
        }

        return false;
      })
      .sort((conversationA, conversationB) => {
        return sortByPriority(conversationA.display_name(), conversationB.display_name(), query);
      })
      .map(conversationEntity => {
        this.updateParticipatingUserEntities(conversationEntity);
        return conversationEntity;
      });
  }

  /**
   * Get the most recent event timestamp from any conversation.
   * @param increment Increment by one for unique timestamp
   * @returns Timestamp value
   */
  private getLatestEventTimestamp(increment = false) {
    const mostRecentConversation = this.getMostRecentConversation(true);
    if (mostRecentConversation) {
      const lastEventTimestamp = mostRecentConversation.last_event_timestamp();
      return lastEventTimestamp + (increment ? 1 : 0);
    }

    return 1;
  }

  /**
   * Get the next unarchived conversation.
   *
   * @param conversationEntity Conversation to start from
   * @returns Next conversation
   */
  getNextConversation(conversationEntity: Conversation) {
    return getNextItem(this.conversationState.conversations_unarchived(), conversationEntity);
  }

  /**
   * Get unarchived conversation with the most recent event.
   * @param allConversations Search all conversations
   * @returns Most recent conversation
   */
  getMostRecentConversation(allConversations = false) {
    const [conversationEntity] = allConversations
      ? this.conversationState.sorted_conversations()
      : this.conversationState.conversations_unarchived();
    return conversationEntity;
  }

  /**
   * Returns a list of sorted conversation ids based on the number of messages in the last 30 days.
   * @returns Resolve with the most active conversations
   */
  getMostActiveConversations() {
    return this.conversation_service.getActiveConversationsFromDb().then(conversation_ids => {
      return conversation_ids
        .map(conversation_id => this.conversationState.findConversation(conversation_id))
        .filter(conversationEntity => conversationEntity);
    });
  }

  /**
   * Get conversation with a user.
   * @param userEntity User entity for whom to get the conversation
   * @returns Resolves with the conversation with requested user
   */
  async get1To1Conversation(userEntity: User): Promise<Conversation | false> {
    const inCurrentTeam = userEntity.inTeam() && userEntity.teamId === this.userState.self().teamId;

    if (inCurrentTeam) {
      const matchingConversationEntity = this.conversationState.conversations().find(conversationEntity => {
        if (!conversationEntity.is1to1()) {
          // Disregard conversations that are not 1:1
          return false;
        }

        const inTeam = ConversationFilter.isInTeam(conversationEntity, userEntity);
        if (!inTeam) {
          // Disregard conversations that are not in the team
          return false;
        }

        const isActiveConversation = !conversationEntity.removed_from_conversation();
        if (!isActiveConversation) {
          // Disregard conversations that self is no longer part of
          return false;
        }

        return ConversationFilter.is1To1WithUser(conversationEntity, userEntity);
      });

      if (matchingConversationEntity) {
        return matchingConversationEntity;
      }
      return this.createGroupConversation([userEntity]);
    }

    if (!userEntity.isOnSameFederatedDomain()) {
      return this.createGroupConversation([userEntity], `${userEntity.name()} & ${this.userState.self().name()}`);
    }

    const conversationId = userEntity.connection().conversationId;
    try {
      const conversationEntity = await this.getConversationById(conversationId);
      conversationEntity.connection(userEntity.connection());
      this.updateParticipatingUserEntities(conversationEntity);
      return conversationEntity;
    } catch (error) {
      const isConversationNotFound = error.type === ConversationError.TYPE.CONVERSATION_NOT_FOUND;
      if (!isConversationNotFound) {
        throw error;
      }
      return false;
    }
  }

  /**
   * Check whether message has been read.
   *
   * @param conversation_id Conversation ID
   * @param message_id Message ID
   * @returns Resolves with `true` if message is marked as read
   */
  async isMessageRead(conversation_id: string, message_id: string): Promise<boolean> {
    if (!conversation_id || !message_id) {
      return false;
    }

    try {
      const conversationEntity = await this.getConversationById(conversation_id);
      const messageEntity = await this.messageRepositoryProvider().getMessageInConversationById(
        conversationEntity,
        message_id,
      );
      return conversationEntity.last_read_timestamp() >= messageEntity.timestamp();
    } catch (error) {
      const messageNotFound = error.type === ConversationError.TYPE.MESSAGE_NOT_FOUND;
      if (messageNotFound) {
        return true;
      }

      throw error;
    }
  }

  initializeConversations(): Promise<unknown> | undefined {
    this.initStateUpdates();
    this.init_total = this.receiving_queue.getLength();

    if (this.init_total > 5) {
      this.logger.log(`Handling '${this.init_total}' additional messages on app start`);
      return new Promise((resolve, reject) => (this.init_promise = {rejectFn: reject, resolveFn: resolve}));
    }
    return undefined;
  }

  /**
   * Starts the join public conversation flow.
   * Opens conversation directly when it is already known.
   *
   * @param event Custom event containing join key/code
   */
  private readonly onConversationJoin = async (event: {detail: {code: string; key: string}}) => {
    const {key, code} = event.detail;

    const showNoConversationModal = () => {
      const titleText = t('modalConversationJoinNotFoundHeadline');
      const messageText = t('modalConversationJoinNotFoundMessage');
      this.showModal(messageText, titleText);
    };
    const showTooManyMembersModal = () => {
      const titleText = t('modalConversationJoinFullHeadline');
      const messageText = t('modalConversationJoinFullMessage');
      this.showModal(messageText, titleText);
    };

    try {
      const {id: conversationId, name: conversationName} = await this.conversation_service.getConversationJoin(
        key,
        code,
      );
      const knownConversation = this.conversationState.findConversation(conversationId);
      if (knownConversation && knownConversation.status() === ConversationStatus.CURRENT_MEMBER) {
        amplify.publish(WebAppEvents.CONVERSATION.SHOW, knownConversation, {});
        return;
      }
      amplify.publish(WebAppEvents.WARNING.MODAL, ModalsViewModel.TYPE.CONFIRM, {
        primaryAction: {
          action: async () => {
            try {
              const response = await this.conversation_service.postConversationJoin(key, code);
              const conversationEntity = await this.getConversationById(conversationId);
              if (response) {
                await this.onMemberJoin(conversationEntity, response);
              }
              amplify.publish(WebAppEvents.CONVERSATION.SHOW, conversationEntity, {});
            } catch (error) {
              switch (error.label) {
                case BackendErrorLabel.NO_CONVERSATION:
                case BackendErrorLabel.NO_CONVERSATION_CODE: {
                  showNoConversationModal();
                  break;
                }
                case BackendErrorLabel.TOO_MANY_MEMBERS: {
                  showTooManyMembersModal();
                  break;
                }

                default: {
                  throw error;
                }
              }
            }
          },
          text: t('modalConversationJoinConfirm'),
        },
        text: {
          message: t('modalConversationJoinMessage', {conversationName}),
          title: t('modalConversationJoinHeadline'),
        },
      });
    } catch (error) {
      switch (error.label) {
        case BackendErrorLabel.NO_CONVERSATION:
        case BackendErrorLabel.NO_CONVERSATION_CODE: {
          showNoConversationModal();
          break;
        }
        default: {
          throw error;
        }
      }
    }
  };

  /**
   * Maps user connection to the corresponding conversation.
   *
   * @note If there is no conversation it will request it from the backend
   * @returns Resolves when connection was mapped return value
   */
  private readonly mapConnection = (connectionEntity: ConnectionEntity): Promise<Conversation | void> => {
    return Promise.resolve(this.conversationState.findConversation(connectionEntity.conversationId))
      .then(conversationEntity => {
        if (!conversationEntity) {
          if (connectionEntity.isConnected() || connectionEntity.isOutgoingRequest()) {
            // TODO(Federation): Federated 1:1 connections are not yet implemented by the backend.
            return this.fetchConversationById(connectionEntity.conversationId, null);
          }
        }
        return conversationEntity;
      })
      .then(conversationEntity => {
        if (!conversationEntity) {
          return undefined;
        }
        conversationEntity.connection(connectionEntity);

        if (connectionEntity.isConnected()) {
          conversationEntity.type(CONVERSATION_TYPE.ONE_TO_ONE);
        }

        return this.updateParticipatingUserEntities(conversationEntity);
      })
      .then(updatedConversationEntity => {
        this.conversationState.conversations.notifySubscribers();
        return updatedConversationEntity;
      })
      .catch(error => {
        const isConversationNotFound = error.type === ConversationError.TYPE.CONVERSATION_NOT_FOUND;
        if (!isConversationNotFound) {
          throw error;
        }
      });
  };

  /**
   * @returns resolves when deleted conversations are locally deleted, too.
   */
  checkForDeletedConversations() {
    return Promise.all(
      this.conversationState.conversations().map(async conversation => {
        try {
          await this.conversation_service.getConversationById(conversation.id, conversation.domain);
        } catch ({code}) {
          if (code === HTTP_STATUS.NOT_FOUND) {
            this.deleteConversationLocally(conversation.id, true, conversation.domain);
          }
        }
      }),
    );
  }

  /**
   * Maps user connections to the corresponding conversations.
   * @param connectionEntities Connections entities
   */
  mapConnections(connectionEntities: ConnectionEntity[]): Promise<Conversation | void>[] {
    this.logger.info(`Mapping '${connectionEntities.length}' user connection(s) to conversations`, connectionEntities);
    return connectionEntities.map(connectionEntity => this.mapConnection(connectionEntity));
  }

  /**
   * Map conversation payload.
   *
   * @param payload Payload to map
   * @param initialTimestamp Initial server and event timestamp
   * @returns Mapped conversation/s
   */
  mapConversations(payload: BackendConversation[], initialTimestamp = this.getLatestEventTimestamp()): Conversation[] {
    const entities = ConversationMapper.mapConversations(payload as ConversationDatabaseData[], initialTimestamp);
    entities.forEach(conversationEntity => {
      this._mapGuestStatusSelf(conversationEntity);
      conversationEntity.selfUser(this.userState.self());
      conversationEntity.setStateChangePersistence(true);
    });

    return entities;
  }

  private mapGuestStatusSelf() {
    this.conversationState
      .filtered_conversations()
      .forEach(conversationEntity => this._mapGuestStatusSelf(conversationEntity));

    if (this.teamState.isTeam()) {
      this.userState.self().inTeam(true);
      this.userState.self().isTeamMember(true);
    }
  }

  private _mapGuestStatusSelf(conversationEntity: Conversation) {
    const conversationTeamId = conversationEntity.team_id;
    const selfTeamId = this.teamState.team() && this.teamState.team().id;
    const isConversationGuest = !!(conversationTeamId && (!selfTeamId || selfTeamId !== conversationTeamId));
    conversationEntity.isGuest(isConversationGuest);
  }

  /**
   * Save a conversation in the repository.
   * @param conversationEntity Conversation to be saved in the repository
   * @returns Resolves when conversation was saved
   */
  private saveConversation(conversationEntity: Conversation) {
    const localEntity = this.conversationState.findConversation(conversationEntity.id);
    if (!localEntity) {
      this.conversationState.conversations.push(conversationEntity);
      return this.saveConversationStateInDb(conversationEntity);
    }
    return Promise.resolve(localEntity);
  }

  /**
   * Persists a conversation state in the database.
   * @param conversationEntity Conversation of which the state should be persisted
   * @returns Resolves when conversation was saved
   */
  private readonly saveConversationStateInDb = (conversationEntity: Conversation) => {
    return this.conversation_service.saveConversationStateInDb(conversationEntity);
  };

  /**
   * Save conversations in the repository.
   * @param conversationEntities Conversations to be saved in the repository
   */
  private saveConversations(conversationEntities: Conversation[]) {
    this.conversationState.conversations.push(...conversationEntities);
  }

  /**
   * Set the notification handling state.
   *
   * @note Temporarily do not unarchive conversations when handling the notification stream
   * @param handlingState State of the notifications stream handling
   */
  private readonly setNotificationHandlingState = (handlingState: NOTIFICATION_HANDLING_STATE) => {
    const isFetchingFromStream = handlingState !== NOTIFICATION_HANDLING_STATE.WEB_SOCKET;

    if (this.isBlockingNotificationHandling !== isFetchingFromStream) {
      if (!isFetchingFromStream) {
        this.checkChangedConversations();
      }
      this.isBlockingNotificationHandling = isFetchingFromStream;
      this.logger.info(`Block handling of conversation events: ${this.isBlockingNotificationHandling}`);
    }
  };

  /**
   * Update participating users in a conversation.
   *
   * @param conversationEntity Conversation to be updated
   * @param offline Should we only look for cached contacts
   * @param updateGuests Update conversation guests
   * @returns Resolves when users have been updated
   */
  async updateParticipatingUserEntities(
    conversationEntity: Conversation,
    offline = false,
    updateGuests = false,
  ): Promise<Conversation> {
    const userEntities = await this.userRepository.getUsersById(conversationEntity.participating_user_ids(), offline);
    userEntities.sort(sortUsersByPriority);
    conversationEntity.participating_user_ets(userEntities);

    if (updateGuests) {
      conversationEntity.updateGuests();
    }

    return conversationEntity;
  }

  //##############################################################################
  // Send events
  //##############################################################################

  /**
   * Add users to an existing conversation.
   *
   * @param conversationEntity Conversation to add users to
   * @param userEntities Users to be added to the conversation
   * @returns Resolves when members were added
   */
  async addMembers(conversationEntity: Conversation, userEntities: User[]) {
    const userIds = userEntities.map(userEntity => userEntity.id);

    try {
      const response = await this.conversation_service.postMembers(conversationEntity.id, userIds);
      if (response) {
        this.eventRepository.injectEvent(response, EventRepository.SOURCE.BACKEND_RESPONSE);
      }
    } catch (error) {
      return this.handleAddToConversationError(error, conversationEntity, userIds);
    }
  }

  addMissingMember(conversationEntity: Conversation, users: QualifiedIdOptional[], timestamp: number) {
    const [sender] = users;
    const event = EventBuilder.buildMemberJoin(conversationEntity, sender, users, timestamp);
    return this.eventRepository.injectEvent(event, EventRepository.SOURCE.INJECTED);
  }

  /**
   * Add a service to an existing conversation.
   *
   * @param conversationEntity Conversation to add service to
   * @param providerId ID of service provider
   * @param serviceId ID of service
   * @returns Resolves when service was added
   */
  addService(conversationEntity: Conversation, providerId: string, serviceId: string) {
    return this.conversation_service
      .postBots(conversationEntity.id, providerId, serviceId)
      .then((response: any) => {
        const event = response?.event;
        if (event) {
          const logMessage = `Successfully added service to conversation '${conversationEntity.display_name()}'`;
          this.logger.debug(logMessage, response);
          return this.eventRepository.injectEvent(response.event, EventRepository.SOURCE.BACKEND_RESPONSE);
        }

        return event;
      })
      .catch(error => this.handleAddToConversationError(error, conversationEntity, [serviceId]));
  }

  private handleAddToConversationError(error: BackendClientError, conversationEntity: Conversation, userIds: string[]) {
    switch (error.label) {
      case BackendErrorLabel.NOT_CONNECTED: {
        this.handleUsersNotConnected(userIds);
        break;
      }

      case BackendClientError.LABEL.BAD_GATEWAY:
      case BackendClientError.LABEL.SERVER_ERROR:
      case BackendClientError.LABEL.SERVICE_DISABLED:
      case BackendClientError.LABEL.TOO_MANY_BOTS: {
        const messageText = t('modalServiceUnavailableMessage');
        const titleText = t('modalServiceUnavailableHeadline');

        this.showModal(messageText, titleText);
        break;
      }

      case BackendErrorLabel.TOO_MANY_MEMBERS: {
        this.handleTooManyMembersError(conversationEntity.getNumberOfParticipants());
        break;
      }
      case BackendErrorLabel.LEGAL_HOLD_MISSING_CONSENT: {
        this.showLegalHoldConsentError();
        break;
      }

      default: {
        throw error;
      }
    }
  }

  /**
   * Clear conversation content and archive the conversation.
   *
   * @note According to spec we archive a conversation when we clear it.
   * It will be unarchived once it is opened through search. We use the archive flag to distinguish states.
   *
   * @param conversationEntity Conversation to clear
   * @param leaveConversation Should we leave the conversation before clearing the content?
   */
  public clearConversation(conversationEntity: Conversation, leaveConversation = false) {
    const isActiveConversation = this.conversationState.isActiveConversation(conversationEntity);
    const nextConversationEntity = this.getNextConversation(conversationEntity);

    if (leaveConversation) {
      conversationEntity.status(ConversationStatus.PAST_MEMBER);
      this.leaveCall(conversationEntity.id);
    }

    this.messageRepositoryProvider().updateClearedTimestamp(conversationEntity);
    this._clearConversation(conversationEntity);

    if (leaveConversation) {
      this.removeMember(conversationEntity, {domain: this.userState.self().domain, id: this.userState.self().id});
    }

    if (isActiveConversation) {
      amplify.publish(WebAppEvents.CONVERSATION.SHOW, nextConversationEntity, {});
    }
  }

  async leaveGuestRoom(): Promise<void> {
    if (this.userState.self().isTemporaryGuest()) {
      const conversationEntity = this.getMostRecentConversation(true);
      await this.conversation_service.deleteMembers(conversationEntity.id, this.userState.self().id);
    }
  }

  /**
   * Remove member from conversation.
   *
   * @param conversationEntity Conversation to remove member from
   * @param user ID of member to be removed from the conversation
   * @returns Resolves when member was removed from the conversation
   */
  public async removeMember(conversationEntity: Conversation, user: QualifiedId) {
    const response = await this.conversation_service.deleteMembers(conversationEntity.id, user.id);
    const roles = conversationEntity.roles();
    delete roles[user.id];
    conversationEntity.roles(roles);
    const currentTimestamp = this.serverTimeHandler.toServerTimestamp();
    const event = response || EventBuilder.buildMemberLeave(conversationEntity, user, true, currentTimestamp);
    this.eventRepository.injectEvent(event, EventRepository.SOURCE.BACKEND_RESPONSE);
    return event;
  }

  /**
   * Remove service from conversation.
   *
   * @param conversationEntity Conversation to remove service from
   * @param user ID of service user to be removed from the conversation
   * @returns Resolves when service was removed from the conversation
   */
  public removeService(conversationEntity: Conversation, user: QualifiedId) {
    return this.conversation_service.deleteBots(conversationEntity.id, user.id).then((response: any) => {
      // TODO: Can this even have a response? in the API Client it look like it always returns `void`
      const hasResponse = response?.event;
      const currentTimestamp = this.serverTimeHandler.toServerTimestamp();
      const event = hasResponse
        ? response.event
        : EventBuilder.buildMemberLeave(conversationEntity, user, true, currentTimestamp);

      this.eventRepository.injectEvent(event, EventRepository.SOURCE.BACKEND_RESPONSE);
      return event;
    });
  }

  /**
   * Rename conversation.
   *
   * @param conversationEntity Conversation to rename
   * @param name New conversation name
   * @returns Resolves when conversation was renamed
   */
  public async renameConversation(
    conversationEntity: Conversation,
    name: string,
  ): Promise<ConversationRenameEvent | undefined> {
    const response = await this.conversation_service.updateConversationName(conversationEntity.id, name);
    if (response) {
      this.eventRepository.injectEvent(response, EventRepository.SOURCE.BACKEND_RESPONSE);
      return response;
    }
    return undefined;
  }

  /**
   * Set the global message timer
   */
  async updateConversationMessageTimer(
    conversationEntity: Conversation,
    messageTimer: number,
  ): Promise<ConversationMessageTimerUpdateEvent> {
    messageTimer = ConversationEphemeralHandler.validateTimer(messageTimer);

    const response = await this.conversation_service.updateConversationMessageTimer(
      conversationEntity.id,
      messageTimer,
    );
    if (response) {
      this.eventRepository.injectEvent(response, EventRepository.SOURCE.BACKEND_RESPONSE);
    }
    return response;
  }

  public async updateConversationReceiptMode(
    conversationEntity: Conversation,
    receiptMode: ConversationReceiptModeUpdateData,
  ) {
    const response = await this.conversation_service.updateConversationReceiptMode(conversationEntity.id, receiptMode);
    if (response) {
      this.eventRepository.injectEvent(response, EventRepository.SOURCE.BACKEND_RESPONSE);
    }
    return response;
  }

  /**
   * Team member was removed.
   * @param teamId ID of team that member was removed from
   * @param userId ID of leaving user
   * @param isoDate Date of member removal
   */
  readonly teamMemberLeave = async (
    teamId: string,
    userId: string,
    domain: string | null,
    isoDate = this.serverTimeHandler.toServerTimestamp(),
  ) => {
    const userEntity = await this.userRepository.getUserById(userId, domain);
    this.conversationState
      .conversations()
      .filter(conversationEntity => {
        const conversationInTeam = conversationEntity.team_id === teamId;
        const userIsParticipant = UserFilter.isParticipant(conversationEntity, userId, domain);
        return conversationInTeam && userIsParticipant && !conversationEntity.removed_from_conversation();
      })
      .forEach(conversationEntity => {
        const leaveEvent = EventBuilder.buildTeamMemberLeave(conversationEntity, userEntity, isoDate);
        this.eventRepository.injectEvent(leaveEvent);
      });
    userEntity.isDeleted = true;
  };

  /**
   * Set the notification state of a conversation.
   *
   * @param conversationEntity Conversation to change notification state off
   * @param notificationState New notification state
   * @returns Resolves when the notification stated was change
   */
  public async setNotificationState(conversationEntity: Conversation, notificationState: number) {
    if (!conversationEntity || notificationState === undefined) {
      return Promise.reject(
        new ConversationError(BaseError.TYPE.MISSING_PARAMETER as BASE_ERROR_TYPE, BaseError.MESSAGE.MISSING_PARAMETER),
      );
    }

    const validNotificationStates = Object.values(NOTIFICATION_STATE);
    if (!validNotificationStates.includes(notificationState)) {
      return Promise.reject(
        new ConversationError(BaseError.TYPE.INVALID_PARAMETER as BASE_ERROR_TYPE, BaseError.MESSAGE.INVALID_PARAMETER),
      );
    }

    const currentTimestamp = this.serverTimeHandler.toServerTimestamp();
    const payload = {
      otr_muted_ref: new Date(conversationEntity.getLastKnownTimestamp(currentTimestamp)).toISOString(),
      otr_muted_status: notificationState,
    };

    try {
      await this.conversation_service.updateMemberProperties(conversationEntity.id, payload);
      const response = {data: payload, from: this.userState.self().id};
      this.onMemberUpdate(conversationEntity, response);

      const {otr_muted_ref: mutedRef, otr_muted_status: mutedStatus} = payload;
      const logMessage = `Changed notification state of conversation to '${mutedStatus}' on '${mutedRef}'`;
      this.logger.info(logMessage);
      return response;
    } catch (error) {
      const log = `Failed to change notification state of conversation '${conversationEntity.id}': ${error.message}`;
      const rejectError = new Error(log);
      this.logger.warn(rejectError.message, error);
      throw rejectError;
    }
  }

  /**
   * Archive a conversation.
   *
   * @param conversationEntity Conversation to rename
   * @returns Resolves when the conversation was archived
   */
  public async archiveConversation(conversationEntity: Conversation) {
    await this.toggleArchiveConversation(conversationEntity, true);
    this.logger.info(`Conversation '${conversationEntity.id}' archived`);
  }

  /**
   * Un-archive a conversation.
   *
   * @param conversationEntity Conversation to unarchive
   * @param forceChange Force state change without new message
   * @param trigger Trigger for unarchive
   * @returns Resolves when the conversation was unarchived
   */
  public async unarchiveConversation(conversationEntity: Conversation, forceChange = false, trigger = 'unknown') {
    await this.toggleArchiveConversation(conversationEntity, false, forceChange);
    this.logger.info(`Conversation '${conversationEntity.id}' unarchived by trigger '${trigger}'`);
  }

  private async toggleArchiveConversation(
    conversationEntity: Conversation,
    newState: boolean,
    forceChange: boolean = false,
  ) {
    if (!conversationEntity) {
      const error = new ConversationError(
        ConversationError.TYPE.CONVERSATION_NOT_FOUND,
        ConversationError.MESSAGE.CONVERSATION_NOT_FOUND,
      );
      throw error;
    }

    const stateChange = conversationEntity.is_archived() !== newState;

    const currentTimestamp = this.serverTimeHandler.toServerTimestamp();
    const archiveTimestamp = conversationEntity.getLastKnownTimestamp(currentTimestamp);
    const sameTimestamp = conversationEntity.archivedTimestamp() === archiveTimestamp;
    const skipChange = sameTimestamp && !forceChange;

    if (!stateChange && skipChange) {
      throw new ConversationError(ConversationError.TYPE.NO_CHANGES, ConversationError.MESSAGE.NO_CHANGES);
    }

    const payload = {
      otr_archived: newState,
      otr_archived_ref: new Date(archiveTimestamp).toISOString(),
    };

    const conversationId = conversationEntity.id;

    const updatePromise = conversationEntity.removed_from_conversation()
      ? Promise.resolve()
      : this.conversation_service.updateMemberProperties(conversationId, payload).catch(error => {
          const logMessage = `Failed to change archived state of '${conversationId}' to '${newState}': ${error.code}`;
          this.logger.error(logMessage);

          const isNotFound = error.code === HTTP_STATUS.NOT_FOUND;
          if (!isNotFound) {
            throw error;
          }
        });

    await updatePromise;
    const response = {
      data: payload,
      from: this.userState.self().id,
    };
    this.onMemberUpdate(conversationEntity, response);
  }

  private checkChangedConversations() {
    this.conversationsWithNewEvents.forEach(conversationEntity => {
      if (conversationEntity.shouldUnarchive()) {
        this.unarchiveConversation(conversationEntity, false, 'event from notification stream');
      }
    });

    this.conversationsWithNewEvents.clear();
  }

  /**
   * Clears conversation content from view and the database.
   *
   * @param conversationEntity Conversation entity to delete
   * @param timestamp Optional timestamps for which messages to remove
   */
  private _clearConversation(conversationEntity: Conversation, timestamp?: number) {
    this.deleteMessages(conversationEntity, timestamp);

    if (conversationEntity.removed_from_conversation()) {
      this.conversation_service.deleteConversationFromDb(conversationEntity.id, conversationEntity.domain);
      this.deleteConversationFromRepository(conversationEntity.id, conversationEntity.domain);
    }
  }

  private handleConversationCreateError(error: BackendClientError, userIds: string[]): void {
    switch (error.label) {
      case BackendClientError.LABEL.CLIENT_ERROR:
        this.handleTooManyMembersError();
        break;
      case BackendClientError.LABEL.NOT_CONNECTED:
        this.handleUsersNotConnected(userIds);
        break;
      case BackendErrorLabel.LEGAL_HOLD_MISSING_CONSENT:
        this.showLegalHoldConsentError();
        break;
      default:
        throw error;
    }
  }

  private handleTooManyMembersError(participants = ConversationRepository.CONFIG.GROUP.MAX_SIZE) {
    const openSpots = ConversationRepository.CONFIG.GROUP.MAX_SIZE - participants;
    const substitutions = {
      number1: ConversationRepository.CONFIG.GROUP.MAX_SIZE.toString(10),
      number2: Math.max(0, openSpots).toString(10),
    };

    const messageText = t('modalConversationTooManyMembersMessage', substitutions);
    const titleText = t('modalConversationTooManyMembersHeadline');
    this.showModal(messageText, titleText);
  }

  private async handleUsersNotConnected(userIds: string[] = []): Promise<void> {
    const titleText = t('modalConversationNotConnectedHeadline');

    if (userIds.length > 1) {
      this.showModal(t('modalConversationNotConnectedMessageMany'), titleText);
    } else {
      // TODO(Federation): Update code once connections are implemented on the backend
      const userEntity = await this.userRepository.getUserById(userIds[0], null);
      this.showModal(t('modalConversationNotConnectedMessageOne', userEntity.name()), titleText);
    }
  }

  private showModal(messageText: string, titleText: string) {
    amplify.publish(WebAppEvents.WARNING.MODAL, ModalsViewModel.TYPE.ACKNOWLEDGE, {
      text: {
        message: messageText,
        title: titleText,
      },
    });
  }

  private showLegalHoldConsentError() {
    const replaceLinkLegalHold = replaceLink(
      Config.getConfig().URL.SUPPORT.LEGAL_HOLD_BLOCK,
      '',
      'read-more-legal-hold',
    );

    const messageText = t('modalLegalHoldConversationMissingConsentMessage', {}, replaceLinkLegalHold);
    const titleText = t('modalUserCannotBeAddedHeadline');

    amplify.publish(WebAppEvents.WARNING.MODAL, ModalsViewModel.TYPE.ACKNOWLEDGE, {
      text: {
        htmlMessage: messageText,
        title: titleText,
      },
    });
  }

  //##############################################################################
  // Send Generic Messages
  //##############################################################################

  readonly injectLegalHoldMessage = async ({
    conversationEntity,
    conversationId,
    userId,
    timestamp,
    legalHoldStatus,
    beforeTimestamp = false,
  }: {
    beforeTimestamp?: boolean;
    conversationEntity?: Conversation;
    conversationId: string;
    legalHoldStatus: LegalHoldStatus;
    timestamp: string | number;
    userId: string;
  }) => {
    if (typeof legalHoldStatus === 'undefined') {
      return;
    }
    if (!timestamp) {
      const conversation = conversationEntity || this.conversationState.findConversation(conversationId);
      const servertime = this.serverTimeHandler.toServerTimestamp();
      timestamp = conversation.getLatestTimestamp(servertime);
    }
    const legalHoldUpdateMessage = EventBuilder.buildLegalHoldMessage(
      conversationId || conversationEntity.id,
      userId,
      timestamp,
      legalHoldStatus,
      beforeTimestamp,
    );
    await this.eventRepository.injectEvent(legalHoldUpdateMessage);
  };

  async injectFileTypeRestrictedMessage(
    conversation: Conversation,
    user: User,
    isIncoming: boolean,
    fileExt: string,
    id = createRandomUuid(),
  ) {
    const fileRestrictionMessage = EventBuilder.buildFileTypeRestricted(conversation, user, isIncoming, fileExt, id);
    await this.eventRepository.injectEvent(fileRestrictionMessage);
  }

  //##############################################################################
  // Event callbacks
  //##############################################################################

  /**
   * Listener for incoming events.
   *
   * @param eventJson JSON data for event
   * @param eventSource Source of event
   * @returns Resolves when event was handled
   */
  private readonly onConversationEvent = (eventJson: IncomingEvent, eventSource = EventRepository.SOURCE.STREAM) => {
    const logObject = {eventJson: JSON.stringify(eventJson), eventObject: eventJson};
    const logMessage = `Conversation Event: '${eventJson.type}' (Source: ${eventSource})`;
    this.logger.info(logMessage, logObject);

    return this.pushToReceivingQueue(eventJson, eventSource);
  };

  private handleConversationEvent(eventJson: IncomingEvent, eventSource = EventRepository.SOURCE.STREAM) {
    if (!eventJson) {
      return Promise.reject(new Error('Conversation Repository Event Handling: Event missing'));
    }

    const {conversation, data: eventData, type} = eventJson;
    const conversationId = eventData?.conversationId || conversation;
    this.logger.info(`Handling event '${type}' in conversation '${conversationId}' (Source: ${eventSource})`);

    const inSelfConversation =
      conversationId === this.conversationState.self_conversation() && this.conversationState.self_conversation().id;
    if (inSelfConversation) {
      const typesInSelfConversation = [CONVERSATION_EVENT.MEMBER_UPDATE, ClientEvent.CONVERSATION.MESSAGE_HIDDEN];

      const isExpectedType = typesInSelfConversation.includes(type);
      if (!isExpectedType) {
        return Promise.reject(
          new ConversationError(
            ConversationError.TYPE.WRONG_CONVERSATION,
            ConversationError.MESSAGE.WRONG_CONVERSATION,
          ),
        );
      }
    }

    const isConversationCreate = type === CONVERSATION_EVENT.CREATE;
    const onEventPromise = isConversationCreate ? Promise.resolve(null) : this.getConversationById(conversationId);
    let previouslyArchived = false;

    return onEventPromise
      .then((conversationEntity: Conversation) => {
        if (conversationEntity) {
          // Check if conversation was archived
          previouslyArchived = conversationEntity.is_archived();

          const isBackendTimestamp = eventSource !== EventRepository.SOURCE.INJECTED;
          conversationEntity.updateTimestampServer(eventJson.server_time || eventJson.time, isBackendTimestamp);
        }

        return conversationEntity;
      })
      .then(conversationEntity => this.checkLegalHoldStatus(conversationEntity, eventJson))
      .then(conversationEntity => this.checkConversationParticipants(conversationEntity, eventJson, eventSource))
      .then(conversationEntity => this.triggerFeatureEventHandlers(conversationEntity, eventJson))
      .then(
        conversationEntity => this.reactToConversationEvent(conversationEntity, eventJson, eventSource) as EntityObject,
      )
      .then((entityObject = {} as EntityObject) =>
        this.handleConversationNotification(entityObject as EntityObject, eventSource, previouslyArchived),
      )
      .catch((error: BaseError) => {
        const ignoredErrorTypes: string[] = [
          ConversationError.TYPE.MESSAGE_NOT_FOUND,
          ConversationError.TYPE.CONVERSATION_NOT_FOUND,
        ];

        const isRemovedFromConversation =
          (error as BackendClientError).label === BackendClientError.LABEL.ACCESS_DENIED;
        if (isRemovedFromConversation) {
          const messageText = t('conversationNotFoundMessage');
          const titleText = t('conversationNotFoundTitle', Config.getConfig().BRAND_NAME);

          this.showModal(messageText, titleText);
          return;
        }

        if (!ignoredErrorTypes.includes(error.type)) {
          throw error;
        }
      });
  }

  /**
   * Check that sender of received event is a known conversation participant.
   *
   * @param conversationEntity Conversation targeted by the event
   * @param eventJson JSON data of the event
   * @param eventSource Source of event
   * @returns Resolves when the participant list has been checked
   */
  private checkConversationParticipants(
    conversationEntity: Conversation,
    eventJson: IncomingEvent,
    eventSource: EventSource,
  ) {
    // We ignore injected events
    const isInjectedEvent = eventSource === EventRepository.SOURCE.INJECTED;
    if (isInjectedEvent || !conversationEntity) {
      return conversationEntity;
    }

    const {from: senderId, type, time} = eventJson;

    if (senderId) {
      const allParticipants = conversationEntity
        .participating_user_ids()
        .concat({domain: this.userState.self().domain, id: this.userState.self().id});
      const isFromUnknownUser = allParticipants.every(participant => participant.id !== senderId);

      if (isFromUnknownUser) {
        const membersUpdateMessages = [
          CONVERSATION_EVENT.MEMBER_LEAVE,
          CONVERSATION_EVENT.MEMBER_JOIN,
          ClientEvent.CONVERSATION.TEAM_MEMBER_LEAVE,
        ];
        const isMembersUpdateEvent = membersUpdateMessages.includes(eventJson.type);
        if (isMembersUpdateEvent) {
          const isFromUpdatedMember = eventJson.data.user_ids?.includes(senderId);
          if (isFromUpdatedMember) {
            // we ignore leave/join events that are sent by the user actually leaving or joining
            return conversationEntity;
          }
        }

        const message = `Received '${type}' event from user '${senderId}' unknown in '${conversationEntity.id}'`;
        this.logger.warn(message, eventJson);

        const qualifiedSender: QualifiedIdOptional = {domain: null, id: senderId};

        const timestamp = new Date(time).getTime() - 1;
        return this.addMissingMember(conversationEntity, [qualifiedSender], timestamp).then(() => conversationEntity);
      }
    }

    return conversationEntity;
  }

  private async checkLegalHoldStatus(conversationEntity: Conversation, eventJson: IncomingEvent) {
    if (!LegalHoldEvaluator.hasMessageLegalHoldFlag(eventJson)) {
      return conversationEntity;
    }

    const renderLegalHoldMessage = LegalHoldEvaluator.renderLegalHoldMessage(
      eventJson,
      conversationEntity.legalHoldStatus(),
    );

    if (!renderLegalHoldMessage) {
      return conversationEntity;
    }

    const {
      conversation: conversationId,
      data: {legal_hold_status: messageLegalHoldStatus},
      from: userId,
      time: isoTimestamp,
    } = eventJson;

    await this.injectLegalHoldMessage({
      beforeTimestamp: true,
      conversationId,
      legalHoldStatus: messageLegalHoldStatus,
      timestamp: isoTimestamp,
      userId,
    });

    await this.messageRepositoryProvider().updateAllClients(conversationEntity, true);

    if (messageLegalHoldStatus === conversationEntity.legalHoldStatus()) {
      return conversationEntity;
    }

    await this.injectLegalHoldMessage({
      conversationId,
      legalHoldStatus: conversationEntity.legalHoldStatus(),
      timestamp: isoTimestamp,
      userId,
    });

    return conversationEntity;
  }

  /**
   * Triggers the methods associated with a specific event.
   *
   * @param conversationEntity Conversation targeted by the event
   * @param eventJson JSON data of the event
   * @param eventSource Source of event
   * @returns Resolves when the event has been treated
   */
  private reactToConversationEvent(
    conversationEntity: Conversation,
    eventJson: IncomingEvent,
    eventSource: EventSource,
  ) {
    switch (eventJson.type) {
      case CONVERSATION_EVENT.CREATE:
        return this.onCreate(eventJson, eventSource);

      case CONVERSATION_EVENT.DELETE:
        return this.deleteConversationLocally(eventJson.conversation, false, conversationEntity.domain);

      case CONVERSATION_EVENT.MEMBER_JOIN:
        return this.onMemberJoin(conversationEntity, eventJson);

      case CONVERSATION_EVENT.MEMBER_LEAVE:
      case ClientEvent.CONVERSATION.TEAM_MEMBER_LEAVE:
        return this.onMemberLeave(conversationEntity, eventJson);

      case CONVERSATION_EVENT.MEMBER_UPDATE:
        return this.onMemberUpdate(conversationEntity, eventJson);

      case CONVERSATION_EVENT.RENAME:
        return this.onRename(conversationEntity, eventJson, eventSource === EventRepository.SOURCE.WEB_SOCKET);

      case ClientEvent.CONVERSATION.ASSET_ADD:
        return this.onAssetAdd(conversationEntity, eventJson);

      case ClientEvent.CONVERSATION.GROUP_CREATION:
        return this.onGroupCreation(conversationEntity, eventJson);

      case ClientEvent.CONVERSATION.MESSAGE_DELETE:
        return this.onMessageDeleted(conversationEntity, eventJson);

      case ClientEvent.CONVERSATION.MESSAGE_HIDDEN:
        return this.onMessageHidden(eventJson);

      case ClientEvent.CONVERSATION.ONE2ONE_CREATION:
        return this.on1to1Creation(conversationEntity, eventJson);

      case ClientEvent.CONVERSATION.REACTION:
        return this.onReaction(conversationEntity, eventJson);

      case CONVERSATION_EVENT.RECEIPT_MODE_UPDATE:
        return this.onReceiptModeChanged(conversationEntity, eventJson);

      case ClientEvent.CONVERSATION.BUTTON_ACTION_CONFIRMATION:
        return this.onButtonActionConfirmation(conversationEntity, eventJson);

      case ClientEvent.CONVERSATION.MESSAGE_ADD:
        const isMessageEdit = !!eventJson.edited_time;
        if (isMessageEdit) {
          // in case of an edition, the DB listener will take care of updating the local entity
          return {conversationEntity};
        }
        return this.addEventToConversation(conversationEntity, eventJson);

      case CONVERSATION_EVENT.MESSAGE_TIMER_UPDATE:
      case ClientEvent.CONVERSATION.COMPOSITE_MESSAGE_ADD:
      case ClientEvent.CONVERSATION.DELETE_EVERYWHERE:
      case ClientEvent.CONVERSATION.FILE_TYPE_RESTRICTED:
      case ClientEvent.CONVERSATION.INCOMING_MESSAGE_TOO_BIG:
      case ClientEvent.CONVERSATION.KNOCK:
      case ClientEvent.CONVERSATION.CALL_TIME_OUT:
      case ClientEvent.CONVERSATION.LEGAL_HOLD_UPDATE:
      case ClientEvent.CONVERSATION.LOCATION:
      case ClientEvent.CONVERSATION.MISSED_MESSAGES:
      case ClientEvent.CONVERSATION.UNABLE_TO_DECRYPT:
      case ClientEvent.CONVERSATION.VERIFICATION:
      case ClientEvent.CONVERSATION.VOICE_CHANNEL_ACTIVATE:
      case ClientEvent.CONVERSATION.VOICE_CHANNEL_DEACTIVATE:
        return this.addEventToConversation(conversationEntity, eventJson);
    }
  }

  /**
   * Calls the feature specific event handler on the current event being handled.
   *
   * @param conversationEntity Conversation targeted by the event
   * @param eventJson JSON data of the event
   * @param eventSource Source of event
   * @returns Resolves when all the handlers have done their job
   */
  private async triggerFeatureEventHandlers(conversationEntity: Conversation, eventJson: IncomingEvent) {
    const conversationEventHandlers = [this.ephemeralHandler, this.stateHandler];
    const handlePromises = conversationEventHandlers.map(handler =>
      handler.handleConversationEvent(conversationEntity, eventJson),
    );
    await Promise.all(handlePromises);
    return conversationEntity;
  }

  /**
   * Handles conversation update and notification message.
   *
   * @param entityObject Object containing the conversation and the message that are targeted by the event
   * @param eventSource Source of event
   * @param previouslyArchived `true` if the previous state of the conversation was archived
   * @returns Resolves when the conversation was updated
   */
  private async handleConversationNotification(
    entityObject: EntityObject,
    eventSource: EventSource,
    previouslyArchived: boolean,
  ) {
    const {conversationEntity, messageEntity} = entityObject;

    if (conversationEntity) {
      const eventFromWebSocket = eventSource === EventRepository.SOURCE.WEB_SOCKET;
      const eventFromStream = eventSource === EventRepository.SOURCE.STREAM;

      if (messageEntity) {
        const isRemoteEvent = eventFromStream || eventFromWebSocket;

        if (isRemoteEvent) {
          this.messageRepositoryProvider().sendConfirmationStatus(
            conversationEntity,
            messageEntity,
            Confirmation.Type.DELIVERED,
          );
        }

        if (!eventFromStream) {
          amplify.publish(WebAppEvents.NOTIFICATION.NOTIFY, messageEntity, undefined, conversationEntity);
        }

        if (conversationEntity.is_cleared()) {
          conversationEntity.cleared_timestamp(0);
        }
      }

      // Check if event needs to be un-archived
      if (previouslyArchived) {
        // Add to check for un-archiving at the end of stream handling
        if (eventFromStream) {
          return this.conversationsWithNewEvents.set(conversationEntity.id, conversationEntity);
        }

        if (eventFromWebSocket && conversationEntity.shouldUnarchive()) {
          return this.unarchiveConversation(conversationEntity, false, 'event from WebSocket');
        }
      }
    }
  }

  /**
   * Push to receiving queue.
   * @param eventJson JSON data for event
   * @param source Source of event
   */
  private pushToReceivingQueue(eventJson: IncomingEvent, source: EventSource) {
    this.receiving_queue
      .push(() => this.handleConversationEvent(eventJson, source))
      .then(() => {
        if (this.init_promise) {
          const eventFromStream = source === EventRepository.SOURCE.STREAM;
          if (eventFromStream) {
            this.init_handled = this.init_handled + 1;
            if (this.init_handled % 5 === 0 || this.init_handled < 5) {
              const content = {
                handled: this.init_handled,
                total: this.init_total,
              };
              const progress = (this.init_handled / this.init_total) * 20 + 75;

              amplify.publish(WebAppEvents.APP.UPDATE_PROGRESS, progress, t('initEvents'), content);
            }
          }

          if (!this.receiving_queue.getLength() || !eventFromStream) {
            this.init_promise.resolveFn();
            this.init_promise = undefined;
          }
        }
      })
      .catch(error => {
        if (this.init_promise) {
          this.init_promise.rejectFn(error);
          this.init_promise = undefined;
        } else {
          throw error;
        }
      });
  }

  /**
   * Add "missed events" system message to conversation.
   */
  private readonly onMissedEvents = (): void => {
    this.conversationState
      .filtered_conversations()
      .filter(conversationEntity => !conversationEntity.removed_from_conversation())
      .forEach(conversationEntity => {
        const currentTimestamp = this.serverTimeHandler.toServerTimestamp();
        const missed_event = EventBuilder.buildMissed(conversationEntity, currentTimestamp);
        this.eventRepository.injectEvent(missed_event);
      });
  };

  private on1to1Creation(conversationEntity: Conversation, eventJson: OneToOneCreationEvent) {
    return this.event_mapper
      .mapJsonEvent(eventJson, conversationEntity)
      .then(messageEntity => this.updateMessageUserEntities(messageEntity))
      .then((messageEntity: MemberMessage) => {
        const userEntity = messageEntity.otherUser();
        const isOutgoingRequest = userEntity && userEntity.isOutgoingRequest();
        if (isOutgoingRequest) {
          messageEntity.memberMessageType = SystemMessageType.CONNECTION_REQUEST;
        }

        conversationEntity.addMessage(messageEntity);
        return {conversationEntity};
      });
  }

  /**
   * A conversation was created.
   *
   * @param eventJson JSON data of 'conversation.create' event
   * @param eventSource Source of event
   * @returns Resolves when the event was handled
   */
  private async onCreate(
    eventJson: ConversationCreateEvent,
    eventSource?: EventSource,
  ): Promise<{conversationEntity: Conversation}> {
    const {conversation: conversationId, data: eventData, time} = eventJson;
    const eventTimestamp = new Date(time).getTime();
    const initialTimestamp = isNaN(eventTimestamp) ? this.getLatestEventTimestamp(true) : eventTimestamp;
    try {
      const existingConversationEntity = this.conversationState.findConversation(
        conversationId,
        eventJson.qualified_conversation?.domain,
      );
      if (existingConversationEntity) {
        throw new ConversationError(ConversationError.TYPE.NO_CHANGES, ConversationError.MESSAGE.NO_CHANGES);
      }

      const [conversationEntity] = this.mapConversations([eventData], initialTimestamp);
      if (conversationEntity) {
        if (conversationEntity.participating_user_ids().length) {
          this.addCreationMessage(conversationEntity, false, initialTimestamp, eventSource);
        }
        await this.updateParticipatingUserEntities(conversationEntity);
        this.verificationStateHandler.onConversationCreate(conversationEntity);
        await this.saveConversation(conversationEntity);
      }
      return {conversationEntity};
    } catch (error) {
      const isNoChanges = error.type === ConversationError.TYPE.NO_CHANGES;
      if (!isNoChanges) {
        throw error;
      }
    }
    return undefined;
  }

  private async onGroupCreation(conversationEntity: Conversation, eventJson: GroupCreationEvent) {
    const messageEntity = await this.event_mapper.mapJsonEvent(eventJson, conversationEntity);
    const creatorId = conversationEntity.creator;
    const creatorDomain = conversationEntity.domain;
    const createdByParticipant = !!conversationEntity
      .participating_user_ids()
      .find(userId => userId.id === creatorId && userId.domain == creatorDomain);
    const createdBySelfUser = conversationEntity.isCreatedBySelf();

    const creatorIsParticipant = createdByParticipant || createdBySelfUser;

    const data = await this.conversation_service.getConversationById(conversationEntity.id, conversationEntity.domain);
    const allMembers = [...data.members.others, data.members.self];
    const conversationRoles = allMembers.reduce<Record<string, string>>((roles, member) => {
      roles[member.id] = member.conversation_role;
      return roles;
    }, {});
    conversationEntity.roles(conversationRoles);

    if (!creatorIsParticipant) {
      (messageEntity as MemberMessage).memberMessageType = SystemMessageType.CONVERSATION_RESUME;
    }

    const updatedMessageEntity = await this.updateMessageUserEntities(messageEntity);
    if (conversationEntity && updatedMessageEntity) {
      conversationEntity.addMessage(updatedMessageEntity);
    }

    return {conversationEntity, messageEntity: updatedMessageEntity};
  }

  /**
   * Users were added to a group conversation.
   *
   * @param conversationEntity Conversation to add users to
   * @param eventJson JSON data of 'conversation.member-join' event
   * @returns Resolves when the event was handled
   */
  private async onMemberJoin(
    conversationEntity: Conversation,
    eventJson: ConversationMemberJoinEvent,
  ): Promise<void | EntityObject> {
    // Ignore if we join a 1to1 conversation (accept a connection request)
    const connectionEntity = this.connectionRepository.getConnectionByConversationId(conversationEntity.id);
    const isPendingConnection = connectionEntity && connectionEntity.isIncomingRequest();
    if (isPendingConnection) {
      return Promise.resolve();
    }

    const eventData = eventJson.data;

    if (eventData.users) {
      eventData.users.forEach(otherMember => {
        const isSelfUser =
          otherMember.id === this.userState.self().id &&
          otherMember.qualified_id?.domain == this.userState.self().domain;
        const isParticipatingUser = !!conversationEntity
          .participating_user_ids()
          .find(
            participatingUser =>
              participatingUser.id === otherMember.id && participatingUser.domain == otherMember.qualified_id?.domain,
          );
        if (!isSelfUser && !isParticipatingUser) {
          conversationEntity.participating_user_ids.push({
            domain: otherMember.qualified_id?.domain || null,
            id: otherMember.id,
          });
        }
      });
    } else {
      eventData.user_ids.forEach(userId => {
        const isSelfUser = userId === this.userState.self().id;
        const isParticipatingUser = conversationEntity.participating_user_ids().some(user => user.id === userId);
        if (!isSelfUser && !isParticipatingUser) {
          conversationEntity.participating_user_ids.push({domain: null, id: userId});
        }
      });
    }

    // Self user joins again
    const selfUserRejoins = eventData.user_ids.includes(this.userState.self().id);
    if (selfUserRejoins) {
      conversationEntity.status(ConversationStatus.CURRENT_MEMBER);
      await this.conversationRoleRepository.updateConversationRoles(conversationEntity);
    }

    const updateSequence =
      selfUserRejoins || connectionEntity?.isConnected()
        ? this.updateConversationFromBackend(conversationEntity)
        : Promise.resolve();

    const qualifiedUserIds =
      eventData.users?.map(user => user.qualified_id) || eventData.user_ids.map(userId => ({domain: null, id: userId}));

    return updateSequence
      .then(() => this.updateParticipatingUserEntities(conversationEntity, false, true))
      .then(() => this.addEventToConversation(conversationEntity, eventJson))
      .then(({messageEntity}) => {
        this.verificationStateHandler.onMemberJoined(conversationEntity, qualifiedUserIds);
        return {conversationEntity, messageEntity};
      });
  }

  /**
   * Members of a group conversation were removed or left.
   *
   * @param conversationEntity Conversation to remove users from
   * @param eventJson JSON data of 'conversation.member-leave' event
   * @returns Resolves when the event was handled
   */
  private async onMemberLeave(
    conversationEntity: Conversation,
    eventJson: ConversationMemberLeaveEvent | TeamMemberLeaveEvent,
  ): Promise<{conversationEntity: Conversation; messageEntity: Message} | undefined> {
    const {data: eventData, from} = eventJson;
    const isFromSelf = from === this.userState.self().id;
    const removesSelfUser = eventData.user_ids.includes(this.userState.self().id);
    const selfLeavingClearedConversation = isFromSelf && removesSelfUser && conversationEntity.is_cleared();

    if (removesSelfUser) {
      conversationEntity.status(ConversationStatus.PAST_MEMBER);
      this.leaveCall(conversationEntity.id);
      if (this.userState.self().isTemporaryGuest()) {
        eventJson.from = this.userState.self().id;
      }
    }

    if (!selfLeavingClearedConversation) {
      const {messageEntity} = await this.addEventToConversation(conversationEntity, eventJson);
      (messageEntity as MemberMessage)
        .userEntities()
        .filter(userEntity => !userEntity.isMe)
        .forEach(userEntity => {
          conversationEntity.participating_user_ids.remove(userId => {
            return userId.id === userEntity.id && userId.domain == userEntity.domain;
          });

          if (userEntity.isTemporaryGuest()) {
            userEntity.clearExpirationTimeout();
          }
        });

      await this.updateParticipatingUserEntities(conversationEntity);

      this.verificationStateHandler.onMemberLeft(conversationEntity);

      if (isFromSelf && conversationEntity.removed_from_conversation()) {
        this.archiveConversation(conversationEntity);
      }

      return {conversationEntity, messageEntity};
    }

    return undefined;
  }

  /**
   * Membership properties for a conversation were updated.
   *
   * @param conversationEntity Conversation entity that will be updated
   * @param eventJson JSON data of 'conversation.member-update' event
   * @returns Resolves when the event was handled
   */
  private onMemberUpdate(conversationEntity: Conversation, eventJson: Partial<ConversationMemberUpdateEvent>) {
    const {conversation: conversationId, data: eventData, from} = eventJson;

    const isConversationRoleUpdate = !!eventData.conversation_role;
    if (isConversationRoleUpdate) {
      const {target: userId, conversation_role} = eventData;
      const conversation = this.conversationState.conversations().find(({id}) => id === conversationId);
      if (conversation) {
        const roles = conversation.roles();
        roles[userId] = conversation_role;
        conversation.roles(roles);
      }
      return;
    }

    const isBackendEvent = eventData.otr_archived_ref || eventData.otr_muted_ref;
    const inSelfConversation =
      !this.conversationState.self_conversation() || conversationId === this.conversationState.self_conversation().id;
    if (!inSelfConversation && conversationId && !isBackendEvent) {
      throw new ConversationError(
        ConversationError.TYPE.WRONG_CONVERSATION,
        ConversationError.MESSAGE.WRONG_CONVERSATION,
      );
    }

    const isFromSelf = !this.userState.self() || from === this.userState.self().id;
    if (!isFromSelf) {
      throw new ConversationError(ConversationError.TYPE.WRONG_USER, ConversationError.MESSAGE.WRONG_USER);
    }

    const isActiveConversation = this.conversationState.isActiveConversation(conversationEntity);
    const nextConversationEntity = isActiveConversation ? this.getNextConversation(conversationEntity) : undefined;
    const previouslyArchived = conversationEntity.is_archived();

    ConversationMapper.updateSelfStatus(conversationEntity, eventData);

    const wasUnarchived = previouslyArchived && !conversationEntity.is_archived();
    if (wasUnarchived) {
      return this.fetchUsersAndEvents(conversationEntity);
    }

    if (conversationEntity.is_cleared()) {
      this._clearConversation(conversationEntity, conversationEntity.cleared_timestamp());
    }

    if (isActiveConversation && (conversationEntity.is_archived() || conversationEntity.is_cleared())) {
      amplify.publish(WebAppEvents.CONVERSATION.SHOW, nextConversationEntity, {});
    }
  }

  /**
   * An asset received in a conversation.
   *
   * @param conversationEntity Conversation to add the event to
   * @param event JSON data of 'conversation.asset-add'
   * @returns Resolves when the event was handled
   */
  private async onAssetAdd(conversationEntity: Conversation, event: AssetAddEvent) {
    const fromSelf = event.from === this.userState.self().id;

    const isRemoteFailure = !fromSelf && event.data.status === AssetTransferState.UPLOAD_FAILED;
    const isLocalCancel = fromSelf && event.data.reason === ProtobufAsset.NotUploaded.CANCELLED;

    if (isRemoteFailure || isLocalCancel) {
      /**
       * WEBAPP-6916: An unsuccessful asset upload triggers a removal of the original asset message in the `EventRepository`.
       * Thus the event timestamps need to get updated, so that the latest event timestamp is from the message which was send before the original message.
       *
       * Info: Since the `EventRepository` does not have a reference to the `ConversationRepository` we do that event update at this location.
       * A more fitting place would be the `AssetTransferState.UPLOAD_FAILED` case in `EventRepository._handleAssetUpdate`.
       *
       * Our assumption is that the `_handleAssetUpdate` function (invoked by `notificationsQueue.subscribe`) is executed before this function.
       */
      return conversationEntity.updateTimestamps(conversationEntity.getLastMessage(), true);
    }

    if (!allowsAllFiles()) {
      const fileName = event.data.info.name;
      const contentType = event.data.content_type;
      if (!isAllowedFile(fileName, contentType)) {
        // TODO(Federation): Update code once sending assets is implemented on the backend
        const user = await this.userRepository.getUserById(event.from, null);
        return this.injectFileTypeRestrictedMessage(
          conversationEntity,
          user,
          true,
          getFileExtensionOrName(fileName),
          event.id,
        );
      }
    }
    const {messageEntity} = await this.addEventToConversation(conversationEntity, event);
    const firstAsset = (messageEntity as ContentMessage).getFirstAsset();
    if (firstAsset.isImage() || (firstAsset as FileAsset).status() === AssetTransferState.UPLOADED) {
      return {conversationEntity, messageEntity};
    }
  }

  /**
   * A hide message received in a conversation.
   *
   * @param conversationEntity Conversation to add the event to
   * @param eventJson JSON data of 'conversation.message-delete'
   * @returns Resolves when the event was handled
   */
  private onMessageDeleted(conversationEntity: Conversation, eventJson: DeleteEvent) {
    const {data: eventData, from, id: eventId, time} = eventJson;

    return this.messageRepositoryProvider()
      .getMessageInConversationById(conversationEntity, eventData.message_id)
      .then(deletedMessageEntity => {
        if (deletedMessageEntity.ephemeral_expires()) {
          return;
        }

        const isSameSender = from === deletedMessageEntity.from;
        if (!isSameSender) {
          throw new ConversationError(ConversationError.TYPE.WRONG_USER, ConversationError.MESSAGE.WRONG_USER);
        }

        const isFromSelf = from === this.userState.self().id;
        if (!isFromSelf) {
          return this.addDeleteMessage(conversationEntity.id, eventId, time, deletedMessageEntity);
        }
      })
      .then(() => {
        return this.messageRepositoryProvider().deleteMessageById(conversationEntity, eventData.message_id);
      })
      .catch(error => {
        const isNotFound = error.type === ConversationError.TYPE.MESSAGE_NOT_FOUND;
        if (!isNotFound) {
          this.logger.info(`Failed to delete message for conversation '${conversationEntity.id}'`, error);
          throw error;
        }
      });
  }

  /**
   * A hide message received in a conversation.
   *
   * @param eventJson JSON data of 'conversation.message-hidden'
   * @returns Resolves when the event was handled
   */
  private async onMessageHidden(eventJson: MessageHiddenEvent) {
    const {conversation: conversationId, data: eventData, from} = eventJson;

    try {
      const inSelfConversation =
        !this.conversationState.self_conversation() || conversationId === this.conversationState.self_conversation().id;
      if (!inSelfConversation) {
        throw new ConversationError(
          ConversationError.TYPE.WRONG_CONVERSATION,
          ConversationError.MESSAGE.WRONG_CONVERSATION,
        );
      }

      const isFromSelf = !this.userState.self() || from === this.userState.self().id;
      if (!isFromSelf) {
        throw new ConversationError(ConversationError.TYPE.WRONG_USER, ConversationError.MESSAGE.WRONG_USER);
      }
      const conversationEntity = await this.getConversationById(eventData.conversation_id);
      return await this.messageRepositoryProvider().deleteMessageById(conversationEntity, eventData.message_id);
    } catch (error) {
      this.logger.info(
        `Failed to delete message '${eventData.message_id}' for conversation '${eventData.conversation_id}'`,
        error,
      );
      throw error;
    }
  }

  /**
   * Someone reacted to a message.
   *
   * @param conversationEntity Conversation entity that a message was reacted upon in
   * @param eventJson JSON data of 'conversation.reaction' event
   * @returns Resolves when the event was handled
   */
  private async onReaction(conversationEntity: Conversation, eventJson: ReactionEvent) {
    const conversationId = conversationEntity.id;
    const eventData = eventJson.data;
    const messageId = eventData.message_id;

    try {
      const messageEntity = await this.messageRepositoryProvider().getMessageInConversationById(
        conversationEntity,
        messageId,
      );
      if (!messageEntity || !messageEntity.isContent()) {
        const type = messageEntity ? messageEntity.type : 'unknown';

        const logMessage = `Cannot react to '${type}' message '${messageId}' in conversation '${conversationId}'`;
        this.logger.error(logMessage, messageEntity);
        throw new ConversationError(ConversationError.TYPE.WRONG_TYPE, ConversationError.MESSAGE.WRONG_TYPE);
      }

      const changes = messageEntity.getUpdatedReactions(eventJson);
      if (changes) {
        const logMessage = `Updating reactions of message '${messageId}' in conversation '${conversationId}'`;
        this.logger.debug(logMessage, {changes, event: eventJson});

        this.eventService.updateEventSequentially(messageEntity.primary_key, changes);
        return await this.prepareReactionNotification(conversationEntity, messageEntity, eventJson);
      }
    } catch (error) {
      const isNotFound = error.type === ConversationError.TYPE.MESSAGE_NOT_FOUND;
      if (!isNotFound) {
        const logMessage = `Failed to handle reaction to message '${messageId}' in conversation '${conversationId}'`;
        this.logger.error(logMessage, {error, event: eventJson});
        throw error;
      }
    }
    return undefined;
  }

  private async onButtonActionConfirmation(conversationEntity: Conversation, eventJson: ButtonActionConfirmationEvent) {
    const {messageId, buttonId} = eventJson.data;
    try {
      const messageEntity = await this.messageRepositoryProvider().getMessageInConversationById(
        conversationEntity,
        messageId,
      );
      if (!messageEntity || !messageEntity.isComposite()) {
        const type = messageEntity ? messageEntity.type : 'unknown';

        const log = `Cannot react to '${type}' message '${messageId}' in conversation '${conversationEntity.id}'`;
        this.logger.error(log, messageEntity);
        throw new ConversationError(ConversationError.TYPE.WRONG_TYPE, ConversationError.MESSAGE.WRONG_TYPE);
      }
      const changes = messageEntity.getSelectionChange(buttonId);
      if (changes) {
        this.eventService.updateEventSequentially(messageEntity.primary_key, changes);
      }
      return;
    } catch (error) {
      const isNotFound = error.type === ConversationError.TYPE.MESSAGE_NOT_FOUND;
      if (!isNotFound) {
        const log = `Failed to handle reaction to message '${messageId}' in conversation '${conversationEntity.id}'`;
        this.logger.error(log, {error, event: eventJson});
        throw error;
      }
    }
  }

  /**
   * A conversation was renamed.
   *
   * @param conversationEntity Conversation entity that will be renamed
   * @param eventJson JSON data of 'conversation.rename' event
   * @returns Resolves when the event was handled
   */
<<<<<<< HEAD
  private async onRename(conversationEntity: Conversation, eventJson: ConversationRenameEvent, isWebSocket = false) {
=======
  private async onRename(conversationEntity: Conversation, eventJson: EventJson, isWebSocket = false) {
>>>>>>> d2cec244
    if (isWebSocket && eventJson.data?.name) {
      eventJson.data.name = fixWebsocketString(eventJson.data.name);
    }
    const {messageEntity} = await this.addEventToConversation(conversationEntity, eventJson);
    ConversationMapper.updateProperties(conversationEntity, eventJson.data);
    return {conversationEntity, messageEntity};
  }

  /**
   * A conversation receipt mode was changed
   *
   * @param conversationEntity Conversation entity that will be renamed
   * @param eventJson JSON data of 'conversation.receipt-mode-update' event
   * @returns Resolves when the event was handled
   */
  private async onReceiptModeChanged(conversationEntity: Conversation, eventJson: ConversationReceiptModeUpdateEvent) {
    const {messageEntity} = await this.addEventToConversation(conversationEntity, eventJson);
    ConversationMapper.updateSelfStatus(conversationEntity, {receipt_mode: eventJson.data.receipt_mode});
    return {conversationEntity, messageEntity};
  }

  private readonly handleMessageExpiration = (messageEntity: ContentMessage) => {
    amplify.publish(WebAppEvents.CONVERSATION.EPHEMERAL_MESSAGE_TIMEOUT, messageEntity);
    const shouldDeleteMessage = !messageEntity.user().isMe || messageEntity.isPing();
    if (shouldDeleteMessage) {
      this.getConversationById(messageEntity.conversation_id).then(conversationEntity => {
        const isPingFromSelf = messageEntity.user().isMe && messageEntity.isPing();
        const deleteForSelf = isPingFromSelf || conversationEntity.removed_from_conversation();
        if (deleteForSelf) {
          return this.messageRepositoryProvider().deleteMessage(conversationEntity, messageEntity);
        }

        const userIds = conversationEntity.isGroup() ? [this.userState.self().id, messageEntity.from] : undefined;
        return this.messageRepositoryProvider().deleteMessageForEveryone(conversationEntity, messageEntity, userIds);
      });
    }
  };

  private async initMessageEntity(conversationEntity: Conversation, eventJson: IncomingEvent): Promise<Message> {
    const messageEntity = await this.event_mapper.mapJsonEvent(eventJson, conversationEntity);
    return this.updateMessageUserEntities(messageEntity);
  }

  private async replaceMessageInConversation(
    conversationEntity: Conversation,
    eventId: string,
    newData: EventRecord,
  ): Promise<ContentMessage | undefined> {
    const originalMessage = conversationEntity.getMessage(eventId);
    if (!originalMessage) {
      return undefined;
    }
    const replacedMessageEntity = await this.event_mapper.updateMessageEvent(
      originalMessage as ContentMessage,
      newData,
    );
    await this.ephemeralHandler.validateMessage(replacedMessageEntity);
    return replacedMessageEntity;
  }

  /**
   * Convert a JSON event into an entity and add it to a given conversation.
   *
   * @param conversationEntity Conversation entity the event will be added to
   * @param eventJson Event data
   * @returns Promise that resolves with the message entity for the event
   */
  private async addEventToConversation(
    conversationEntity: Conversation,
    eventJson: IncomingEvent,
  ): Promise<{conversationEntity: Conversation; messageEntity: Message}> {
    const messageEntity = (await this.initMessageEntity(conversationEntity, eventJson)) as Message;
    if (conversationEntity && messageEntity) {
      const wasAdded = conversationEntity.addMessage(messageEntity);
      if (wasAdded) {
        await this.ephemeralHandler.validateMessage(messageEntity as ContentMessage);
      }
    }
    return {conversationEntity, messageEntity};
  }

  /**
   * Convert multiple JSON events into entities and add them to a given conversation.
   *
   * @param events Event data
   * @param conversationEntity Conversation entity the events will be added to
   * @param prepend Should existing messages be prepended
   * @returns Resolves with an array of mapped messages
   */
  private async addEventsToConversation(events: EventRecord[], conversationEntity: Conversation, prepend = true) {
    const mappedEvents = await this.event_mapper.mapJsonEvents(events, conversationEntity);
    const updatedEvents = (await this.updateMessagesUserEntities(mappedEvents)) as ContentMessage[];
    const validatedMessages = (await this.ephemeralHandler.validateMessages(updatedEvents)) as ContentMessage[];
    if (prepend && conversationEntity.messages().length) {
      conversationEntity.prependMessages(validatedMessages);
    } else {
      conversationEntity.addMessages(validatedMessages);
    }
    return validatedMessages;
  }

  /**
   * Fetch all unread events and users of a conversation.
   *
   * @param conversationEntity Conversation fetch events and users for
   */
  private fetchUsersAndEvents(conversationEntity: Conversation) {
    if (!conversationEntity.is_loaded() && !conversationEntity.is_pending()) {
      this.updateParticipatingUserEntities(conversationEntity);
      this.getUnreadEvents(conversationEntity);
    }
  }

  /**
   * Forward the reaction event to the Notification repository for browser and audio notifications.
   *
   * @param conversationEntity Conversation that event was received in
   * @param messageEntity Message that has been reacted upon
   * @param eventJson JSON data of received reaction event
   * @returns Resolves when the notification was prepared
   */
  private async prepareReactionNotification(
    conversationEntity: Conversation,
    messageEntity: ContentMessage,
    eventJson: ReactionEvent,
  ) {
    const {data: event_data, from} = eventJson;

    const messageFromSelf = messageEntity.from === this.userState.self().id;
    if (messageFromSelf && event_data.reaction) {
      const userEntity = await this.userRepository.getUserById(from, messageEntity.fromDomain);
      const reactionMessageEntity = new Message(messageEntity.id, SuperType.REACTION);
      reactionMessageEntity.user(userEntity);
      reactionMessageEntity.reaction = event_data.reaction;
      return {conversationEntity, messageEntity: reactionMessageEntity};
    }

    return {conversationEntity};
  }

  private updateMessagesUserEntities(messageEntities: Message[]) {
    return Promise.all(messageEntities.map(messageEntity => this.updateMessageUserEntities(messageEntity)));
  }

  /**
   * Updates the user entities that are part of a message.
   *
   * @param messageEntity Message to be updated
   * @returns Resolves when users have been update
   */
  private async updateMessageUserEntities(messageEntity: Message) {
    const userEntity = await this.userRepository.getUserById(messageEntity.from, messageEntity.fromDomain);
    messageEntity.user(userEntity);
    const isMemberMessage = messageEntity.isMember();
    if (isMemberMessage || messageEntity.hasOwnProperty('userEntities')) {
      return this.userRepository.getUsersById((messageEntity as MemberMessage).userIds()).then(userEntities => {
        userEntities.sort(sortUsersByPriority);
        (messageEntity as MemberMessage).userEntities(userEntities);
        return messageEntity;
      });
    }
    if (messageEntity.isContent()) {
      const userIds = Object.keys(messageEntity.reactions());

      messageEntity.reactions_user_ets.removeAll();
      if (userIds.length) {
        // TODO(Federation): Make code federation-aware.
        return this.userRepository
          .getUsersById(userIds.map(userId => ({domain: null, id: userId})))
          .then(userEntities => {
            messageEntity.reactions_user_ets(userEntities);
            return messageEntity;
          });
      }
    }
    return messageEntity;
  }

  /**
   * Delete messages from UI and database.
   *
   * @param conversationEntity Conversation that contains the message
   * @param timestamp Timestamp as upper bound which messages to remove
   */
  private deleteMessages(conversationEntity: Conversation, timestamp: number) {
    conversationEntity.hasCreationMessage = false;

    const iso_date = timestamp ? new Date(timestamp).toISOString() : undefined;
    this.eventService.deleteEvents(conversationEntity.id, iso_date);
  }

  /**
   * Add delete message to conversation.
   *
   * @param conversationId ID of conversation
   * @param messageId ID of message
   * @param time ISO 8601 formatted time string
   * @param messageEntity Message to delete
   */
  public addDeleteMessage(conversationId: string, messageId: string, time: string, messageEntity: Message) {
    const deleteEvent = EventBuilder.buildDelete(conversationId, messageId, time, messageEntity);
    this.eventRepository.injectEvent(deleteEvent);
  }

  //##############################################################################
  // Message updates
  //##############################################################################

  expectReadReceipt(conversationEntity: Conversation): boolean {
    if (conversationEntity.is1to1()) {
      return !!this.propertyRepository.receiptMode();
    }

    if (conversationEntity.team_id && conversationEntity.isGroup()) {
      return !!conversationEntity.receiptMode();
    }

    return false;
  }
}<|MERGE_RESOLUTION|>--- conflicted
+++ resolved
@@ -27,17 +27,13 @@
   CONVERSATION_EVENT,
   ConversationMessageTimerUpdateEvent,
   ConversationRenameEvent,
-<<<<<<< HEAD
   ConversationMemberJoinEvent,
   ConversationCreateEvent,
   ConversationEvent,
   ConversationReceiptModeUpdateEvent,
   ConversationMemberLeaveEvent,
 } from '@wireapp/api-client/src/event';
-=======
-  ConversationCreateEvent,
-} from '@wireapp/api-client/src/event/';
->>>>>>> d2cec244
+
 import {
   DefaultConversationRoleName as DefaultRole,
   CONVERSATION_ACCESS_ROLE,
@@ -49,10 +45,7 @@
 import {container} from 'tsyringe';
 import {ConversationReceiptModeUpdateData} from '@wireapp/api-client/src/conversation/data/';
 import {BackendErrorLabel} from '@wireapp/api-client/src/http/';
-<<<<<<< HEAD
 import type {QualifiedId} from '@wireapp/api-client/src/user/';
-=======
->>>>>>> d2cec244
 import {Logger, getLogger} from 'Util/Logger';
 import {TIME_IN_MILLIS} from 'Util/TimeUtil';
 import {PromiseQueue} from 'Util/PromiseQueue';
@@ -2645,11 +2638,7 @@
    * @param eventJson JSON data of 'conversation.rename' event
    * @returns Resolves when the event was handled
    */
-<<<<<<< HEAD
   private async onRename(conversationEntity: Conversation, eventJson: ConversationRenameEvent, isWebSocket = false) {
-=======
-  private async onRename(conversationEntity: Conversation, eventJson: EventJson, isWebSocket = false) {
->>>>>>> d2cec244
     if (isWebSocket && eventJson.data?.name) {
       eventJson.data.name = fixWebsocketString(eventJson.data.name);
     }
