/*
 * Wire
 * Copyright (C) 2018 Wire Swiss GmbH
 *
 * This program is free software: you can redistribute it and/or modify
 * it under the terms of the GNU General Public License as published by
 * the Free Software Foundation, either version 3 of the License, or
 * (at your option) any later version.
 *
 * This program is distributed in the hope that it will be useful,
 * but WITHOUT ANY WARRANTY; without even the implied warranty of
 * MERCHANTABILITY or FITNESS FOR A PARTICULAR PURPOSE. See the
 * GNU General Public License for more details.
 *
 * You should have received a copy of the GNU General Public License
 * along with this program. If not, see http://www.gnu.org/licenses/.
 *
 */

import {
  Conversation as BackendConversation,
  ConversationProtocol,
  CONVERSATION_TYPE,
  DefaultConversationRoleName as DefaultRole,
  NewConversation,
  MessageSendingStatus,
  RemoteConversations,
} from '@wireapp/api-client/lib/conversation';
import {ConversationReceiptModeUpdateData} from '@wireapp/api-client/lib/conversation/data/';
import {CONVERSATION_TYPING} from '@wireapp/api-client/lib/conversation/data/ConversationTypingData';
import {
  ConversationCreateEvent,
  ConversationEvent,
  ConversationMemberJoinEvent,
  ConversationMemberLeaveEvent,
  ConversationMemberUpdateEvent,
  ConversationMessageTimerUpdateEvent,
  ConversationReceiptModeUpdateEvent,
  ConversationRenameEvent,
  ConversationTypingEvent,
  CONVERSATION_EVENT,
  ConversationProtocolUpdateEvent,
  FederationEvent,
  FEDERATION_EVENT,
} from '@wireapp/api-client/lib/event';
import {BackendErrorLabel} from '@wireapp/api-client/lib/http/';
import type {BackendError} from '@wireapp/api-client/lib/http/';
import type {QualifiedId} from '@wireapp/api-client/lib/user/';
import {MLSCreateConversationResponse} from '@wireapp/core/lib/conversation';
import {amplify} from 'amplify';
import {StatusCodes as HTTP_STATUS} from 'http-status-codes';
import {container} from 'tsyringe';
import {debounce, flatten} from 'underscore';

import {Asset as ProtobufAsset, Confirmation, LegalHoldStatus} from '@wireapp/protocol-messaging';
import {WebAppEvents} from '@wireapp/webapp-events';

import {TYPING_TIMEOUT, useTypingIndicatorState} from 'Components/InputBar/components/TypingIndicator';
import {getNextItem} from 'Util/ArrayUtil';
import {allowsAllFiles, getFileExtensionOrName, isAllowedFile} from 'Util/FileTypeUtil';
import {replaceLink, t} from 'Util/LocalizerUtil';
import {getLogger, Logger} from 'Util/Logger';
import {matchQualifiedIds} from 'Util/QualifiedId';
import {removeClientFromUserClientMap} from 'Util/removeClientFromUserClientMap';
import {
  compareTransliteration,
  fixWebsocketString,
  sortByPriority,
  sortUsersByPriority,
  startsWith,
} from 'Util/StringUtil';
import {TIME_IN_MILLIS} from 'Util/TimeUtil';
import {isBackendError} from 'Util/TypePredicateUtil';
import {supportsMLSMigration} from 'Util/util';
import {createUuid} from 'Util/uuid';

import {ACCESS_STATE} from './AccessState';
import {extractClientDiff} from './ClientMismatchUtil';
import {updateAccessRights} from './ConversationAccessPermission';
import {ConversationEphemeralHandler} from './ConversationEphemeralHandler';
import {
  getUsersToDeleteFromFederatedConversations,
  getFederationDeleteEventUpdates,
} from './ConversationFederationUtils';
import {ConversationFilter} from './ConversationFilter';
import {ConversationLabelRepository} from './ConversationLabelRepository';
import {ConversationDatabaseData, ConversationMapper} from './ConversationMapper';
import {ConversationRoleRepository} from './ConversationRoleRepository';
import {
  isMixedConversation,
  isMLSCapableConversation,
  isMLSConversation,
  isProteusConversation,
  MLSCapableConversation,
} from './ConversationSelectors';
import {ConversationService} from './ConversationService';
import {ConversationState} from './ConversationState';
import {ConversationStateHandler} from './ConversationStateHandler';
import {ConversationStatus} from './ConversationStatus';
import {ConversationVerificationState} from './ConversationVerificationState';
import {ConversationVerificationStateHandler} from './ConversationVerificationStateHandler';
import {EventMapper} from './EventMapper';
import {MessageRepository} from './MessageRepository';
import {NOTIFICATION_STATE} from './NotificationSetting';

import {AssetTransferState} from '../assets/AssetTransferState';
import {CallingRepository} from '../calling/CallingRepository';
import {LEAVE_CALL_REASON} from '../calling/enum/LeaveCallReason';
import {PrimaryModal} from '../components/Modals/PrimaryModal';
import {Config} from '../Config';
import {ConnectionEntity} from '../connection/ConnectionEntity';
import {ConnectionRepository} from '../connection/ConnectionRepository';
import {
  AssetAddEvent,
  ButtonActionConfirmationEvent,
  ClientConversationEvent,
  DeleteEvent,
  EventBuilder,
  GroupCreationEvent,
  MemberLeaveEvent,
  MessageHiddenEvent,
  OneToOneCreationEvent,
  ReactionEvent,
  TeamMemberLeaveEvent,
} from '../conversation/EventBuilder';
import {Conversation} from '../entity/Conversation';
import {ContentMessage} from '../entity/message/ContentMessage';
import {DeleteConversationMessage} from '../entity/message/DeleteConversationMessage';
import {FileAsset} from '../entity/message/FileAsset';
import {MemberMessage} from '../entity/message/MemberMessage';
import {Message} from '../entity/message/Message';
import {User} from '../entity/User';
import {BaseError, BASE_ERROR_TYPE} from '../error/BaseError';
import {ConversationError} from '../error/ConversationError';
import {ClientEvent, CONVERSATION as CLIENT_CONVERSATION_EVENT} from '../event/Client';
import {EventRepository} from '../event/EventRepository';
import {EventService} from '../event/EventService';
import {EventSource} from '../event/EventSource';
import {NOTIFICATION_HANDLING_STATE} from '../event/NotificationHandlingState';
import {isMemberMessage} from '../guards/Message';
import * as LegalHoldEvaluator from '../legal-hold/LegalHoldEvaluator';
import {MessageCategory} from '../message/MessageCategory';
import {SuperType} from '../message/SuperType';
import {SystemMessageType} from '../message/SystemMessageType';
import {addOtherSelfClientsToMLSConversation} from '../mls';
import {PropertiesRepository} from '../properties/PropertiesRepository';
import {Core} from '../service/CoreSingleton';
import type {EventRecord} from '../storage';
import {ConversationRecord} from '../storage/record/ConversationRecord';
import {TeamRepository} from '../team/TeamRepository';
import {TeamState} from '../team/TeamState';
import {ServerTimeHandler} from '../time/serverTimeHandler';
import {UserFilter} from '../user/UserFilter';
import {UserRepository} from '../user/UserRepository';
import {UserState} from '../user/UserState';

type ConversationDBChange = {obj: EventRecord; oldObj: EventRecord};
type FetchPromise = {rejectFn: (error: ConversationError) => void; resolveFn: (conversation: Conversation) => void};
type EntityObject = {conversationEntity: Conversation; messageEntity: Message};
type IncomingEvent = ConversationEvent | ClientConversationEvent;

export class ConversationRepository {
  private isBlockingNotificationHandling: boolean;
  private readonly conversationsWithNewEvents: Map<any, any>;
  private readonly ephemeralHandler: ConversationEphemeralHandler;
  public readonly conversationLabelRepository: ConversationLabelRepository;
  public readonly conversationRoleRepository: ConversationRoleRepository;
  private readonly event_mapper: EventMapper;
  private readonly eventService: EventService;
  private readonly logger: Logger;
  public readonly stateHandler: ConversationStateHandler;
  public readonly verificationStateHandler: ConversationVerificationStateHandler;
  static readonly eventFromStreamMessage = 'event from notification stream';

  static get CONFIG() {
    return {
      CONFIRMATION_THRESHOLD: TIME_IN_MILLIS.WEEK,
      EXTERNAL_MESSAGE_THRESHOLD: 200 * 1024,
      GROUP: {
        MAX_NAME_LENGTH: 64,
        MAX_SIZE: Config.getConfig().MAX_GROUP_PARTICIPANTS,
      },
    };
  }

  constructor(
    private readonly conversationService: ConversationService,
    private readonly messageRepository: MessageRepository,
    private readonly connectionRepository: ConnectionRepository,
    private readonly eventRepository: EventRepository,
    private readonly teamRepository: TeamRepository,
    private readonly userRepository: UserRepository,
    private readonly propertyRepository: PropertiesRepository,
    private readonly callingRepository: CallingRepository,
    private readonly serverTimeHandler: ServerTimeHandler,
    private readonly userState = container.resolve(UserState),
    private readonly teamState = container.resolve(TeamState),
    private readonly conversationState = container.resolve(ConversationState),
    private readonly core = container.resolve(Core),
  ) {
    this.eventService = eventRepository.eventService;
    // we register a client mismatch handler agains the message repository so that we can react to missing members
    // FIXME this should be temporary. In the near future we want the core to handle clients/mismatch/verification. So the webapp won't need this logic at all
    this.messageRepository.setClientMismatchHandler(async (mismatch, conversation, silent, consentType) => {
      //we filter out self client id to omit it in mismatch check
      const {userId, clientId} = this.core;
      const domain = userState.self().domain;

      const selfClient = {domain, userId, clientId};
      const filteredMissing = mismatch.missing && removeClientFromUserClientMap(mismatch.missing, selfClient);
      const filteredMismatch = {...mismatch, missing: filteredMissing} as MessageSendingStatus;

      const {missingClients, deletedClients, emptyUsers, missingUserIds} = extractClientDiff(
        filteredMismatch,
        conversation?.allUserEntities(),
        domain,
      );

      if (conversation && missingUserIds.length) {
        // add/remove users from the conversation (if any)
        await this.addMissingMember(conversation, missingUserIds, new Date(mismatch.time).getTime() - 1);
      }

      // Remove clients that are not needed anymore
      await Promise.all(
        deletedClients.map(({userId, clients}) =>
          Promise.all(clients.map(client => this.userRepository.removeClientFromUser(userId, client))),
        ),
      );
      const removedTeamUserIds = emptyUsers.filter(user => user.inTeam()).map(user => user.qualifiedId);

      if (removedTeamUserIds.length) {
        // If we have found some users that were removed from the conversation, we need to check if those users were also completely removed from the team
        const {found: usersWithoutClients} = await this.userRepository.getUserListFromBackend(removedTeamUserIds);
        await Promise.all(
          usersWithoutClients
            .filter(user => user.deleted)
            .map(user =>
              this.teamMemberLeave(
                this.teamState.team().id,
                {
                  domain: this.teamState.teamDomain(),
                  id: user.id,
                },
                new Date(mismatch.time).getTime() - 1,
              ),
            ),
        );
      }

      let shouldWarnLegalHold = false;
      if (missingClients.length) {
        const wasVerified = conversation?.is_verified();
        const legalHoldStatus = conversation?.legalHoldStatus();
        const newDevices = await this.userRepository.updateMissingUsersClients(
          missingClients.map(({userId}) => userId),
        );
        if (wasVerified && newDevices.length) {
          // if the conversation is verified but some clients were missing, it means the conversation will degrade.
          // We need to warn the user of the degradation and ask his permission to actually send the message
          conversation.verification_state(ConversationVerificationState.DEGRADED);
        }
        if (conversation) {
          const hasChangedLegalHoldStatus = conversation.legalHoldStatus() !== legalHoldStatus;
          shouldWarnLegalHold = hasChangedLegalHoldStatus && newDevices.some(device => device.isLegalHold());
        }
      }
      if (!conversation) {
        // in case of a broadcast message, we want to keep sending the message even if there are some conversation degradation
        return true;
      }
      return silent
        ? false
        : this.messageRepository.requestUserSendingPermission(conversation, shouldWarnLegalHold, consentType);
    });

    this.logger = getLogger('ConversationRepository');

    this.event_mapper = new EventMapper();
    this.verificationStateHandler = new ConversationVerificationStateHandler(
      this.eventRepository,
      this.userState,
      this.conversationState,
    );
    this.isBlockingNotificationHandling = true;
    this.conversationsWithNewEvents = new Map();

    this.teamState.isTeam.subscribe(() => this.mapGuestStatusSelf());

    this.initSubscriptions();

    this.stateHandler = new ConversationStateHandler(this.conversationService);
    this.ephemeralHandler = new ConversationEphemeralHandler(this.eventService, {
      onMessageTimeout: this.handleMessageExpiration,
    });

    this.userState.directlyConnectedUsers = this.conversationState.connectedUsers;

    this.conversationLabelRepository = new ConversationLabelRepository(
      this.conversationState.conversations,
      this.conversationState.visibleConversations,
      propertyRepository.propertiesService,
    );

    this.conversationRoleRepository = new ConversationRoleRepository(this.teamRepository, this.conversationService);

    if (this.core.backendFeatures.isFederated) {
      this.scheduleMissingUsersAndConversationsMetadataRefresh();
    }
  }

  checkMessageTimer(messageEntity: ContentMessage): void {
    this.ephemeralHandler.checkMessageTimer(messageEntity, this.serverTimeHandler.getTimeOffset());
  }

  private initSubscriptions(): void {
    amplify.subscribe(WebAppEvents.CONVERSATION.DELETE, this.deleteConversationLocally);
    amplify.subscribe(WebAppEvents.CONVERSATION.EVENT_FROM_BACKEND, this.onConversationEvent);
    amplify.subscribe(WebAppEvents.CONVERSATION.MAP_CONNECTION, this.mapConnection);
    amplify.subscribe(WebAppEvents.CONVERSATION.MISSED_EVENTS, this.onMissedEvents);
    amplify.subscribe(WebAppEvents.CONVERSATION.PERSIST_STATE, this.saveConversationStateInDb);
    amplify.subscribe(WebAppEvents.EVENT.NOTIFICATION_HANDLING_STATE, this.setNotificationHandlingState);
    amplify.subscribe(WebAppEvents.TEAM.MEMBER_LEAVE, this.teamMemberLeave);
    amplify.subscribe(WebAppEvents.USER.UNBLOCKED, this.onUnblockUser);
    amplify.subscribe(WebAppEvents.CONVERSATION.INJECT_LEGAL_HOLD_MESSAGE, this.injectLegalHoldMessage);
    amplify.subscribe(WebAppEvents.FEDERATION.EVENT_FROM_BACKEND, debounce(this.onFederationEvent, 1000));

    this.eventService.addEventUpdatedListener(this.updateLocalMessageEntity);
    this.eventService.addEventDeletedListener(this.deleteLocalMessageEntity);

    window.addEventListener<any>(WebAppEvents.CONVERSATION.JOIN, this.onConversationJoin);
  }

  public initMLSConversationRecoveredListener() {
    return this.conversationService.addMLSConversationRecoveredListener(this.onMLSConversationRecovered);
  }

  private readonly onFederationEvent = async (event: FederationEvent) => {
    const {type} = event;

    switch (type) {
      case FEDERATION_EVENT.FEDERATION_DELETE:
        const {domain: deletedDomain} = event;
        await this.onFederationDelete(deletedDomain);

        break;
      case FEDERATION_EVENT.FEDERATION_CONNECTION_REMOVED:
        const {domains: deletedDomains} = event;
        await this.onFederationConnectionRemove(deletedDomains);

        break;
    }
  };

  /**
   * For the `federation.delete` event: (Backend A has stopped federating with us)
      - receive the event from backend
      - leave the conversations locally that are owned by the backend A which was deleted.
      - remove the deleted backend A users locally from our own conversations.
      - insert system message to the affected conversations about federation termination.
   * @param deletedDomain the domain that stopped federating
   */
  private onFederationDelete = async (deletedDomain: string) => {
    const {conversationsToDeleteUsers, conversationsToLeave, conversationsToDisable} = getFederationDeleteEventUpdates(
      deletedDomain,
      this.conversationState.conversations(),
    );

    conversationsToLeave.forEach(async conversation => {
      await this.leaveConversation(conversation, {clearContent: false, localOnly: true});
      await this.insertFederationStopSystemMessage(conversation, [deletedDomain]);
    });

    conversationsToDisable.forEach(async conversation => {
      conversation.status(ConversationStatus.PAST_MEMBER);
      conversation.firstUserEntity().markConnectionAsUnknown();
      await this.insertFederationStopSystemMessage(conversation, [deletedDomain]);
    });

    conversationsToDeleteUsers.forEach(async ({conversation, users}) => {
      await this.insertFederationStopSystemMessage(conversation, [deletedDomain]);
      await this.removeDeletedFederationUsers(conversation, users);
    });
  };

  /**
   * For the `federation.connectionRemoved` event: (Backend A & B stopped federating, user is on C)
    - receive the event from backend
    - Identify all conversations that are not owned from A or B domain and that contain users from A and B
      - remove users from A and B from those conversations
      - insert system message in those conversations about backend A and B stopping to federate
    - identify all conversations owned by domain A that contains users from B
      - remove users from B from those conversations
      - insert system message in those conversations about backend A and B stopping to federate
    - Identify all conversations owned by domain B that contains users from A
      - remove users from A from those conversations
      - insert system message in those conversations about backend A and B stopping to federate
   * @param domains The domains that stopped federating with each other
   */
  private readonly onFederationConnectionRemove = async (domains: string[]) => {
    const allConversations = this.conversationState.conversations();

    const result = getUsersToDeleteFromFederatedConversations(domains, allConversations);

    for (const {conversation, usersToRemove} of result) {
      await this.removeDeletedFederationUsers(conversation, usersToRemove);
      await this.insertFederationStopSystemMessage(conversation, domains);
    }
  };

  private readonly removeDeletedFederationUsers = async (conversation: Conversation, usersToRemove: User[]) => {
    if (usersToRemove.length === 0) {
      return;
    }

    try {
      for (const user of usersToRemove) {
        await this.removeMember(conversation, user.qualifiedId, {localOnly: true});
      }
    } catch (error) {
      console.warn('failed to remove users', error);
    }
  };

  private readonly insertFederationStopSystemMessage = async (conversation: Conversation, domains: string[]) => {
    const currentTimestamp = this.serverTimeHandler.toServerTimestamp();
    const selfUser = this.userState.self();
    const event = EventBuilder.buildFederationStop(conversation, selfUser, domains, currentTimestamp);
    await this.eventRepository.injectEvent(event, EventRepository.SOURCE.INJECTED);
  };

  private readonly updateLocalMessageEntity = async ({
    obj: updatedEvent,
    oldObj: oldEvent,
  }: ConversationDBChange): Promise<void> => {
    const qualifiedId = updatedEvent.qualified_conversation || {domain: '', id: updatedEvent.conversation};
    const conversationEntity = this.conversationState.findConversation(qualifiedId);
    const replacedMessageEntity = await this.replaceMessageInConversation(
      conversationEntity,
      oldEvent.id,
      updatedEvent,
    );
    if (replacedMessageEntity) {
      const messageEntity = await this.updateMessageUserEntities(replacedMessageEntity);
      amplify.publish(WebAppEvents.CONVERSATION.MESSAGE.UPDATED, oldEvent.id, messageEntity);
    }
  };

  private readonly deleteLocalMessageEntity = ({oldObj: deletedEvent}: ConversationDBChange): void => {
    const qualifiedId = deletedEvent.qualified_conversation || {domain: '', id: deletedEvent.conversation};
    const conversationEntity = this.conversationState.findConversation(qualifiedId);
    if (conversationEntity) {
      conversationEntity.removeMessageById(deletedEvent.id);
    }
  };

  /**
   * Remove obsolete conversations locally.
   */
  cleanupConversations(): void {
    this.conversationState.conversations().forEach(conversationEntity => {
      if (
        conversationEntity.isGroup() &&
        conversationEntity.is_cleared() &&
        conversationEntity.removed_from_conversation()
      ) {
        this.conversationService.deleteConversationFromDb(conversationEntity.id);
        this.deleteConversationFromRepository(conversationEntity);
      }
    });

    this.cleanupEphemeralMessages();
  }

  //##############################################################################
  // Conversation service interactions
  //##############################################################################

  /**
   * Create a group conversation.
   * @note Do not include the requester among the users
   *
   * @param userEntities Users (excluding the creator) to be part of the conversation
   * @param groupName Name for the conversation
   * @param accessState State for conversation access
   * @param options Additional conversation creation options (like "receipt_mode")
   * @returns Resolves when the conversation was created
   */
  public async createGroupConversation(
    userEntities: User[],
    groupName?: string,
    accessState?: ACCESS_STATE,
    options: Partial<NewConversation> = {},
  ): Promise<Conversation> {
    const userIds = userEntities.map(user => user.qualifiedId);
    const usersPayload = {
      qualified_users: userIds,
      users: [] as string[],
    };

    let payload: NewConversation & {conversation_role: string} = {
      conversation_role: DefaultRole.WIRE_MEMBER,
      name: groupName,
      receipt_mode: null,
      ...usersPayload,
      ...options,
    };

    if (this.teamState.team().id) {
      payload.team = {
        managed: false,
        teamid: this.teamState.team().id!,
      };

      if (accessState) {
        const {accessModes: access, accessRole} = updateAccessRights(accessState);

        const accessRoleField = this.core.backendFeatures.version >= 3 ? 'access_role' : 'access_role_v2';

        payload = {
          ...payload,
          access,
          [accessRoleField]: accessRole,
        };
      }
    }

    try {
      /**
       * ToDo: Fetch all MLS Events from backend before doing anything else
       * Needs to be done to receive the latest epoch and avoid epoch mismatch errors
       */
      let response: MLSCreateConversationResponse;
      const isMLSConversation = payload.protocol === ConversationProtocol.MLS;
      if (isMLSConversation) {
        response = await this.core.service!.conversation.createMLSConversation(
          payload,
          this.userState.self().qualifiedId,
          this.core.clientId,
        );
      } else {
        const {conversation, failedToAdd} = await this.core.service!.conversation.createProteusConversation(payload);
        response = {conversation, events: [], failedToAdd};
      }

      const {conversationEntity} = await this.onCreate({
        conversation: response.conversation.qualified_id.id,
        data: {
          last_event: '0.0',
          last_event_time: '1970-01-01T00:00:00.000Z',
          receipt_mode: undefined,
          ...response.conversation,
        },
        from: this.userState.self().id,
        qualified_conversation: response.conversation.qualified_id,
        time: new Date().toISOString(),
        type: CONVERSATION_EVENT.CREATE,
      });

      const {failedToAdd} = response;

      if (failedToAdd) {
        const failedToAddUsersEvent = EventBuilder.buildFailedToAddUsersEvent(
          failedToAdd.users,
          conversationEntity,
          this.userState.self().id,
          failedToAdd.reason,
        );
        await this.eventRepository.injectEvent(failedToAddUsersEvent);
      }

      return conversationEntity;
    } catch (error) {
      if (isBackendError(error)) {
        switch (error.label) {
          case BackendErrorLabel.CLIENT_ERROR:
            this.handleTooManyMembersError();
            break;
          case BackendErrorLabel.NOT_CONNECTED:
            await this.handleUsersNotConnected(userEntities.map(user => user.qualifiedId));
            break;
          case BackendErrorLabel.LEGAL_HOLD_MISSING_CONSENT:
            this.showLegalHoldConsentError();
            break;
          default:
            this.logger.error(error);
        }
      }
      throw error;
    }
  }

  public async refreshUnavailableParticipants(conversation: Conversation): Promise<void> {
    const unavailableUsers = conversation.allUserEntities().filter(user => !user.isAvailable());
    if (!unavailableUsers.length) {
      return;
    }
    await this.userRepository.refreshUsers(unavailableUsers.map(user => user.qualifiedId));
  }

  private async refreshAllConversationsUnavailableParticipants(): Promise<void> {
    const allUnavailableUsers = this.conversationState
      .conversations()
      .flatMap(conversation => conversation.allUserEntities().filter(user => !user.isAvailable()));

    if (!allUnavailableUsers.length) {
      return;
    }
    await this.userRepository.refreshUsers(allUnavailableUsers.map(user => user.qualifiedId));
  }

  /**
   * Refresh missing conversations and unavailable users metadata every 3 hours
   * @Note Federation only
   */
  private readonly scheduleMissingUsersAndConversationsMetadataRefresh = () => {
    window.setInterval(async () => {
      try {
        await this.loadMissingConversations();
        await this.refreshAllConversationsUnavailableParticipants();
      } catch (error) {
        this.logger.warn(`failed to refresh missing users & conversations metat data`, error);
      }
    }, TIME_IN_MILLIS.HOUR * 3);
  };

  /**
   * Create a guest room.
   */
  public createGuestRoom(): Promise<Conversation | undefined> {
    const groupName = t('guestRoomConversationName');
    return this.createGroupConversation([], groupName, ACCESS_STATE.TEAM.GUESTS_SERVICES);
  }

  /**
   * Get a conversation from the backend.
   */
  private async fetchConversationById({id: conversationId, domain}: QualifiedId): Promise<Conversation> {
    const qualifiedId = {domain, id: conversationId};
    const fetching_conversations: Record<string, FetchPromise[]> = {};
    if (fetching_conversations.hasOwnProperty(conversationId)) {
      return new Promise((resolve, reject) => {
        fetching_conversations[conversationId].push({rejectFn: reject, resolveFn: resolve});
      });
    }

    fetching_conversations[conversationId] = [];
    try {
      const response = await this.conversationService.getConversationById(qualifiedId);
      const [conversationEntity] = this.mapConversations([response]);

      this.saveConversation(conversationEntity);

      fetching_conversations[conversationId].forEach(({resolveFn}) => resolveFn(conversationEntity));
      delete fetching_conversations[conversationId];

      return conversationEntity;
    } catch (originalError) {
      if (originalError.code === HTTP_STATUS.NOT_FOUND) {
        this.deleteConversationLocally(qualifiedId, false);
      }
      const error = new ConversationError(
        ConversationError.TYPE.CONVERSATION_NOT_FOUND,
        ConversationError.MESSAGE.CONVERSATION_NOT_FOUND,
        originalError,
      );
      fetching_conversations[conversationId].forEach(({rejectFn}) => rejectFn(error));
      delete fetching_conversations[conversationId];

      throw error;
    }
  }

  /**
   * Will load all the conversations in memory
   * @param initialLocalConversations conversations stored in the local database
   * @returns all the conversations from backend merged with the locally stored conversations and loaded into memory
   */
  public async loadConversations(initialLocalConversations?: ConversationDatabaseData[]): Promise<Conversation[]> {
    const remoteConversations = await this.conversationService.getAllConversations().catch(error => {
      this.logger.error(`Failed to get all conversations from backend: ${error.message}`);
      return {found: []} as RemoteConversations;
    });
    return this.loadRemoteConversations(remoteConversations, initialLocalConversations);
  }

  /**
   * Will try to fetch and load all the missing conversations in memory
   * @returns all the missing conversations freshly fetched from backend appended to the locally stored conversations
   */
  public async loadMissingConversations(): Promise<Conversation[]> {
    const missingConversations = this.conversationState.missingConversations;
    if (!missingConversations.length) {
      return this.conversationState.conversations();
    }
    const remoteConversations = await this.conversationService
      .getConversationByIds(missingConversations)
      .catch(error => {
        this.logger.error(`Failed to get all conversations from backend: ${error.message}`);
        return {found: [], failed: missingConversations} as RemoteConversations;
      });
    return this.loadRemoteConversations(remoteConversations);
  }

  /**
   * Will append the new conversations from backend to the locally stored conversations in memory
   * @param remoteConversations new conversations fetched from backend
   * @returns the new conversations from backend merged with the locally stored conversations
   */
  private async loadRemoteConversations(
    remoteConversations: RemoteConversations,
    initialLocalConversations?: ConversationDatabaseData[],
  ): Promise<Conversation[]> {
    const localConversations =
      initialLocalConversations ||
      (await this.conversationService.loadConversationStatesFromDb<ConversationDatabaseData>());
    let conversationsData: any[];

    if (!remoteConversations.found?.length) {
      conversationsData = localConversations;
    } else {
      const data = ConversationMapper.mergeConversations(localConversations, remoteConversations);
      conversationsData = (await this.conversationService.saveConversationsInDb(data)) as any[];
    }

    const allConversationEntities = this.mapConversations(conversationsData);
    const newConversationEntities = allConversationEntities.filter(
      allConversations =>
        !this.conversationState
          .conversations()
          .some(storedConversations => storedConversations.id === allConversations.id),
    );
    if (newConversationEntities.length) {
      this.saveConversations(newConversationEntities);
    }

    this.conversationState.missingConversations = [...new Set(remoteConversations.failed)];

    return this.conversationState.conversations();
  }

  public async updateConversationStates(conversationsDataArray: ConversationRecord[]) {
    const handledConversationEntities: Conversation[] = [];
    const unknownConversations: ConversationRecord[] = [];

    conversationsDataArray.forEach(conversationData => {
      const localEntity = this.conversationState
        .conversations()
        .find(conversation => matchQualifiedIds(conversation, conversationData));

      if (localEntity) {
        const entity = ConversationMapper.updateSelfStatus(localEntity, conversationData as any, true);
        handledConversationEntities.push(entity);
        return;
      }

      unknownConversations.push(conversationData);
    });

    let conversationEntities: Conversation[] = [];

    if (unknownConversations.length) {
      conversationEntities = conversationEntities.concat(this.mapConversations(unknownConversations as any[]));
      this.saveConversations(conversationEntities);
    }

    conversationEntities = conversationEntities.concat(handledConversationEntities);
    const handledConversationData = conversationEntities.map(conversationEntity => conversationEntity.serialize());
    this.conversationService.saveConversationsInDb(handledConversationData);
    return conversationEntities;
  }

  /**
   * Get preceding messages starting with the given message.
   * @param conversationEntity Respective conversation
   * @returns Resolves with the messages
   */
  public async getPrecedingMessages(conversationEntity: Conversation): Promise<ContentMessage[]> {
    conversationEntity.is_pending(true);

    const firstMessageEntity = conversationEntity.getOldestMessage();
    const upperBound =
      firstMessageEntity && firstMessageEntity.timestamp()
        ? new Date(firstMessageEntity.timestamp())
        : new Date(conversationEntity.getLatestTimestamp(this.serverTimeHandler.toServerTimestamp()) + 1);

    const events = (await this.eventService.loadPrecedingEvents(
      conversationEntity.id,
      new Date(0),
      upperBound,
      Config.getConfig().MESSAGES_FETCH_LIMIT,
    )) as EventRecord[];
    const mappedMessageEntities = await this.addPrecedingEventsToConversation(events, conversationEntity);
    conversationEntity.is_pending(false);
    return mappedMessageEntities;
  }

  private async addPrecedingEventsToConversation(
    events: EventRecord[],
    conversationEntity: Conversation,
  ): Promise<ContentMessage[]> {
    const hasAdditionalMessages = events.length === Config.getConfig().MESSAGES_FETCH_LIMIT;

    const mappedMessageEntities = await this.addEventsToConversation(events, conversationEntity);
    conversationEntity.hasAdditionalMessages(hasAdditionalMessages);

    if (!hasAdditionalMessages) {
      const firstMessage = conversationEntity.getOldestMessage();
      const checkCreationMessage = isMemberMessage(firstMessage) && firstMessage?.isCreation();
      if (checkCreationMessage) {
        const groupCreationMessageIn1to1 = conversationEntity.is1to1() && firstMessage?.isGroupCreation();
        const one2oneConnectionMessageInGroup = conversationEntity.isGroup() && firstMessage?.isConnection();
        const wrongMessageTypeForConversation = groupCreationMessageIn1to1 || one2oneConnectionMessageInGroup;

        if (wrongMessageTypeForConversation) {
          this.messageRepository.deleteMessage(conversationEntity, firstMessage);
          conversationEntity.hasCreationMessage = false;
        } else {
          conversationEntity.hasCreationMessage = true;
        }
      }
      const addCreationMessage = !conversationEntity.hasCreationMessage;
      if (addCreationMessage) {
        this.addCreationMessage(conversationEntity, this.userState.self().isTemporaryGuest());
      }
    }

    return mappedMessageEntities;
  }

  private addCreationMessage(
    conversationEntity: Conversation,
    isTemporaryGuest: boolean,
    timestamp?: number,
    eventSource?: EventSource,
  ): void {
    conversationEntity.hasCreationMessage = true;

    if (conversationEntity.inTeam()) {
      const allTeamMembersParticipate = this.teamState.teamMembers().length
        ? this.teamState
            .teamMembers()
            .every(
              teamMember =>
                !!conversationEntity.participating_user_ids().find(user => matchQualifiedIds(user, teamMember)),
            )
        : false;

      conversationEntity.withAllTeamMembers(allTeamMembersParticipate);
    }

    const creationEvent = conversationEntity.isGroup()
      ? EventBuilder.buildGroupCreation(conversationEntity, isTemporaryGuest, timestamp)
      : EventBuilder.build1to1Creation(conversationEntity);

    this.eventRepository.injectEvent(creationEvent, eventSource);
  }

  /**
   * Get specified message and load number preceding and subsequent messages defined by padding.
   *
   * @param conversationEntity Conversation entity
   * @param messageEntity Message entity
   * @param padding Number of messages to load around the targeted message
   * @returns Resolves with the messages
   */
  public async getMessagesWithOffset(
    conversationEntity: Conversation,
    messageEntity: Message,
    padding = 30,
  ): Promise<ContentMessage[]> {
    const messageDate = new Date(messageEntity.timestamp());
    const conversationId = conversationEntity.id;

    conversationEntity.is_pending(true);

    const precedingMessages = (await this.eventService.loadPrecedingEvents(
      conversationId,
      new Date(0),
      messageDate,
      Math.floor(padding / 2),
    )) as EventRecord[];
    const followingMessages = (await this.eventService.loadFollowingEvents(
      conversationEntity.id,
      messageDate,
      padding - precedingMessages.length,
    )) as EventRecord[];
    const messages = precedingMessages.concat(followingMessages);
    const mappedMessageEntities = await this.addEventsToConversation(messages, conversationEntity);
    conversationEntity.is_pending(false);
    return mappedMessageEntities;
  }

  /**
   * Get subsequent messages starting with the given message.
   * @returns Resolves with the messages
   */
  async getSubsequentMessages(conversationEntity: Conversation, messageEntity: ContentMessage) {
    const messageDate = new Date(messageEntity.timestamp());
    conversationEntity.is_pending(true);

    const events = (await this.eventService.loadFollowingEvents(
      conversationEntity.id,
      messageDate,
      Config.getConfig().MESSAGES_FETCH_LIMIT,
    )) as EventRecord[];
    const mappedMessageEntities = await this.addEventsToConversation(events, conversationEntity, {prepend: false});
    conversationEntity.is_pending(false);
    return mappedMessageEntities;
  }

  /**
   * Get messages for given category. Category param acts as lower bound.
   */
  async getEventsForCategory(conversationEntity: Conversation, category = MessageCategory.NONE): Promise<Message[]> {
    const events = (await this.eventService.loadEventsWithCategory(conversationEntity.id, category)) as EventRecord[];
    const messageEntities = (await this.event_mapper.mapJsonEvents(events, conversationEntity)) as Message[];
    return this.updateMessagesUserEntities(messageEntities);
  }

  /**
   * Search for given text in conversation.
   */
  public async searchInConversation(
    conversationEntity: Conversation,
    query: string,
  ): Promise<{messageEntities: Message[]; query: string}> {
    if (!conversationEntity || !query.length) {
      return {messageEntities: [], query};
    }

    const events = await this.conversationService.searchInConversation(conversationEntity.id, query);
    const mappedMessages = await this.event_mapper.mapJsonEvents(events, conversationEntity);
    const messageEntities = await this.updateMessagesUserEntities(mappedMessages);
    return {messageEntities, query};
  }

  /**
   * Get conversation unread events.
   *
   * @param conversationEntity Conversation to start from
   */
  private async getUnreadEvents(conversationEntity: Conversation): Promise<void> {
    const first_message = conversationEntity.getOldestMessage();
    // The lower bound should be right after the last read timestamp in order not to load the last read message again (thus the +1)
    const lower_bound = new Date(conversationEntity.last_read_timestamp() + 1);
    const upper_bound = first_message
      ? new Date(first_message.timestamp())
      : new Date(conversationEntity.getLatestTimestamp(this.serverTimeHandler.toServerTimestamp()) + 1);

    if (lower_bound < upper_bound) {
      conversationEntity.is_pending(true);

      try {
        const events = (await this.eventService.loadPrecedingEvents(
          conversationEntity.id,
          lower_bound,
          upper_bound,
        )) as EventRecord[];
        if (events.length) {
          // To prevent firing a ton of potential backend calls for missing users, we use an optimistic approach and do an offline update of those events
          // In case a user is missing in the local state, then they will be considered an `unavailable` user
          await this.addEventsToConversation(events, conversationEntity, {offline: true});
        }
      } catch (error) {
        this.logger.info(`Could not load unread events for conversation: ${conversationEntity.id}`, error);
      }
      conversationEntity.is_pending(false);
    }
  }

  /**
   * Update conversation with a user you just unblocked
   */
  private readonly onUnblockUser = async (user_et: User): Promise<void> => {
    const conversationEntity = await this.get1To1Conversation(user_et);
    if (conversationEntity) {
      conversationEntity.status(ConversationStatus.CURRENT_MEMBER);
    }
  };

  /**
   * Update all conversations on app init.
   */
  public async updateConversationsOnAppInit() {
    await this.updateConversations(this.conversationState.filteredConversations());
  }

  /**
   * Update users and events for archived conversations currently visible.
   */
  public updateArchivedConversations() {
    return this.updateConversations(this.conversationState.archivedConversations());
  }

  private async updateConversationFromBackend(conversationEntity: Conversation) {
    const conversationData = await this.conversationService.getConversationById(conversationEntity);
    const {name, message_timer, type} = conversationData;
    ConversationMapper.updateProperties(conversationEntity, {name, type});
    ConversationMapper.updateSelfStatus(conversationEntity, {message_timer});
  }

  /**
   * Get users and events for conversations.
   *
   * @note To reduce the number of backend calls we merge the user IDs of all conversations first.
   * @param conversationEntities Array of conversation entities to be updated
   */
  public async updateConversations(conversationEntities: Conversation[]): Promise<void> {
    const mapOfUserIds = conversationEntities.map(conversationEntity => conversationEntity.participating_user_ids());
    const userIds = flatten(mapOfUserIds);
    await this.userRepository.getUsersById(userIds);
    await Promise.all(conversationEntities.map(conversationEntity => this.fetchUsersAndEvents(conversationEntity)));
  }

  //##############################################################################
  // Repository interactions
  //##############################################################################

  /**
   * Deletes a conversation from the repository.
   */
  private deleteConversationFromRepository(conversationId: QualifiedId) {
    this.conversationState.conversations.remove(conversation => {
      return matchQualifiedIds(conversation, conversationId);
    });
  }

  public deleteConversation(conversationEntity: Conversation) {
    this.conversationService
      .deleteConversation(this.teamState.team().id, conversationEntity.id)
      .then(() => {
        this.deleteConversationLocally(conversationEntity, true);
      })
      .catch(() => {
        PrimaryModal.show(PrimaryModal.type.ACKNOWLEDGE, {
          text: {
            message: t('modalConversationDeleteErrorMessage', conversationEntity.name()),
            title: t('modalConversationDeleteErrorHeadline'),
          },
        });
      });
  }

  private readonly deleteConversationLocally = async (conversationId: QualifiedId, skipNotification: boolean) => {
    const conversationEntity = this.conversationState.findConversation(conversationId);
    if (!conversationEntity) {
      return;
    }

    this.callingRepository.leaveCall(conversationEntity.qualifiedId, LEAVE_CALL_REASON.USER_MANUALY_LEFT_CONVERSATION);

    if (this.conversationState.isActiveConversation(conversationEntity)) {
      const nextConversation = this.getNextConversation(conversationEntity);
      amplify.publish(WebAppEvents.CONVERSATION.SHOW, nextConversation, {});
    }
    if (!skipNotification) {
      const deletionMessage = new DeleteConversationMessage(conversationEntity);
      amplify.publish(WebAppEvents.NOTIFICATION.NOTIFY, deletionMessage);
    }
    if (this.conversationLabelRepository.getConversationCustomLabel(conversationEntity, true)) {
      this.conversationLabelRepository.removeConversationFromAllLabels(conversationEntity, true);
      this.conversationLabelRepository.saveLabels();
    }
    this.deleteConversationFromRepository(conversationId);
    await this.conversationService.deleteConversationFromDb(conversationId.id);
    if (isMLSCapableConversation(conversationEntity)) {
      await this.wipeMLSCapableConversation(conversationEntity);
    }
  };

  public async getAllUsersInConversation(conversationId: QualifiedId): Promise<User[]> {
    const conversationEntity = await this.getConversationById(conversationId);
    const users = [this.userState.self()].concat(conversationEntity.participating_user_ets());
    return users;
  }

  /**
   * Check for conversation locally and fetch it from the server otherwise.
   * TODO(Federation): Remove "optional" from "domain"
   */
  async getConversationById(conversation_id: QualifiedId, searchInLocalDB = false): Promise<Conversation> {
    if (typeof conversation_id.id !== 'string') {
      throw new ConversationError(
        ConversationError.TYPE.NO_CONVERSATION_ID,
        ConversationError.MESSAGE.NO_CONVERSATION_ID,
      );
    }
    const localStateConversation = this.conversationState.findConversation(conversation_id);
    if (localStateConversation) {
      return localStateConversation;
    }

    if (searchInLocalDB) {
      const localDBConversation = await this.conversationService.loadConversation<BackendConversation>(
        conversation_id.id,
      );
      if (localDBConversation) {
        return this.mapConversations([localDBConversation])[0];
      }
    }

    try {
      return await this.fetchConversationById(conversation_id);
    } catch (error) {
      const isConversationNotFound = error.type === ConversationError.TYPE.CONVERSATION_NOT_FOUND;
      if (isConversationNotFound) {
        this.logger.warn(`Failed to get conversation '${conversation_id.id}': ${error.message}`, error);
      }

      throw error;
    }
  }

  /**
   * Get all the group conversations owned by self user's team from the local state.
   */
  public getAllSelfTeamOwnedGroupConversations(): Conversation[] {
    const {teamId: selfUserTeamId} = this.userState.self();
    return this.conversationState.conversations().filter(conversation => {
      return conversation.isGroup() && !!selfUserTeamId && conversation.team_id === selfUserTeamId;
    });
  }

  /**
   * Get group conversations by name.
   *
   * @param query Query to be searched in group conversation names
   * @param isHandle Query string is handle
   * @returns Matching group conversations
   */
  getGroupsByName(query: string, isHandle: boolean) {
    return this.conversationState
      .filteredConversations()
      .filter(conversationEntity => {
        if (!conversationEntity.isGroup()) {
          return false;
        }

        const queryString = isHandle ? `@${query}` : query;
        if (compareTransliteration(conversationEntity.display_name(), queryString)) {
          return true;
        }

        for (const userEntity of conversationEntity.participating_user_ets()) {
          const nameString = isHandle ? userEntity.username() : userEntity.name();
          if (startsWith(nameString, query)) {
            return true;
          }
        }

        return false;
      })
      .sort((conversationA, conversationB) => {
        return sortByPriority(conversationA.display_name(), conversationB.display_name(), query);
      })
      .map(conversationEntity => {
        this.updateParticipatingUserEntities(conversationEntity);
        return conversationEntity;
      });
  }

  /**
   * Get the most recent event timestamp from any conversation.
   * @param increment Increment by one for unique timestamp
   * @returns Timestamp value
   */
  private getLatestEventTimestamp(increment = false) {
    const mostRecentConversation = this.conversationState.getMostRecentConversation(true);
    if (mostRecentConversation) {
      const lastEventTimestamp = mostRecentConversation.last_event_timestamp();
      return lastEventTimestamp + (increment ? 1 : 0);
    }

    return 1;
  }

  /**
   * Get the next unarchived conversation.
   *
   * @param conversationEntity Conversation to start from
   * @returns Next conversation
   */
  getNextConversation(conversationEntity: Conversation) {
    return getNextItem(this.conversationState.visibleConversations(), conversationEntity);
  }

  /**
   * @deprecated import the `ConversationState` wherever you need it and call `getMostRecentConversation` directly from there
   */
  public getMostRecentConversation() {
    return this.conversationState.getMostRecentConversation();
  }

  /**
   * Returns a list of sorted conversation ids based on the number of messages in the last 30 days.
   * @returns Resolve with the most active conversations
   */
  getMostActiveConversations() {
    return this.conversationService.getActiveConversationsFromDb().then(conversation_ids => {
      return conversation_ids
        .map(conversation_id => this.conversationState.findConversation(conversation_id))
        .filter((conversationEntity): conversationEntity is Conversation => !!conversationEntity);
    });
  }

  /**
   * Get conversation with a user.
   * @param userEntity User entity for whom to get the conversation
   * @returns Resolves with the conversation with requested user
   */
  async get1To1Conversation(userEntity: User): Promise<Conversation | null> {
    const selfUser = this.userState.self();
    const inCurrentTeam = userEntity.inTeam() && !!selfUser && userEntity.teamId === selfUser.teamId;

    if (inCurrentTeam) {
      return this.getOrCreateProteusTeam1to1Conversation(userEntity);
    }

    const conversationId = userEntity.connection().conversationId;
    try {
      const conversationEntity = await this.getConversationById(conversationId);
      conversationEntity.connection(userEntity.connection());
      await this.updateParticipatingUserEntities(conversationEntity);
      return conversationEntity;
    } catch (error) {
      const isConversationNotFound =
        error instanceof ConversationError && error.type === ConversationError.TYPE.CONVERSATION_NOT_FOUND;
      if (!isConversationNotFound) {
        throw error;
      }
      return null;
    }
  }

  /**
   * Get or create a proteus team 1to1 conversation with a user. If a conversation does not exist, it will be created.
   * @param userEntity User entity for whom to get the conversation
   * @returns Resolves with the conversation with requested user
   */
  private async getOrCreateProteusTeam1to1Conversation(userEntity: User): Promise<Conversation> {
    const matchingConversationEntity = this.conversationState.conversations().find(conversationEntity => {
      if (!conversationEntity.is1to1()) {
        // Disregard conversations that are not 1:1
        return false;
      }

      const inTeam = ConversationFilter.isInTeam(conversationEntity, userEntity);
      if (!inTeam) {
        // Disregard conversations that are not in the team
        return false;
      }

      const isActiveConversation = !conversationEntity.removed_from_conversation();
      if (!isActiveConversation) {
        // Disregard conversations that self is no longer part of
        return false;
      }

      return ConversationFilter.is1To1WithUser(conversationEntity, userEntity);
    });

    if (matchingConversationEntity) {
      return matchingConversationEntity;
    }
    return this.createGroupConversation([userEntity]);
  }

  /**
   * Check whether message has been read.
   *
   * @param conversation_id Conversation ID
   * @param message_id Message ID
   * @returns Resolves with `true` if message is marked as read
   */
  async isMessageRead(conversation_id: QualifiedId, message_id: string): Promise<boolean> {
    if (!conversation_id || !message_id) {
      return false;
    }

    try {
      const conversationEntity = await this.getConversationById(conversation_id);
      const messageEntity = await this.messageRepository.getMessageInConversationById(conversationEntity, message_id);
      return conversationEntity.last_read_timestamp() >= messageEntity.timestamp();
    } catch (error) {
      const messageNotFound = error.type === ConversationError.TYPE.MESSAGE_NOT_FOUND;
      if (messageNotFound) {
        return true;
      }

      throw error;
    }
  }

  /**
   * Starts the join public conversation flow.
   * Opens conversation directly when it is already known.
   *
   * @param event Custom event containing join key/code
   */
  private readonly onConversationJoin = async (event: {detail: {code: string; key: string; domain?: string}}) => {
    const {key, code, domain} = event.detail;

    const showNoConversationModal = () => {
      const titleText = t('modalConversationJoinNotFoundHeadline');
      const messageText = t('modalConversationJoinNotFoundMessage');
      this.showModal(messageText, titleText);
    };
    const showTooManyMembersModal = () => {
      const titleText = t('modalConversationJoinFullHeadline');
      const messageText = t('modalConversationJoinFullMessage');
      this.showModal(messageText, titleText);
    };

    try {
      const {id: conversationId, name: conversationName} = await this.conversationService.getConversationJoin(
        key,
        code,
      );
      const knownConversation = this.conversationState.findConversation({domain: null, id: conversationId});
      if (knownConversation?.status() === ConversationStatus.CURRENT_MEMBER) {
        amplify.publish(WebAppEvents.CONVERSATION.SHOW, knownConversation, {});
        return;
      }
      PrimaryModal.show(PrimaryModal.type.CONFIRM, {
        primaryAction: {
          action: async () => {
            try {
              const response = await this.conversationService.postConversationJoin(key, code);
              const conversationEntity = await this.getConversationById({
                domain: domain ?? this.userState.self().domain,
                id: conversationId,
              });
              if (response) {
                await this.onMemberJoin(conversationEntity, response);
              }
              amplify.publish(WebAppEvents.CONVERSATION.SHOW, conversationEntity, {});
            } catch (error) {
              switch (error.label) {
                case BackendErrorLabel.ACCESS_DENIED:
                case BackendErrorLabel.NO_CONVERSATION:
                case BackendErrorLabel.NO_CONVERSATION_CODE: {
                  showNoConversationModal();
                  break;
                }
                case BackendErrorLabel.TOO_MANY_MEMBERS: {
                  showTooManyMembersModal();
                  break;
                }

                default: {
                  throw error;
                }
              }
            }
          },
          text: t('modalConversationJoinConfirm'),
        },
        text: {
          message: t('modalConversationJoinMessage', {conversationName}),
          title: t('modalConversationJoinHeadline'),
        },
      });
    } catch (error) {
      switch (error.label) {
        case BackendErrorLabel.NO_CONVERSATION:
        case BackendErrorLabel.NO_CONVERSATION_CODE: {
          showNoConversationModal();
          break;
        }
        default: {
          throw error;
        }
      }
    }
  };

  private readonly getConnectionConversation = (connectionEntity: ConnectionEntity) => {
    const {conversationId} = connectionEntity;

    const localConversation = this.conversationState.findConversation(conversationId);

    if (localConversation) {
      return localConversation;
    }

    if (connectionEntity.isConnected() || connectionEntity.isOutgoingRequest()) {
      return this.fetchConversationById(conversationId);
    }

    return undefined;
  };

  /**
   * Maps user connection to the corresponding conversation.
   *
   * @note If there is no conversation it will request it from the backend
   * @returns Resolves when connection was mapped return value
   */
  private readonly mapConnection = async (connectionEntity: ConnectionEntity): Promise<Conversation | undefined> => {
    try {
      const conversation = await this.getConnectionConversation(connectionEntity);

      if (!conversation) {
        return undefined;
      }

      conversation.connection(connectionEntity);

      if (connectionEntity.isConnected()) {
        conversation.type(CONVERSATION_TYPE.ONE_TO_ONE);
      }

      const updatedConversation = await this.updateParticipatingUserEntities(conversation);

      this.conversationState.conversations.notifySubscribers();

      return updatedConversation;
    } catch (error) {
      const isConversationNotFound =
        error instanceof ConversationError && error.type === ConversationError.TYPE.CONVERSATION_NOT_FOUND;
      if (!isConversationNotFound) {
        throw error;
      }

      return undefined;
    }
  };

  /**
   * @returns resolves when deleted conversations are locally deleted, too.
   */
  checkForDeletedConversations() {
    return Promise.all(
      this.conversationState.conversations().map(async conversation => {
        try {
          await this.conversationService.getConversationById(conversation);
        } catch ({code}) {
          if (code === HTTP_STATUS.NOT_FOUND) {
            this.deleteConversationLocally(conversation, true);
          }
        }
      }),
    );
  }

  /**
   * Maps user connections to the corresponding conversations.
   * @param connectionEntities Connections entities
   */
  mapConnections(connectionEntities: ConnectionEntity[]): Promise<Conversation>[] {
    this.logger.log(`Mapping '${connectionEntities.length}' user connection(s) to conversations`, connectionEntities);

    return connectionEntities.map(connectionEntity => this.mapConnection(connectionEntity));
  }

  /**
   * Map conversation payload.
   *
   * @param payload Payload to map
   * @param initialTimestamp Initial server and event timestamp
   * @returns Mapped conversation/s
   */
  mapConversations(
    payload: (BackendConversation | ConversationDatabaseData)[],
    initialTimestamp = this.getLatestEventTimestamp(true),
  ): Conversation[] {
    const entities = ConversationMapper.mapConversations(payload as ConversationDatabaseData[], initialTimestamp);
    entities.forEach(conversationEntity => {
      this._mapGuestStatusSelf(conversationEntity);
      conversationEntity.selfUser(this.userState.self());
      conversationEntity.setStateChangePersistence(true);
    });

    return entities;
  }

  private mapGuestStatusSelf() {
    this.conversationState
      .filteredConversations()
      .forEach(conversationEntity => this._mapGuestStatusSelf(conversationEntity));

    if (this.teamState.isTeam()) {
      this.userState.self().inTeam(true);
      this.userState.self().isTeamMember(true);
    }
  }

  private _mapGuestStatusSelf(conversationEntity: Conversation) {
    const conversationTeamId = conversationEntity.team_id;
    const selfTeamId = this.teamState.team()?.id;
    const isConversationGuest = !!(conversationTeamId && (!selfTeamId || selfTeamId !== conversationTeamId));
    conversationEntity.isGuest(isConversationGuest);
  }

  /**
   * Save a conversation in the repository and in the database.
   * Will resolve with local conversation entity and do nothing if conversation already exists in state
   *
   * @param conversationEntity Conversation to be saved in the repository
   * @returns Resolves when conversation was saved
   */
  saveConversation(conversationEntity: Conversation) {
    const localEntity = this.conversationState.findConversation(conversationEntity);
    if (!localEntity) {
      this.conversationState.conversations.push(conversationEntity);
      return this.saveConversationStateInDb(conversationEntity);
    }
    return Promise.resolve(localEntity);
  }

  /**
   * Persists a conversation state in the database.
   * @param conversationEntity Conversation of which the state should be persisted
   * @returns Resolves when conversation was saved
   */
  private readonly saveConversationStateInDb = (conversationEntity: Conversation) => {
    return this.conversationService.saveConversationStateInDb(conversationEntity);
  };

  /**
   * Save conversations in the repository.
   * @param conversationEntities Conversations to be saved in the repository
   */
  private saveConversations(conversationEntities: Conversation[]) {
    this.conversationState.conversations.push(...conversationEntities);
  }

  /**
   * Set the notification handling state.
   *
   * @note Temporarily do not unarchive conversations when handling the notification stream
   * @param handlingState State of the notifications stream handling
   */
  private readonly setNotificationHandlingState = (handlingState: NOTIFICATION_HANDLING_STATE) => {
    const isFetchingFromStream = handlingState !== NOTIFICATION_HANDLING_STATE.WEB_SOCKET;

    if (this.isBlockingNotificationHandling !== isFetchingFromStream) {
      if (!isFetchingFromStream) {
        this.checkChangedConversations();
      }
      this.isBlockingNotificationHandling = isFetchingFromStream;
      this.logger.info(`Block handling of conversation events: ${this.isBlockingNotificationHandling}`);
    }
  };

  /**
   * Update participating users in a conversation.
   *
   * @param conversationEntity Conversation to be updated
   * @param offline Should we only look for cached contacts
   * @param updateGuests Update conversation guests
   * @returns Resolves when users have been updated
   */
  async updateParticipatingUserEntities(
    conversationEntity: Conversation,
    offline = false,
    updateGuests = false,
  ): Promise<Conversation> {
    const userEntities = await this.userRepository.getUsersById(conversationEntity.participating_user_ids(), {
      localOnly: offline,
    });
    userEntities.sort(sortUsersByPriority);
    conversationEntity.participating_user_ets(userEntities);

    if (updateGuests) {
      conversationEntity.updateGuests();
    }

    return conversationEntity;
  }

  //##############################################################################
  // Send events
  //##############################################################################

  /**
   * Add users to an existing conversation.
   *
   * @param conversationEntity Conversation to add users to
   * @param userEntities Users to be added to the conversation
   * @returns Resolves when members were added
   */
  async addUsers(conversation: Conversation, userEntities: User[]) {
    /**
     * ToDo: Fetch all MLS Events from backend before doing anything else
     * Needs to be done to receive the latest epoch and avoid epoch mismatch errors
     */

    const qualifiedUsers = userEntities.map(userEntity => userEntity.qualifiedId);

    const {qualifiedId: conversationId} = conversation;

    try {
      if (isProteusConversation(conversation) || isMixedConversation(conversation)) {
        const {failedToAdd, event: memberJoinEvent} =
          await this.core.service!.conversation.addUsersToProteusConversation({
            conversationId,
            qualifiedUsers,
          });
        if (memberJoinEvent) {
          await this.eventRepository.injectEvent(memberJoinEvent, EventRepository.SOURCE.BACKEND_RESPONSE);
        }
        if (failedToAdd) {
          await this.eventRepository.injectEvent(
            EventBuilder.buildFailedToAddUsersEvent(
              failedToAdd.users,
              conversation,
              this.userState.self().id,
              failedToAdd.reason,
            ),
            EventRepository.SOURCE.INJECTED,
          );
        }
      }

      if (isMLSCapableConversation(conversation)) {
        const {events} = await this.core.service!.conversation.addUsersToMLSConversation({
          conversationId: conversation.qualifiedId,
          groupId: conversation.groupId,
          qualifiedUsers,
        });
        if (!!events.length && isMLSConversation(conversation)) {
          events.forEach(event => this.eventRepository.injectEvent(event));
        }
      }
    } catch (error) {
      if (isBackendError(error)) {
        this.handleAddToConversationError(error, conversation, qualifiedUsers);
      }
    }
  }

  addMissingMember(conversationEntity: Conversation, users: QualifiedId[], timestamp: number) {
    const [sender] = users;
    const event = EventBuilder.buildMemberJoin(conversationEntity, sender, users, timestamp);
    return this.eventRepository.injectEvent(event, EventRepository.SOURCE.INJECTED);
  }

  /**
   * Add a service to an existing conversation.
   *
   * @param conversationEntity Conversation to add service to
   * @param providerId ID of service provider
   * @param serviceId ID of service
   * @returns Resolves when service was added
   */
  addService(conversationEntity: Conversation, providerId: string, serviceId: string) {
    return this.conversationService
      .postBots(conversationEntity.id, providerId, serviceId)
      .then((response: any) => {
        const event = response?.event;
        if (event) {
          const logMessage = `Successfully added service to conversation '${conversationEntity.display_name()}'`;
          this.logger.debug(logMessage, response);
          return this.eventRepository.injectEvent(response.event, EventRepository.SOURCE.BACKEND_RESPONSE);
        }

        return event;
      })
      .catch(error => this.handleAddToConversationError(error, conversationEntity, [{domain: '', id: serviceId}]));
  }

  private handleAddToConversationError(error: BackendError, conversationEntity: Conversation, userIds: QualifiedId[]) {
    switch (error.label) {
      case BackendErrorLabel.NOT_CONNECTED: {
        this.handleUsersNotConnected(userIds);
        break;
      }

      case BackendErrorLabel.BAD_GATEWAY:
      case BackendErrorLabel.SERVER_ERROR:
      case BackendErrorLabel.SERVICE_DISABLED:
      case BackendErrorLabel.TOO_MANY_SERVICES: {
        const messageText = t('modalServiceUnavailableMessage');
        const titleText = t('modalServiceUnavailableHeadline');

        this.showModal(messageText, titleText);
        break;
      }

      case BackendErrorLabel.TOO_MANY_MEMBERS: {
        this.handleTooManyMembersError(conversationEntity.getNumberOfParticipants());
        break;
      }
      case BackendErrorLabel.LEGAL_HOLD_MISSING_CONSENT: {
        this.showLegalHoldConsentError();
        break;
      }

      default: {
        throw error;
      }
    }
  }

  /**
   * Clear conversation content and archive the conversation.
   *
   * @note According to spec we archive a conversation when we clear it.
   * It will be unarchived once it is opened through search. We use the archive flag to distinguish states.
   *
   * @param conversationEntity Conversation to clear
   * @param leaveConversation Should we leave the conversation before clearing the content?
   */
  public async clearConversation(conversationEntity: Conversation, leaveConversation = false) {
    const isActiveConversation = this.conversationState.isActiveConversation(conversationEntity);
    const nextConversationEntity = this.getNextConversation(conversationEntity);

    if (leaveConversation) {
      conversationEntity.status(ConversationStatus.PAST_MEMBER);
      this.callingRepository.leaveCall(
        conversationEntity.qualifiedId,
        LEAVE_CALL_REASON.USER_MANUALY_LEFT_CONVERSATION,
      );
    }

    await this.messageRepository.updateClearedTimestamp(conversationEntity);
    await this._clearConversation(conversationEntity);

    if (leaveConversation) {
      await this.removeMember(conversationEntity, this.userState.self().qualifiedId);
    }

    if (isActiveConversation) {
      amplify.publish(WebAppEvents.CONVERSATION.SHOW, nextConversationEntity, {});
    }
  }

  /**
   * Wipes MLS conversation in corecrypto and deletes the conversation state.
   * @param mlsConversation mls conversation
   */
  async wipeMLSCapableConversation(conversation: MLSCapableConversation) {
    return this.conversationService.wipeMLSCapableConversation(conversation);
  }

  async leaveGuestRoom(): Promise<void> {
    if (this.userState.self().isTemporaryGuest()) {
      const conversation = this.conversationState.getMostRecentConversation(true);
      if (conversation) {
        await this.conversationService.deleteMembers(conversation.qualifiedId, this.userState.self().qualifiedId);
      }
    }
  }

  /**
   * Remove a member from a MLS conversation
   *
   * @param conversationEntity Conversation to remove member from
   * @param userId ID of member to be removed from the conversation
   * @returns Resolves when member was removed from the conversation
   */
  private async removeMemberFromMLSConversation(
    conversationEntity: Conversation,
    userId: QualifiedId,
    {localOnly = false} = {},
  ) {
    const currentTimestamp = this.serverTimeHandler.toServerTimestamp();
    const {groupId, qualifiedId} = conversationEntity;
    const {events} = localOnly
      ? {events: [EventBuilder.buildMemberLeave(conversationEntity, userId, true, currentTimestamp)]}
      : await this.core.service!.conversation.removeUsersFromMLSConversation({
          conversationId: qualifiedId,
          groupId,
          qualifiedUserIds: [userId],
        });

    if (!!events.length) {
      events.forEach(event => this.eventRepository.injectEvent(event));
    }
  }

  /**
   * Remove a member from a Proteus conversation
   *
   * @param conversationEntity Conversation to remove member from
   * @param userId ID of member to be removed from the conversation
   * @returns Resolves when member was removed from the conversation
   */
  private async removeMemberFromConversation(
    conversationEntity: Conversation,
    userId: QualifiedId,
    {localOnly = false},
  ) {
    const currentTimestamp = this.serverTimeHandler.toServerTimestamp();
    const response = localOnly
      ? EventBuilder.buildMemberLeave(conversationEntity, userId, true, currentTimestamp)
      : await this.core.service!.conversation.removeUserFromConversation(conversationEntity.qualifiedId, userId);

    const roles = conversationEntity.roles();
    delete roles[userId.id];
    conversationEntity.roles(roles);
    await this.eventRepository.injectEvent(response, EventRepository.SOURCE.BACKEND_RESPONSE);

    return response;
  }

  /**
   * Remove the current user from a conversation.
   *
   * @param conversationEntity Conversation to remove user from
   * @param clearContent Should we clear the conversation content from the database?
   * @returns Resolves when user was removed from the conversation
   */
  private async leaveConversation(conversationEntity: Conversation, {clearContent = false, localOnly = false} = {}) {
    const userQualifiedId = this.userState.self().qualifiedId;

    return clearContent
      ? this.clearConversation(conversationEntity, true)
      : this.removeMemberFromConversation(conversationEntity, userQualifiedId, {localOnly});
  }

  /**
   * Umbrella function to remove a member from a conversation, no matter the protocol or type.
   *
   * @param conversationEntity Conversation to remove member from
   * @param userId ID of member to be removed from the conversation
   * @param clearContent Should we clear the conversation content from the database?
   * @returns Resolves when member was removed from the conversation
   */
  public async removeMember(
    conversationEntity: Conversation,
    userId: QualifiedId,
    {clearContent = false, localOnly = false} = {},
  ) {
    const isUserLeaving = this.userState.self().qualifiedId.id === userId.id;
    const isMLSConversation = conversationEntity.isUsingMLSProtocol;

    if (isUserLeaving) {
      return this.leaveConversation(conversationEntity, {clearContent});
    }

    return isMLSConversation
      ? this.removeMemberFromMLSConversation(conversationEntity, userId, {localOnly})
      : this.removeMemberFromConversation(conversationEntity, userId, {localOnly});
  }

  /**
   * Remove service from conversation.
   *
   * @param conversationEntity Conversation to remove service from
   * @param user ID of service user to be removed from the conversation
   * @returns Resolves when service was removed from the conversation
   */
  public removeService(conversationEntity: Conversation, user: QualifiedId) {
    return this.conversationService.deleteBots(conversationEntity.id, user.id).then((response: any) => {
      // TODO: Can this even have a response? in the API Client it look like it always returns `void`
      const hasResponse = response?.event;
      const currentTimestamp = this.serverTimeHandler.toServerTimestamp();
      const event = hasResponse
        ? response.event
        : EventBuilder.buildMemberLeave(conversationEntity, user, true, currentTimestamp);

      this.eventRepository.injectEvent(event, EventRepository.SOURCE.BACKEND_RESPONSE);
      return event;
    });
  }

  /**
   * Rename conversation.
   *
   * @param conversationEntity Conversation to rename
   * @param name New conversation name
   * @returns Resolves when conversation was renamed
   */
  public async renameConversation(
    conversationEntity: Conversation,
    name: string,
  ): Promise<ConversationRenameEvent | undefined> {
    const response = await this.conversationService.updateConversationName(conversationEntity.id, name);
    if (response) {
      this.eventRepository.injectEvent(response, EventRepository.SOURCE.BACKEND_RESPONSE);
      return response;
    }
    return undefined;
  }

  /**
   * Update conversation protocol
   * This will update the protocol of the conversation and refetch the conversation to get all new fields (groupId, ciphersuite, epoch and new protocol)
   * If protocol was updated successfully, conversation protocol update system message will be injected
   *
   * @param conversationId id of the conversation
   * @param protocol new conversation protocol
   * @returns Resolves with updated conversation entity
   */
  public async updateConversationProtocol(
    conversation: Conversation,
    protocol: ConversationProtocol.MIXED | ConversationProtocol.MLS,
  ): Promise<Conversation> {
    const protocolUpdateEventResponse = await this.conversationService.updateConversationProtocol(
      conversation.qualifiedId,
      protocol,
    );

    if (protocolUpdateEventResponse) {
      await this.eventRepository.injectEvent(protocolUpdateEventResponse, EventRepository.SOURCE.BACKEND_RESPONSE);
    }

    //even if protocol was already updated (no response), we need to refetch the conversation
    return this.refreshConversationProtocolProperties(conversation);
  }

  /**
   * Refresh conversation protocol properties
   * Will refetch the conversation to get all new protocol-related fields (groupId, ciphersuite, epoch and new protocol)
   * Will update the conversation entity in memory and in the local database
   *
   * @param conversationId id of the conversation
   * @returns Resolves with updated conversation entity
   */
  private async refreshConversationProtocolProperties(conversation: Conversation) {
    //refetch the conversation to get all new fields (groupId, ciphersuite, epoch and new protocol)
    const remoteConversationData = await this.conversationService.getConversationById(conversation.qualifiedId);
    //update fields that came after protocol update
    const {cipher_suite: cipherSuite, epoch, group_id: newGroupId, protocol: newProtocol} = remoteConversationData;
    const updatedConversation = ConversationMapper.updateProperties(conversation, {
      cipherSuite,
      epoch,
      groupId: newGroupId,
      protocol: newProtocol,
    });

    await this.saveConversationStateInDb(updatedConversation);
    return updatedConversation;
  }

  /**
   * Set the global message timer
   */
  async updateConversationMessageTimer(
    conversationEntity: Conversation,
    messageTimer: number | null,
  ): Promise<ConversationMessageTimerUpdateEvent> {
    messageTimer = ConversationEphemeralHandler.validateTimer(messageTimer);

    const response = await this.conversationService.updateConversationMessageTimer(conversationEntity.id, messageTimer);
    if (response) {
      this.eventRepository.injectEvent(response, EventRepository.SOURCE.BACKEND_RESPONSE);
    }
    return response;
  }

  public async updateConversationReceiptMode(
    conversationEntity: Conversation,
    receiptMode: ConversationReceiptModeUpdateData,
  ) {
    const response = await this.conversationService.updateConversationReceiptMode(conversationEntity.id, receiptMode);
    if (response) {
      this.eventRepository.injectEvent(response, EventRepository.SOURCE.BACKEND_RESPONSE);
    }
    return response;
  }

  /**
   * Team member was removed.
   * @param teamId ID of team that member was removed from
   * @param userId ID of leaving user
   * @param isoDate Date of member removal
   */
  readonly teamMemberLeave = async (
    teamId: string,
    userId: QualifiedId,
    isoDate = this.serverTimeHandler.toServerTimestamp(),
  ) => {
    const userEntity = await this.userRepository.getUserById(userId);
    const eventInjections = this.conversationState
      .conversations()
      .filter(conversationEntity => {
        const conversationInTeam = conversationEntity.team_id === teamId;
        const userIsParticipant = UserFilter.isParticipant(conversationEntity, userId);
        return conversationInTeam && userIsParticipant && !conversationEntity.removed_from_conversation();
      })
      .map(conversationEntity => {
        const leaveEvent = EventBuilder.buildTeamMemberLeave(conversationEntity, userEntity, isoDate);
        return this.eventRepository.injectEvent(leaveEvent);
      });
    userEntity.isDeleted = true;
    return Promise.all(eventInjections);
  };

  /**
   * Set the notification state of a conversation.
   *
   * @param conversationEntity Conversation to change notification state off
   * @param notificationState New notification state
   * @returns Resolves when the notification stated was change
   */
  public async setNotificationState(conversationEntity: Conversation, notificationState: number) {
    if (!conversationEntity || notificationState === undefined) {
      return Promise.reject(
        new ConversationError(BaseError.TYPE.MISSING_PARAMETER as BASE_ERROR_TYPE, BaseError.MESSAGE.MISSING_PARAMETER),
      );
    }

    const validNotificationStates = Object.values(NOTIFICATION_STATE);
    if (!validNotificationStates.includes(notificationState)) {
      return Promise.reject(
        new ConversationError(BaseError.TYPE.INVALID_PARAMETER as BASE_ERROR_TYPE, BaseError.MESSAGE.INVALID_PARAMETER),
      );
    }

    const currentTimestamp = this.serverTimeHandler.toServerTimestamp();
    const payload = {
      otr_muted_ref: new Date(conversationEntity.getLastKnownTimestamp(currentTimestamp)).toISOString(),
      otr_muted_status: notificationState,
    };

    try {
      await this.conversationService.updateMemberProperties(conversationEntity.id, payload);
      const response = {data: payload, from: this.userState.self().id};
      this.onMemberUpdate(conversationEntity, response);

      const {otr_muted_ref: mutedRef, otr_muted_status: mutedStatus} = payload;
      const logMessage = `Changed notification state of conversation to '${mutedStatus}' on '${mutedRef}'`;
      this.logger.info(logMessage);
      return response;
    } catch (error) {
      const log = `Failed to change notification state of conversation '${conversationEntity.id}': ${error.message}`;
      const rejectError = new Error(log);
      this.logger.warn(rejectError.message, error);
      throw rejectError;
    }
  }

  /**
   * Archive a conversation.
   *
   * @param conversationEntity Conversation to rename
   * @returns Resolves when the conversation was archived
   */
  public async archiveConversation(conversationEntity: Conversation) {
    await this.toggleArchiveConversation(conversationEntity, true);
    this.logger.info(`Conversation '${conversationEntity.id}' archived`);
  }

  /**
   * Un-archive a conversation.
   *
   * @param conversationEntity Conversation to unarchive
   * @param forceChange Force state change without new message
   * @param trigger Trigger for unarchive
   * @returns Resolves when the conversation was unarchived
   */
  public async unarchiveConversation(conversationEntity: Conversation, forceChange = false, trigger = 'unknown') {
    await this.toggleArchiveConversation(conversationEntity, false, forceChange);
    this.logger.info(`Conversation '${conversationEntity.id}' unarchived by trigger '${trigger}'`);
  }

  public async sendTypingStart(conversationEntity: Conversation) {
    this.core.service!.conversation.sendTypingStart(conversationEntity.qualifiedId);
  }

  public async sendTypingStop(conversationEntity: Conversation) {
    this.core.service!.conversation.sendTypingStop(conversationEntity.qualifiedId);
  }

  private async toggleArchiveConversation(
    conversationEntity: Conversation,
    newState: boolean,
    forceChange: boolean = false,
  ) {
    if (!conversationEntity) {
      const error = new ConversationError(
        ConversationError.TYPE.CONVERSATION_NOT_FOUND,
        ConversationError.MESSAGE.CONVERSATION_NOT_FOUND,
      );
      throw error;
    }

    const stateChange = conversationEntity.is_archived() !== newState;

    const currentTimestamp = this.serverTimeHandler.toServerTimestamp();
    const archiveTimestamp = conversationEntity.getLastKnownTimestamp(currentTimestamp);
    const sameTimestamp = conversationEntity.archivedTimestamp() === archiveTimestamp;
    const skipChange = sameTimestamp && !forceChange;

    if (!stateChange && skipChange) {
      throw new ConversationError(ConversationError.TYPE.NO_CHANGES, ConversationError.MESSAGE.NO_CHANGES);
    }

    const payload = {
      otr_archived: newState,
      otr_archived_ref: new Date(archiveTimestamp).toISOString(),
    };

    const conversationId = conversationEntity.id;

    const updatePromise = conversationEntity.removed_from_conversation()
      ? Promise.resolve()
      : this.conversationService.updateMemberProperties(conversationId, payload).catch(error => {
          const logMessage = `Failed to change archived state of '${conversationId}' to '${newState}': ${error.code}`;
          this.logger.error(logMessage);

          const isNotFound = error.code === HTTP_STATUS.NOT_FOUND;
          if (!isNotFound) {
            throw error;
          }
        });

    await updatePromise;
    const response = {
      data: payload,
      from: this.userState.self().id,
    };
    this.onMemberUpdate(conversationEntity, response);
  }

  private checkChangedConversations() {
    this.conversationsWithNewEvents.forEach(conversationEntity => {
      if (conversationEntity.shouldUnarchive()) {
        this.unarchiveConversation(conversationEntity, false, ConversationRepository.eventFromStreamMessage);
      }
    });

    this.conversationsWithNewEvents.clear();
  }

  /**
   * Clears conversation content from view and the database.
   *
   * @param conversationEntity Conversation entity to delete
   * @param timestamp Optional timestamps for which messages to remove
   */
  private async _clearConversation(conversationEntity: Conversation, timestamp?: number) {
    this.deleteMessages(conversationEntity, timestamp);

    if (conversationEntity.removed_from_conversation()) {
      await this.conversationService.deleteConversationFromDb(conversationEntity.id);
      this.deleteConversationFromRepository(conversationEntity);
    }
  }

  private handleTooManyMembersError(participants = ConversationRepository.CONFIG.GROUP.MAX_SIZE) {
    const openSpots = ConversationRepository.CONFIG.GROUP.MAX_SIZE - participants;
    const substitutions = {
      number1: ConversationRepository.CONFIG.GROUP.MAX_SIZE.toString(10),
      number2: Math.max(0, openSpots).toString(10),
    };

    const messageText = t('modalConversationTooManyMembersMessage', substitutions);
    const titleText = t('modalConversationTooManyMembersHeadline');
    this.showModal(messageText, titleText);
  }

  private async handleUsersNotConnected(userIds: QualifiedId[] = []): Promise<void> {
    const titleText = t('modalConversationNotConnectedHeadline');

    if (userIds.length > 1) {
      this.showModal(t('modalConversationNotConnectedMessageMany'), titleText);
    } else {
      // TODO(Federation): Update code once connections are implemented on the backend
      const userEntity = await this.userRepository.getUserById(userIds[0]);
      this.showModal(t('modalConversationNotConnectedMessageOne', userEntity.name()), titleText);
    }
  }

  private showModal(messageText: string, titleText: string) {
    PrimaryModal.show(PrimaryModal.type.ACKNOWLEDGE, {
      text: {
        message: messageText,
        title: titleText,
      },
    });
  }

  private showLegalHoldConsentError() {
    const replaceLinkLegalHold = replaceLink(
      Config.getConfig().URL.SUPPORT.LEGAL_HOLD_BLOCK,
      '',
      'read-more-legal-hold',
    );

    const messageText = t('modalLegalHoldConversationMissingConsentMessage', {}, replaceLinkLegalHold);
    const titleText = t('modalUserCannotBeAddedHeadline');

    PrimaryModal.show(PrimaryModal.type.ACKNOWLEDGE, {
      text: {
        htmlMessage: messageText,
        title: titleText,
      },
    });
  }

  //##############################################################################
  // Send Generic Messages
  //##############################################################################

  readonly injectLegalHoldMessage = async ({
    conversationEntity,
    conversationId,
    userId,
    timestamp,
    legalHoldStatus,
    beforeTimestamp = false,
  }: {
    beforeTimestamp?: boolean;
    conversationEntity?: Conversation;
    conversationId: QualifiedId;
    legalHoldStatus: LegalHoldStatus;
    timestamp?: number;
    userId: QualifiedId;
  }) => {
    if (typeof legalHoldStatus === 'undefined') {
      return;
    }
    if (!timestamp) {
      const conversation = conversationEntity || this.conversationState.findConversation(conversationId);
      timestamp = conversation.getNextTimestamp();
    }
    const legalHoldUpdateMessage = EventBuilder.buildLegalHoldMessage(
      conversationId || conversationEntity?.qualifiedId,
      userId,
      timestamp,
      legalHoldStatus,
      beforeTimestamp,
    );
    await this.eventRepository.injectEvent(legalHoldUpdateMessage);
  };

  async injectFileTypeRestrictedMessage(
    conversation: Conversation,
    user: User,
    isIncoming: boolean,
    fileExt: string,
    id = createUuid(),
  ) {
    const fileRestrictionMessage = EventBuilder.buildFileTypeRestricted(conversation, user, isIncoming, fileExt, id);
    await this.eventRepository.injectEvent(fileRestrictionMessage);
  }

  //##############################################################################
  // Event callbacks
  //##############################################################################

  private logConversationEvent(event: IncomingEvent, source: EventSource) {
    if (event.type === CONVERSATION_EVENT.TYPING) {
      // Prevent logging typing events
      return;
    }

    const {time, from, qualified_conversation, type} = event;
    const extra: Record<string, unknown> = {};
    extra.messageId = 'id' in event && event.id;
    const logMessage = `Conversation Event: '${type}' (Source: ${source})`;
    switch (event.type) {
      case ClientEvent.CONVERSATION.ASSET_ADD:
        extra.contentType = event.data.content_type;
        extra.size = event.data.content_length;
        extra.status = event.data.status;

      case ClientEvent.CONVERSATION.MESSAGE_ADD:
        extra.sender = event.from_client_id;
        break;

      case ClientEvent.CONVERSATION.MESSAGE_DELETE:
        extra.deletedMessage = event.data.message_id;
    }
    this.logger.info(logMessage, {time, from, type, qualified_conversation, ...extra});
  }

  /**
   * Listener for incoming events.
   *
   * @param event JSON data for event
   * @param source Source of event
   * @returns Resolves when event was handled
   */
  private readonly onConversationEvent = (event: IncomingEvent, source = EventRepository.SOURCE.STREAM) => {
    this.logConversationEvent(event, source);
    return this.handleConversationEvent(event, source);
  };

  private handleConversationEvent(
    eventJson: IncomingEvent,
    eventSource: EventSource = EventSource.NOTIFICATION_STREAM,
  ) {
    if (!eventJson) {
      return Promise.reject(new Error('Conversation Repository Event Handling: Event missing'));
    }

    const ignoredEvents: (CONVERSATION_EVENT | CLIENT_CONVERSATION_EVENT)[] = [CONVERSATION_EVENT.MLS_MESSAGE_ADD];
    if (ignoredEvents.includes(eventJson?.type)) {
      return Promise.resolve();
    }

    const {conversation, qualified_conversation, data: eventData, type} = eventJson;
    // data.conversationId is always the conversationId that should be read first. If not found we can fallback to qualified_conversation or conversation
    const conversationId: QualifiedId = eventData?.conversationId
      ? {domain: '', id: eventData.conversationId}
      : qualified_conversation || {domain: '', id: conversation};

    const inSelfConversation = this.conversationState.isSelfConversation(conversationId);
    if (inSelfConversation) {
      const typesInSelfConversation = [CONVERSATION_EVENT.MEMBER_UPDATE, ClientEvent.CONVERSATION.MESSAGE_HIDDEN];

      const isExpectedType = typesInSelfConversation.includes(type);
      if (!isExpectedType) {
        return Promise.reject(
          new ConversationError(
            ConversationError.TYPE.WRONG_CONVERSATION,
            ConversationError.MESSAGE.WRONG_CONVERSATION,
          ),
        );
      }
    }

    const isConversationCreate = type === CONVERSATION_EVENT.CREATE;
    const onEventPromise = isConversationCreate
      ? Promise.resolve(null)
      : this.getConversationById(conversationId, true);
    let previouslyArchived = false;

    return onEventPromise
      .then((conversationEntity: Conversation) => {
        if (conversationEntity) {
          // Check if conversation was archived
          previouslyArchived = conversationEntity.is_archived();
          const isPastMemberStatus = conversationEntity.status() === ConversationStatus.PAST_MEMBER;
          const isMemberJoinType = type === CONVERSATION_EVENT.MEMBER_JOIN;

          if (previouslyArchived && isPastMemberStatus && isMemberJoinType) {
            this.unarchiveConversation(conversationEntity, false, ConversationRepository.eventFromStreamMessage);
          }
          const isBackendTimestamp = eventSource !== EventSource.INJECTED;

          const eventsToSkip: (CLIENT_CONVERSATION_EVENT | CONVERSATION_EVENT)[] = [
            CONVERSATION_EVENT.MEMBER_LEAVE,
            CONVERSATION_EVENT.MEMBER_JOIN,
            CONVERSATION_EVENT.DELETE,
          ];

          const shouldUpdateTimestampServer = !eventsToSkip.includes(type);

          if (shouldUpdateTimestampServer) {
            conversationEntity.updateTimestampServer(eventJson.server_time || eventJson.time, isBackendTimestamp);
          }
        }
        return conversationEntity;
      })
      .then(conversationEntity => this.checkLegalHoldStatus(conversationEntity, eventJson))
      .then(conversationEntity => this.checkConversationParticipants(conversationEntity, eventJson, eventSource))
      .then(conversationEntity => this.triggerFeatureEventHandlers(conversationEntity, eventJson))
      .then(
        conversationEntity =>
          this.reactToConversationEvent(conversationEntity, eventJson, eventSource) as Promise<EntityObject>,
      )
      .then((entityObject = {} as EntityObject) => {
        if (type !== CONVERSATION_EVENT.MEMBER_JOIN && type !== CONVERSATION_EVENT.MEMBER_LEAVE) {
          this.handleConversationNotification(entityObject as EntityObject, eventSource, previouslyArchived);
        }
      })
      .catch((error: BaseError) => {
        const ignoredErrorTypes: string[] = [
          ConversationError.TYPE.MESSAGE_NOT_FOUND,
          ConversationError.TYPE.CONVERSATION_NOT_FOUND,
        ];

        const isRemovedFromConversation = (error as unknown as BackendError).label === BackendErrorLabel.ACCESS_DENIED;
        if (isRemovedFromConversation) {
          const messageText = t('conversationNotFoundMessage');
          const titleText = t('conversationNotFoundTitle', Config.getConfig().BRAND_NAME);

          this.showModal(messageText, titleText);
          return;
        }

        if (!ignoredErrorTypes.includes(error.type)) {
          throw error;
        }
      });
  }

  /**
   * Check that sender of received event is a known conversation participant.
   *
   * @param conversationEntity Conversation targeted by the event
   * @param eventJson JSON data of the event
   * @param eventSource Source of event
   * @returns Resolves when the participant list has been checked
   */
  private checkConversationParticipants(
    conversationEntity: Conversation,
    eventJson: IncomingEvent,
    eventSource: EventSource,
  ) {
    // We ignore injected events
    const isInjectedEvent = eventSource === EventRepository.SOURCE.INJECTED;
    if (isInjectedEvent || !conversationEntity) {
      return conversationEntity;
    }

    const {from: senderId, type, time} = eventJson;

    if (senderId) {
      const allParticipants = conversationEntity.participating_user_ids().concat(this.userState.self().qualifiedId);
      const isFromUnknownUser = allParticipants.every(participant => participant.id !== senderId);

      if (isFromUnknownUser) {
        const membersUpdateMessages = [
          CONVERSATION_EVENT.MEMBER_LEAVE,
          CONVERSATION_EVENT.MEMBER_JOIN,
          ClientEvent.CONVERSATION.TEAM_MEMBER_LEAVE,
        ];
        const isMembersUpdateEvent = membersUpdateMessages.includes(eventJson.type);
        if (isMembersUpdateEvent) {
          const isFromUpdatedMember = eventJson.data.user_ids?.includes(senderId);
          if (isFromUpdatedMember) {
            // we ignore leave/join events that are sent by the user actually leaving or joining
            return conversationEntity;
          }
        }

        const message = `Received '${type}' event from user '${senderId}' unknown in '${conversationEntity.id}'`;
        this.logger.warn(message);

        const qualifiedSender: QualifiedId = {domain: '', id: senderId};

        const timestamp = new Date(time).getTime() - 1;
        return this.addMissingMember(conversationEntity, [qualifiedSender], timestamp).then(() => conversationEntity);
      }
    }

    return conversationEntity;
  }

  private async checkLegalHoldStatus(conversationEntity: Conversation, eventJson: IncomingEvent) {
    if (!LegalHoldEvaluator.hasMessageLegalHoldFlag(eventJson)) {
      return conversationEntity;
    }

    const renderLegalHoldMessage = LegalHoldEvaluator.renderLegalHoldMessage(
      eventJson,
      conversationEntity.legalHoldStatus(),
    );

    if (!renderLegalHoldMessage) {
      return conversationEntity;
    }

    const {
      conversation: conversationId,
      qualified_conversation,
      qualified_from,
      data: {legal_hold_status: messageLegalHoldStatus},
      from: userId,
      time: isoTimestamp,
    } = eventJson;
    const timestamp = new Date(isoTimestamp).getTime();
    const qualifiedConversation = qualified_conversation || {domain: '', id: conversationId};
    const qualifiedUser = qualified_from || {domain: '', id: userId};

    await this.injectLegalHoldMessage({
      beforeTimestamp: true,
      conversationId: qualifiedConversation,
      legalHoldStatus: messageLegalHoldStatus,
      timestamp,
      userId: qualifiedUser,
    });

    await this.messageRepository.updateAllClients(conversationEntity, true);

    if (messageLegalHoldStatus === conversationEntity.legalHoldStatus()) {
      return conversationEntity;
    }

    await this.injectLegalHoldMessage({
      conversationId: qualifiedConversation,
      legalHoldStatus: conversationEntity.legalHoldStatus(),
      timestamp,
      userId: qualifiedUser,
    });

    return conversationEntity;
  }

  /**
   * Triggers the methods associated with a specific event.
   *
   * @param conversationEntity Conversation targeted by the event
   * @param eventJson JSON data of the event
   * @param eventSource Source of event
   * @returns Resolves when the event has been treated
   */
  private async reactToConversationEvent(
    conversationEntity: Conversation,
    eventJson: IncomingEvent,
    eventSource: EventSource,
  ) {
    switch (eventJson.type) {
      case CONVERSATION_EVENT.CREATE:
        return this.onCreate(eventJson, eventSource);

      case CONVERSATION_EVENT.DELETE:
        return this.deleteConversationLocally({domain: conversationEntity.domain, id: eventJson.conversation}, false);

      case CONVERSATION_EVENT.MEMBER_JOIN:
        return this.onMemberJoin(conversationEntity, eventJson);

      case CONVERSATION_EVENT.MEMBER_LEAVE:
      case ClientEvent.CONVERSATION.TEAM_MEMBER_LEAVE:
        return this.onMemberLeave(conversationEntity, eventJson);

      case CONVERSATION_EVENT.MEMBER_UPDATE:
        return this.onMemberUpdate(conversationEntity, eventJson);

      case CONVERSATION_EVENT.TYPING:
        return this.onTyping(conversationEntity, eventJson);

      case supportsMLSMigration() && CONVERSATION_EVENT.PROTOCOL_UPDATE:
        return this.onProtocolUpdate(conversationEntity, eventJson);

      case CONVERSATION_EVENT.RENAME:
        return this.onRename(conversationEntity, eventJson, eventSource === EventRepository.SOURCE.WEB_SOCKET);

      case ClientEvent.CONVERSATION.ASSET_ADD:
        return this.onAssetAdd(conversationEntity, eventJson);

      case ClientEvent.CONVERSATION.GROUP_CREATION:
        return this.onGroupCreation(conversationEntity, eventJson);

      case ClientEvent.CONVERSATION.MESSAGE_DELETE:
        return this.onMessageDeleted(conversationEntity, eventJson);

      case ClientEvent.CONVERSATION.MESSAGE_HIDDEN:
        return this.onMessageHidden(eventJson);

      case ClientEvent.CONVERSATION.ONE2ONE_CREATION:
        return this.on1to1Creation(conversationEntity, eventJson);

      case ClientEvent.CONVERSATION.REACTION:
        return this.onReaction(conversationEntity, eventJson);

      case CONVERSATION_EVENT.RECEIPT_MODE_UPDATE:
        return this.onReceiptModeChanged(conversationEntity, eventJson);

      case ClientEvent.CONVERSATION.BUTTON_ACTION_CONFIRMATION:
        return this.onButtonActionConfirmation(conversationEntity, eventJson);

      case ClientEvent.CONVERSATION.MESSAGE_ADD:
        const isMessageEdit = !!eventJson.edited_time;
        if (isMessageEdit) {
          // in case of an edition, the DB listener will take care of updating the local entity
          return {conversationEntity};
        }
        return this.addEventToConversation(conversationEntity, eventJson);

      case CONVERSATION_EVENT.MESSAGE_TIMER_UPDATE:
      case ClientEvent.CONVERSATION.COMPOSITE_MESSAGE_ADD:
      case ClientEvent.CONVERSATION.DELETE_EVERYWHERE:
      case ClientEvent.CONVERSATION.FILE_TYPE_RESTRICTED:
      case ClientEvent.CONVERSATION.INCOMING_MESSAGE_TOO_BIG:
      case ClientEvent.CONVERSATION.KNOCK:
      case ClientEvent.CONVERSATION.CALL_TIME_OUT:
      case ClientEvent.CONVERSATION.FAILED_TO_ADD_USERS:
      case ClientEvent.CONVERSATION.FEDERATION_STOP:
      case ClientEvent.CONVERSATION.LEGAL_HOLD_UPDATE:
      case ClientEvent.CONVERSATION.LOCATION:
      case ClientEvent.CONVERSATION.MISSED_MESSAGES:
<<<<<<< HEAD
      case ClientEvent.CONVERSATION.JOINED_AFTER_MLS_MIGRATION_FINALISATION:
=======
      case ClientEvent.CONVERSATION.MLS_CONVERSATION_RECOVERED:
>>>>>>> d70e5ead
      case ClientEvent.CONVERSATION.UNABLE_TO_DECRYPT:
      case ClientEvent.CONVERSATION.VERIFICATION:
      case ClientEvent.CONVERSATION.VOICE_CHANNEL_ACTIVATE:
      case ClientEvent.CONVERSATION.VOICE_CHANNEL_DEACTIVATE:
        return this.addEventToConversation(conversationEntity, eventJson);
    }
  }

  /**
   * Calls the feature specific event handler on the current event being handled.
   *
   * @param conversationEntity Conversation targeted by the event
   * @param eventJson JSON data of the event
   * @param eventSource Source of event
   * @returns Resolves when all the handlers have done their job
   */
  private async triggerFeatureEventHandlers(conversationEntity: Conversation, eventJson: IncomingEvent) {
    const conversationEventHandlers = [this.ephemeralHandler, this.stateHandler];
    const handlePromises = conversationEventHandlers.map(handler =>
      handler.handleConversationEvent(conversationEntity, eventJson),
    );
    await Promise.all(handlePromises);
    return conversationEntity;
  }

  /**
   * Handles conversation update and notification message.
   *
   * @param entityObject Object containing the conversation and the message that are targeted by the event
   * @param eventSource Source of event
   * @param previouslyArchived `true` if the previous state of the conversation was archived
   * @returns Resolves when the conversation was updated
   */
  private async handleConversationNotification(
    entityObject: EntityObject,
    eventSource: EventSource,
    previouslyArchived: boolean,
  ) {
    const {conversationEntity, messageEntity} = entityObject;

    if (conversationEntity) {
      const eventFromWebSocket = eventSource === EventRepository.SOURCE.WEB_SOCKET;
      const eventFromStream = eventSource === EventRepository.SOURCE.STREAM;

      if (messageEntity) {
        const isRemoteEvent = eventFromStream || eventFromWebSocket;

        if (isRemoteEvent) {
          this.messageRepository.sendConfirmationStatus(conversationEntity, messageEntity, Confirmation.Type.DELIVERED);
        }

        if (!eventFromStream) {
          amplify.publish(WebAppEvents.NOTIFICATION.NOTIFY, messageEntity, undefined, conversationEntity);
        }

        if (conversationEntity.is_cleared()) {
          conversationEntity.cleared_timestamp(0);
        }
      }

      // Check if event needs to be un-archived
      if (previouslyArchived) {
        // Add to check for un-archiving at the end of stream handling
        if (eventFromStream) {
          return this.conversationsWithNewEvents.set(conversationEntity.id, conversationEntity);
        }

        if (eventFromWebSocket && conversationEntity.shouldUnarchive()) {
          return this.unarchiveConversation(conversationEntity, false, 'event from WebSocket');
        }
      }
    }
  }

  /**
   * Add "missed events" system message to conversation.
   */
  private readonly onMissedEvents = (): void => {
    this.conversationState
      .filteredConversations()
      .filter(conversationEntity => !conversationEntity.removed_from_conversation())
      .forEach(conversationEntity => {
        const currentTimestamp = this.serverTimeHandler.toServerTimestamp();
        const missed_event = EventBuilder.buildMissed(conversationEntity, currentTimestamp);
        this.eventRepository.injectEvent(missed_event);
      });
  };

<<<<<<< HEAD
  public readonly injectJoinedAfterMigrationFinalisationMessage = (conversation: Conversation): void => {
    const currentTimestamp = this.serverTimeHandler.toServerTimestamp();
    const joinedAfterMLSMigrationFinalisationEvent = EventBuilder.buildJoinedAfterMLSMigrationFinalisation(
      conversation,
      currentTimestamp,
    );
    return void this.eventRepository.injectEvent(joinedAfterMLSMigrationFinalisationEvent);
=======
  /**
   * Add "mls conversation recovered" system message to conversation.
   */
  private readonly onMLSConversationRecovered = (conversationId: QualifiedId): void => {
    const conversation = this.conversationState.findConversation(conversationId);

    if (!conversation) {
      return;
    }
    const currentTimestamp = this.serverTimeHandler.toServerTimestamp();

    const event = EventBuilder.buildMLSConversationRecovered(conversation, currentTimestamp);

    void this.eventRepository.injectEvent(event);
>>>>>>> d70e5ead
  };

  private on1to1Creation(conversationEntity: Conversation, eventJson: OneToOneCreationEvent) {
    return this.event_mapper
      .mapJsonEvent(eventJson, conversationEntity)
      .then(messageEntity => this.updateMessageUserEntities(messageEntity))
      .then((messageEntity: MemberMessage) => {
        const userEntity = messageEntity.otherUser();
        const isOutgoingRequest = userEntity?.isOutgoingRequest();
        if (isOutgoingRequest) {
          messageEntity.memberMessageType = SystemMessageType.CONNECTION_REQUEST;
        }

        conversationEntity.addMessage(messageEntity);
        return {conversationEntity};
      });
  }

  /**
   * A conversation was created.
   *
   * @param eventJson JSON data of 'conversation.create' event
   * @param eventSource Source of event
   * @returns Resolves when the event was handled
   */
  private async onCreate(
    eventJson: ConversationCreateEvent,
    eventSource?: EventSource,
  ): Promise<{conversationEntity: Conversation}> {
    const {conversation, data: eventData, qualified_conversation, time} = eventJson;
    const eventTimestamp = new Date(time).getTime();
    const initialTimestamp = isNaN(eventTimestamp) ? this.getLatestEventTimestamp(true) : eventTimestamp;
    const conversationId = qualified_conversation ?? {
      domain: eventJson.qualified_conversation?.domain ?? '',
      id: conversation,
    };
    try {
      const existingConversationEntity = this.conversationState.findConversation(conversationId);
      if (existingConversationEntity) {
        throw new ConversationError(ConversationError.TYPE.NO_CHANGES, ConversationError.MESSAGE.NO_CHANGES);
      }

      const conversationData = !eventSource
        ? // If there is no source, it means its a conversation created locally, no need to fetch it again
          eventData
        : await this.conversationService.getConversationById(conversationId);

      const [conversationEntity] = this.mapConversations([conversationData], initialTimestamp);
      if (conversationEntity) {
        if (conversationEntity.participating_user_ids().length) {
          this.addCreationMessage(conversationEntity, false, initialTimestamp, eventSource);
        }
        await this.updateParticipatingUserEntities(conversationEntity);
        this.verificationStateHandler.onConversationCreate(conversationEntity);
        await this.saveConversation(conversationEntity);
      }
      return {conversationEntity};
    } catch (error) {
      const isNoChanges = error.type === ConversationError.TYPE.NO_CHANGES;
      if (!isNoChanges) {
        throw error;
      }
    }
    return undefined;
  }

  private async onGroupCreation(conversationEntity: Conversation, eventJson: GroupCreationEvent) {
    const messageEntity = await this.event_mapper.mapJsonEvent(eventJson, conversationEntity);
    const creatorId = conversationEntity.creator;
    const creatorDomain = conversationEntity.domain;
    const createdByParticipant = !!conversationEntity
      .participating_user_ids()
      .find(userId => matchQualifiedIds(userId, {domain: creatorDomain, id: creatorId}));
    const createdBySelfUser = conversationEntity.isCreatedBySelf();

    const creatorIsParticipant = createdByParticipant || createdBySelfUser;

    if (!creatorIsParticipant) {
      (messageEntity as MemberMessage).memberMessageType = SystemMessageType.CONVERSATION_RESUME;
    }

    const updatedMessageEntity = await this.updateMessageUserEntities(messageEntity);
    if (conversationEntity && updatedMessageEntity) {
      conversationEntity.addMessage(updatedMessageEntity);
    }

    return {conversationEntity, messageEntity: updatedMessageEntity};
  }

  /**
   * Users were added to a group conversation.
   *
   * @param conversationEntity Conversation to add users to
   * @param eventJson JSON data of 'conversation.member-join' event
   * @returns Resolves when the event was handled
   */
  private async onMemberJoin(
    conversationEntity: Conversation,
    eventJson: ConversationMemberJoinEvent,
  ): Promise<void | EntityObject> {
    // Ignore if we join a 1to1 conversation (accept a connection request)
    const connectionEntity = this.connectionRepository.getConnectionByConversationId(conversationEntity.qualifiedId);
    const isPendingConnection = connectionEntity?.isIncomingRequest();
    if (isPendingConnection) {
      return Promise.resolve();
    }

    const eventData = eventJson.data;

    if (eventData.users) {
      eventData.users.forEach(otherMember => {
        const otherId = otherMember.qualified_id || {domain: '', id: otherMember.id};
        const isSelfUser = matchQualifiedIds(otherId, this.userState.self());
        const isParticipatingUser = !!conversationEntity
          .participating_user_ids()
          .find(participatingUser =>
            matchQualifiedIds(participatingUser, otherMember.qualified_id || {domain: '', id: otherMember.id}),
          );
        if (!isSelfUser && !isParticipatingUser) {
          conversationEntity.participating_user_ids.push({
            domain: otherMember.qualified_id?.domain || null,
            id: otherMember.id,
          });
        }
      });
    } else {
      eventData.user_ids.forEach(userId => {
        const isSelfUser = userId === this.userState.self().id;
        const isParticipatingUser = conversationEntity.participating_user_ids().some(user => user.id === userId);
        if (!isSelfUser && !isParticipatingUser) {
          conversationEntity.participating_user_ids.push({domain: '', id: userId});
        }
      });
    }

    // Self user is a creator of the event
    const isFromSelf = eventJson.from === this.userState.self().id;

    const containsSelfId = eventData.user_ids.includes(this.userState.self().id);
    const containsSelfQualifiedId = !!eventData.users?.some(
      ({qualified_id: qualifiedId}) => qualifiedId && matchQualifiedIds(qualifiedId, this.userState.self().qualifiedId),
    );

    const selfUserJoins = containsSelfId || containsSelfQualifiedId;

    if (selfUserJoins) {
      conversationEntity.status(ConversationStatus.CURRENT_MEMBER);
      await this.conversationRoleRepository.updateConversationRoles(conversationEntity);
    }

    const updateSequence =
      selfUserJoins || connectionEntity?.isConnected()
        ? this.updateConversationFromBackend(conversationEntity)
        : Promise.resolve();

    const qualifiedUserIds =
      eventData.users?.map(user => user.qualified_id) || eventData.user_ids.map(userId => ({domain: '', id: userId}));

    if (isMLSCapableConversation(conversationEntity)) {
      const isSelfJoin = isFromSelf && selfUserJoins;
      await this.handleMLSConversationMemberJoin(conversationEntity, isSelfJoin);
    }

    return updateSequence
      .then(() => this.updateParticipatingUserEntities(conversationEntity, false, true))
      .then(() => this.addEventToConversation(conversationEntity, eventJson))
      .then(({messageEntity}) => {
        this.verificationStateHandler.onMemberJoined(conversationEntity, qualifiedUserIds);
        return {conversationEntity, messageEntity};
      });
  }

  /**
   * Handles member join event on mls group - updating mls conversation state and adding other self clients if user has joined by itself.
   *
   * @param conversation Conversation member joined to
   * @param isSelfJoin whether user has joined by itself, if so we need to add other self clients to mls group
   */
  private async handleMLSConversationMemberJoin(conversation: MLSCapableConversation, isSelfJoin: boolean) {
    const {groupId} = conversation;

    if (!groupId) {
      throw new Error(`groupId not found for MLS conversation ${conversation.id}`);
    }

    const doesMLSGroupExistLocally = await this.conversationService.mlsGroupExistsLocally(groupId);

    if (!doesMLSGroupExistLocally) {
      return;
    }

    if (isSelfJoin) {
      // if user has joined and was also event creator (eg. joined via guest link) we need to add its other clients to mls group
      try {
        await addOtherSelfClientsToMLSConversation(
          conversation,
          this.userState.self().qualifiedId,
          this.core.clientId,
          this.core,
        );
      } catch (error) {
        this.logger.warn(`Failed to add other self clients to MLS conversation: ${conversation.id}`, error);
      }
    }
  }

  /**
   * Members of a group conversation were removed or left.
   *
   * @param conversationEntity Conversation to remove users from
   * @param eventJson JSON data of 'conversation.member-leave' event
   * @returns Resolves when the event was handled
   */
  private async onMemberLeave(
    conversationEntity: Conversation,
    eventJson: ConversationMemberLeaveEvent | TeamMemberLeaveEvent | MemberLeaveEvent,
  ): Promise<{conversationEntity: Conversation; messageEntity: Message} | undefined> {
    const {data: eventData, from} = eventJson;
    const isFromSelf = from === this.userState.self().id;
    const removesSelfUser = eventData.user_ids.includes(this.userState.self().id);
    const selfLeavingClearedConversation = isFromSelf && removesSelfUser && conversationEntity.is_cleared();

    if (removesSelfUser) {
      conversationEntity.status(ConversationStatus.PAST_MEMBER);
      this.callingRepository.leaveCall(
        conversationEntity.qualifiedId,
        LEAVE_CALL_REASON.USER_IS_REMOVED_BY_AN_ADMIN_OR_LEFT_ON_ANOTHER_CLIENT,
      );

      if (this.userState.self().isTemporaryGuest()) {
        eventJson.from = this.userState.self().id;
      }

      if (isMLSCapableConversation(conversationEntity)) {
        await this.wipeMLSCapableConversation(conversationEntity);
      }
    } else {
      /**
       * @note We have to call pushClients -> setClientsForConv avs api whenever
       * someone is removed from the conversation in order to make conference calling
       * encryption keys rotate on involuntary participant leave.
       */
      await this.callingRepository.pushClients();
      // Update conversation roles (in case the removed user had some special role and it's not the self user)
      await this.conversationRoleRepository.updateConversationRoles(conversationEntity);
    }

    if (!selfLeavingClearedConversation) {
      const {messageEntity} = await this.addEventToConversation(conversationEntity, eventJson);
      (messageEntity as MemberMessage)
        .userEntities()
        .filter(userEntity => !userEntity.isMe)
        .forEach(userEntity => {
          conversationEntity.participating_user_ids.remove(userId => matchQualifiedIds(userId, userEntity));

          if (userEntity.isTemporaryGuest()) {
            userEntity.clearExpirationTimeout();
          }
        });

      await this.updateParticipatingUserEntities(conversationEntity);

      this.verificationStateHandler.onMemberLeft(conversationEntity);

      return {conversationEntity, messageEntity};
    }

    return undefined;
  }

  /**
   * Membership properties for a conversation were updated.
   *
   * @param conversationEntity Conversation entity that will be updated
   * @param eventJson JSON data of 'conversation.member-update' event
   * @returns Resolves when the event was handled
   */
  private async onMemberUpdate(
    conversationEntity: Conversation,
    eventJson: Pick<ConversationMemberUpdateEvent, 'data' | 'from'> & {conversation?: string},
  ) {
    const {conversation, data: eventData, from} = eventJson;
    const conversationId = {domain: '', id: conversation || '' /* TODO(federation) add domain on the sender side */};

    const isConversationRoleUpdate = !!eventData.conversation_role;
    if (isConversationRoleUpdate) {
      const {target, qualified_target, conversation_role} = eventData;
      const userId = qualified_target || {domain: '', id: target};
      const conversation = this.conversationState
        .conversations()
        .find(conversation => matchQualifiedIds(conversation, conversationId));
      if (conversation) {
        const roles = conversation.roles();
        roles[userId.id] = conversation_role;
        conversation.roles(roles);
      }
      return;
    }

    const isBackendEvent = eventData.otr_archived_ref || eventData.otr_muted_ref;
    const inSelfConversation = this.conversationState.isSelfConversation(conversationId);
    if (!inSelfConversation && conversation && !isBackendEvent) {
      this.logger.warn(
        `A conversation update message was not sent in the selfConversation. Skipping conversation update`,
      );
      return;
    }

    const isFromSelf = !this.userState.self() || from === this.userState.self().id;
    if (!isFromSelf) {
      this.logger.warn(`A conversation update message was not sent by the self user. Skipping conversation update`);
      return;
    }

    const isActiveConversation = this.conversationState.isActiveConversation(conversationEntity);
    const nextConversationEntity = isActiveConversation ? this.getNextConversation(conversationEntity) : undefined;
    const previouslyArchived = conversationEntity.is_archived();

    ConversationMapper.updateSelfStatus(conversationEntity, eventData);

    const wasUnarchived = previouslyArchived && !conversationEntity.is_archived();
    if (wasUnarchived) {
      return this.fetchUsersAndEvents(conversationEntity);
    }

    if (conversationEntity.is_cleared()) {
      await this._clearConversation(conversationEntity, conversationEntity.cleared_timestamp());
    }

    if (isActiveConversation && (conversationEntity.is_archived() || conversationEntity.is_cleared())) {
      amplify.publish(WebAppEvents.CONVERSATION.SHOW, nextConversationEntity, {});
    }
  }

  /**
   * An asset received in a conversation.
   *
   * @param conversationEntity Conversation to add the event to
   * @param event JSON data of 'conversation.asset-add'
   * @returns Resolves when the event was handled
   */
  private async onAssetAdd(conversationEntity: Conversation, event: AssetAddEvent) {
    const fromSelf = event.from === this.userState.self().id;

    const isRemoteFailure = !fromSelf && event.data.status === AssetTransferState.UPLOAD_FAILED;
    const isLocalCancel = fromSelf && event.data.reason === ProtobufAsset.NotUploaded.CANCELLED;

    if (isRemoteFailure || isLocalCancel) {
      /**
       * WEBAPP-6916: An unsuccessful asset upload triggers a removal of the original asset message in the `EventRepository`.
       * Thus the event timestamps need to get updated, so that the latest event timestamp is from the message which was send before the original message.
       *
       * Info: Since the `EventRepository` does not have a reference to the `ConversationRepository` we do that event update at this location.
       * A more fitting place would be the `AssetTransferState.UPLOAD_FAILED` case in `EventRepository._handleAssetUpdate`.
       *
       * Our assumption is that the `_handleAssetUpdate` function (invoked by `notificationsQueue.subscribe`) is executed before this function.
       */
      return conversationEntity.updateTimestamps(conversationEntity.getNewestMessage(), true);
    }

    if (!allowsAllFiles()) {
      const fileName = event.data.info.name;
      const contentType = event.data.content_type;
      if (!isAllowedFile(fileName, contentType)) {
        // TODO(Federation): Update code once sending assets is implemented on the backend
        const user = await this.userRepository.getUserById({domain: '', id: event.from});
        return this.injectFileTypeRestrictedMessage(
          conversationEntity,
          user,
          true,
          getFileExtensionOrName(fileName),
          event.id,
        );
      }
    }
    const {messageEntity} = await this.addEventToConversation(conversationEntity, event);
    const firstAsset = (messageEntity as ContentMessage).getFirstAsset();
    if (firstAsset.isImage() || (firstAsset as FileAsset).status() === AssetTransferState.UPLOADED) {
      return {conversationEntity, messageEntity};
    }
  }

  /**
   * A hide message received in a conversation.
   *
   * @param conversationEntity Conversation to add the event to
   * @param eventJson JSON data of 'conversation.message-delete'
   * @returns Resolves when the event was handled
   */
  private onMessageDeleted(conversationEntity: Conversation, eventJson: DeleteEvent) {
    const {data: eventData, from, id: eventId, time} = eventJson;

    return this.messageRepository
      .getMessageInConversationById(conversationEntity, eventData.message_id)
      .then(deletedMessageEntity => {
        if (deletedMessageEntity.ephemeral_expires()) {
          return;
        }

        const isSameSender = from === deletedMessageEntity.from;
        if (!isSameSender) {
          throw new ConversationError(ConversationError.TYPE.WRONG_USER, ConversationError.MESSAGE.WRONG_USER);
        }

        const isFromSelf = from === this.userState.self().id;
        if (!isFromSelf) {
          return this.addDeleteMessage(conversationEntity, eventId, time, deletedMessageEntity);
        }
      })
      .then(() => {
        return this.messageRepository.deleteMessageById(conversationEntity, eventData.message_id);
      })
      .catch(error => {
        const isNotFound = error.type === ConversationError.TYPE.MESSAGE_NOT_FOUND;
        if (!isNotFound) {
          this.logger.info(`Failed to delete message for conversation '${conversationEntity.id}'`, error);
          throw error;
        }
      });
  }

  /**
   * A hide message received in a conversation.
   *
   * @param eventJson JSON data of 'conversation.message-hidden'
   * @returns Resolves when the event was handled
   */
  private async onMessageHidden(eventJson: MessageHiddenEvent) {
    const {conversation, qualified_conversation, data: eventData, from} = eventJson;

    const conversationId = qualified_conversation || {id: conversation, domain: ''};
    try {
      const inSelfConversation = this.conversationState.isSelfConversation(conversationId);
      if (!inSelfConversation) {
        throw new ConversationError(
          ConversationError.TYPE.WRONG_CONVERSATION,
          ConversationError.MESSAGE.WRONG_CONVERSATION,
        );
      }

      const isFromSelf = !this.userState.self() || from === this.userState.self().id;
      if (!isFromSelf) {
        throw new ConversationError(ConversationError.TYPE.WRONG_USER, ConversationError.MESSAGE.WRONG_USER);
      }
      const conversationEntity = await this.getConversationById({domain: '', id: eventData.conversation_id});
      return await this.messageRepository.deleteMessageById(conversationEntity, eventData.message_id);
    } catch (error) {
      this.logger.info(
        `Failed to delete message '${eventData.message_id}' for conversation '${eventData.conversation_id}'`,
        error,
      );
      throw error;
    }
  }

  /**
   * Someone reacted to a message.
   *
   * @param conversationEntity Conversation entity that a message was reacted upon in
   * @param eventJson JSON data of 'conversation.reaction' event
   * @returns Resolves when the event was handled
   */
  private async onReaction(conversationEntity: Conversation, eventJson: ReactionEvent) {
    const conversationId = conversationEntity.id;
    const eventData = eventJson.data;
    const messageId = eventData.message_id;

    try {
      const messageEntity = await this.messageRepository.getMessageInConversationById(conversationEntity, messageId);
      if (!messageEntity || !messageEntity.isContent()) {
        const type = messageEntity ? messageEntity.type : 'unknown';

        this.logger.error(`Cannot react to '${type}' message '${messageId}' in conversation '${conversationId}'`);
        throw new ConversationError(ConversationError.TYPE.WRONG_TYPE, ConversationError.MESSAGE.WRONG_TYPE);
      }

      const changes = messageEntity.getUpdatedReactions(eventJson);
      if (changes) {
        const logMessage = `Updating reactions of message '${messageId}' in conversation '${conversationId}'`;
        this.logger.debug(logMessage, {changes, event: eventJson});

        this.eventService.updateEventSequentially(messageEntity.primary_key, changes);
        return await this.prepareReactionNotification(conversationEntity, messageEntity, eventJson);
      }
    } catch (error) {
      const isNotFound = error.type === ConversationError.TYPE.MESSAGE_NOT_FOUND;
      if (!isNotFound) {
        const logMessage = `Failed to handle reaction to message '${messageId}' in conversation '${conversationId}'`;
        this.logger.error(logMessage, error);
        throw error;
      }
    }
    return undefined;
  }

  private async onButtonActionConfirmation(conversationEntity: Conversation, eventJson: ButtonActionConfirmationEvent) {
    const {messageId, buttonId} = eventJson.data;
    try {
      const messageEntity = await this.messageRepository.getMessageInConversationById(conversationEntity, messageId);
      if (!messageEntity || !messageEntity.isComposite()) {
        const type = messageEntity ? messageEntity.type : 'unknown';

        this.logger.error(
          `Cannot react to '${type}' message '${messageId}' in conversation '${conversationEntity.id}'`,
        );
        throw new ConversationError(ConversationError.TYPE.WRONG_TYPE, ConversationError.MESSAGE.WRONG_TYPE);
      }
      const changes = messageEntity.getSelectionChange(buttonId);
      if (changes) {
        this.eventService.updateEventSequentially(messageEntity.primary_key, changes);
      }
    } catch (error) {
      const isNotFound = error.type === ConversationError.TYPE.MESSAGE_NOT_FOUND;
      if (!isNotFound) {
        const log = `Failed to handle reaction to message '${messageId}' in conversation '${conversationEntity.id}'`;
        this.logger.error(log, error);
        throw error;
      }
    }
  }

  /**
   * A conversation was renamed.
   *
   * @param conversationEntity Conversation entity that will be renamed
   * @param eventJson JSON data of 'conversation.rename' event
   * @returns Resolves when the event was handled
   */
  private async onRename(conversationEntity: Conversation, eventJson: ConversationRenameEvent, isWebSocket = false) {
    if (isWebSocket && eventJson.data?.name) {
      eventJson.data.name = fixWebsocketString(eventJson.data.name);
    }
    const {messageEntity} = await this.addEventToConversation(conversationEntity, eventJson);
    ConversationMapper.updateProperties(conversationEntity, eventJson.data);
    return {conversationEntity, messageEntity};
  }

  /**
   * Conversation protocol was updated.
   *
   * @param conversation Conversation that has updated protocol
   * @param eventJson JSON data of 'conversation.protocol-update' event
   * @returns Resolves when the event was handled
   */
  private async onProtocolUpdate(conversation: Conversation, eventJson: ConversationProtocolUpdateEvent) {
    const updatedConversation = await this.refreshConversationProtocolProperties(conversation);
    return this.addEventToConversation(updatedConversation, eventJson);
  }

  /**
   * A user started or stopped typing in a conversation.
   *
   * @param conversationEntity Conversation entity that will the user will be added to its active typing users
   * @param eventJson JSON data of 'conversation.typing' event
   * @returns Resolves when the event was handled
   */
  private async onTyping(conversationEntity: Conversation, eventJson: ConversationTypingEvent) {
    const qualifiedUserId = eventJson.qualified_from || {domain: '', id: eventJson.from};
    const qualifiedUser = conversationEntity
      .participating_user_ets()
      .find(user => matchQualifiedIds(user, qualifiedUserId));

    if (!qualifiedUser) {
      this.logger.warn(`No sender user found for event of type ${eventJson.type}`);
      return {conversationEntity};
    }

    const conversationId = conversationEntity.id;
    const {addTypingUser, getTypingUser, removeTypingUser} = useTypingIndicatorState.getState();

    const oldUser = getTypingUser(qualifiedUser, conversationId);
    if (oldUser) {
      window.clearTimeout(oldUser.timerId);
    }

    if (eventJson.data.status === CONVERSATION_TYPING.STARTED) {
      const timerId = window.setTimeout(() => {
        removeTypingUser(qualifiedUser, conversationId);
      }, TYPING_TIMEOUT * 6); // 10000 * 6 => 1 minute

      const typingUser = {conversationId, user: qualifiedUser, timerId};

      addTypingUser(typingUser);
    }

    if (eventJson.data.status === CONVERSATION_TYPING.STOPPED) {
      removeTypingUser(qualifiedUser, conversationId);
    }

    return {conversationEntity};
  }

  /**
   * A conversation receipt mode was changed
   *
   * @param conversationEntity Conversation entity that will be renamed
   * @param eventJson JSON data of 'conversation.receipt-mode-update' event
   * @returns Resolves when the event was handled
   */
  private async onReceiptModeChanged(conversationEntity: Conversation, eventJson: ConversationReceiptModeUpdateEvent) {
    const {messageEntity} = await this.addEventToConversation(conversationEntity, eventJson);
    ConversationMapper.updateSelfStatus(conversationEntity, {receipt_mode: eventJson.data.receipt_mode});
    return {conversationEntity, messageEntity};
  }

  private readonly handleMessageExpiration = (messageEntity: ContentMessage) => {
    amplify.publish(WebAppEvents.CONVERSATION.EPHEMERAL_MESSAGE_TIMEOUT, messageEntity);
    const shouldDeleteMessage = !messageEntity.user().isMe || messageEntity.isPing();
    if (shouldDeleteMessage) {
      // TODO(federation) map domain
      this.getConversationById({domain: '', id: messageEntity.conversation_id}).then(conversationEntity => {
        const isPingFromSelf = messageEntity.user().isMe && messageEntity.isPing();
        const deleteForSelf = isPingFromSelf || conversationEntity.removed_from_conversation();
        if (deleteForSelf) {
          return this.messageRepository.deleteMessage(conversationEntity, messageEntity);
        }

        const userIds = conversationEntity.isGroup()
          ? [this.userState.self().qualifiedId, {domain: messageEntity.fromDomain ?? '', id: messageEntity.from}]
          : undefined;
        return this.messageRepository.deleteMessageForEveryone(conversationEntity, messageEntity, {
          optimisticRemoval: true,
          targetedUsers: userIds,
        });
      });
    }
  };

  private async initMessageEntity(conversationEntity: Conversation, eventJson: IncomingEvent): Promise<Message> {
    const messageEntity = await this.event_mapper.mapJsonEvent(eventJson, conversationEntity);
    return this.updateMessageUserEntities(messageEntity);
  }

  private async replaceMessageInConversation(
    conversationEntity: Conversation,
    eventId: string,
    newData: EventRecord,
  ): Promise<ContentMessage | undefined> {
    const originalMessage = conversationEntity.getMessage(eventId);
    if (!originalMessage) {
      return undefined;
    }
    const replacedMessageEntity = await this.event_mapper.updateMessageEvent(
      originalMessage as ContentMessage,
      newData,
    );
    await this.ephemeralHandler.validateMessage(replacedMessageEntity);
    return replacedMessageEntity;
  }

  /**
   * Convert a JSON event into an entity and add it to a given conversation.
   *
   * @param conversationEntity Conversation entity the event will be added to
   * @param eventJson Event data
   * @returns Promise that resolves with the message entity for the event
   */
  private async addEventToConversation(
    conversationEntity: Conversation,
    eventJson: IncomingEvent,
  ): Promise<{conversationEntity: Conversation; messageEntity: Message}> {
    const messageEntity = (await this.initMessageEntity(conversationEntity, eventJson)) as Message;
    if (conversationEntity && messageEntity) {
      const wasAdded = conversationEntity.addMessage(messageEntity);
      if (wasAdded) {
        await this.ephemeralHandler.validateMessage(messageEntity as ContentMessage);
      }
    }
    return {conversationEntity, messageEntity};
  }

  /**
   * Convert multiple JSON events into entities and validate them
   *
   * @param events Event data
   * @param conversationEntity Conversation entity the events will be added to
   * @returns Resolves with an array of mapped messages
   */
  private async validateMessages(
    events: EventRecord[],
    conversationEntity: Conversation,
    {offline}: {offline?: boolean} = {},
  ) {
    const mappedEvents = await this.event_mapper.mapJsonEvents(events, conversationEntity);
    const updatedEvents = (await this.updateMessagesUserEntities(mappedEvents, {
      localOnly: offline,
    })) as ContentMessage[];
    const validatedMessages = (await this.ephemeralHandler.validateMessages(updatedEvents)) as ContentMessage[];
    return validatedMessages;
  }

  /**
   * Convert multiple JSON events into entities, validate and add them to a given conversation.
   *
   * @param events Event data
   * @param conversationEntity Conversation entity the events will be added to
   * @param prepend Should existing messages be prepended
   * @returns Resolves with an array of mapped messages
   */
  private async addEventsToConversation(
    events: EventRecord[],
    conversationEntity: Conversation,
    {prepend = true, offline}: {prepend?: boolean; offline?: boolean} = {},
  ) {
    const validatedMessages = await this.validateMessages(events, conversationEntity, {offline});
    if (prepend && conversationEntity.messages().length) {
      conversationEntity.prependMessages(validatedMessages);
    } else {
      conversationEntity.addMessages(validatedMessages);
    }
    return validatedMessages;
  }

  /**
   * Fetch all unread events and users of a conversation.
   *
   * @param conversationEntity Conversation fetch events and users for
   */
  private async fetchUsersAndEvents(conversationEntity: Conversation) {
    if (!conversationEntity.is_loaded() && !conversationEntity.is_pending()) {
      await this.updateParticipatingUserEntities(conversationEntity);
      await this.getUnreadEvents(conversationEntity);
    }
  }

  /**
   * Forward the reaction event to the Notification repository for browser and audio notifications.
   *
   * @param conversationEntity Conversation that event was received in
   * @param messageEntity Message that has been reacted upon
   * @param eventJson JSON data of received reaction event
   * @returns Resolves when the notification was prepared
   */
  private async prepareReactionNotification(
    conversationEntity: Conversation,
    messageEntity: ContentMessage,
    eventJson: ReactionEvent,
  ) {
    const {data: event_data, from} = eventJson;

    const messageFromSelf = messageEntity.from === this.userState.self().id;
    if (messageFromSelf && event_data.reaction) {
      const userEntity = await this.userRepository.getUserById({domain: messageEntity.fromDomain, id: from});
      const reactionMessageEntity = new Message(messageEntity.id, SuperType.REACTION);
      reactionMessageEntity.user(userEntity);
      reactionMessageEntity.reaction = event_data.reaction;
      return {conversationEntity, messageEntity: reactionMessageEntity};
    }

    return {conversationEntity};
  }

  private updateMessagesUserEntities(messageEntities: Message[], options: {localOnly?: boolean} = {}) {
    return Promise.all(messageEntities.map(messageEntity => this.updateMessageUserEntities(messageEntity, options)));
  }

  /**
   * Updates the user entities that are part of a message.
   *
   * @param messageEntity Message to be updated
   * @returns Resolves when users have been update
   */
  private async updateMessageUserEntities(messageEntity: Message, options: {localOnly?: boolean} = {}) {
    const userEntity = await this.userRepository.getUserById(
      {
        domain: messageEntity.fromDomain,
        id: messageEntity.from,
      },
      options,
    );
    messageEntity.user(userEntity);
    if (isMemberMessage(messageEntity) || messageEntity.hasOwnProperty('userEntities')) {
      return this.userRepository
        .getUsersById((messageEntity as MemberMessage).userIds(), options)
        .then(userEntities => {
          userEntities.sort(sortUsersByPriority);
          (messageEntity as MemberMessage).userEntities(userEntities);
          return messageEntity;
        });
    }
    if (messageEntity.isContent()) {
      const userIds = Object.keys(messageEntity.reactions());

      messageEntity.reactions_user_ets.removeAll();
      if (userIds.length) {
        // TODO(Federation): Make code federation-aware.
        return this.userRepository
          .getUsersById(userIds.map(userId => ({domain: '', id: userId})))
          .then(userEntities => {
            messageEntity.reactions_user_ets(userEntities);
            return messageEntity;
          });
      }
    }
    return messageEntity;
  }

  /**
   * Delete messages from UI and database.
   *
   * @param conversationEntity Conversation that contains the message
   * @param timestamp Timestamp as upper bound which messages to remove
   */
  private deleteMessages(conversationEntity: Conversation, timestamp?: number) {
    conversationEntity.hasCreationMessage = false;

    const iso_date = timestamp ? new Date(timestamp).toISOString() : undefined;
    this.eventService.deleteEvents(conversationEntity.id, iso_date);
  }

  /**
   * Add delete message to conversation.
   *
   * @param conversationId ID of conversation
   * @param messageId ID of message
   * @param time ISO 8601 formatted time string
   * @param messageEntity Message to delete
   */
  public addDeleteMessage(conversation: Conversation, messageId: string, time: string, messageEntity: Message) {
    const deleteEvent = EventBuilder.buildDelete(conversation, messageId, time, messageEntity);
    this.eventRepository.injectEvent(deleteEvent);
  }

  //##############################################################################
  // Message updates
  //##############################################################################

  expectReadReceipt(conversationEntity: Conversation): boolean {
    if (conversationEntity.is1to1()) {
      return !!this.propertyRepository.receiptMode();
    }

    if (conversationEntity.team_id && conversationEntity.isGroup()) {
      return !!conversationEntity.receiptMode();
    }

    return false;
  }

  findConversationByGroupId(groupId: string): Conversation | undefined {
    return this.conversationState.findConversationByGroupId(groupId);
  }

  public async cleanupEphemeralMessages(): Promise<void> {
    this.conversationState.conversations().forEach(async conversationEntity => {
      const messages = (await this.eventService.loadEphemeralEvents(conversationEntity.id)) as EventRecord[];
      this.validateMessages(messages, conversationEntity);
    });
  }
}<|MERGE_RESOLUTION|>--- conflicted
+++ resolved
@@ -2558,11 +2558,8 @@
       case ClientEvent.CONVERSATION.LEGAL_HOLD_UPDATE:
       case ClientEvent.CONVERSATION.LOCATION:
       case ClientEvent.CONVERSATION.MISSED_MESSAGES:
-<<<<<<< HEAD
       case ClientEvent.CONVERSATION.JOINED_AFTER_MLS_MIGRATION_FINALISATION:
-=======
       case ClientEvent.CONVERSATION.MLS_CONVERSATION_RECOVERED:
->>>>>>> d70e5ead
       case ClientEvent.CONVERSATION.UNABLE_TO_DECRYPT:
       case ClientEvent.CONVERSATION.VERIFICATION:
       case ClientEvent.CONVERSATION.VOICE_CHANNEL_ACTIVATE:
@@ -2651,7 +2648,6 @@
       });
   };
 
-<<<<<<< HEAD
   public readonly injectJoinedAfterMigrationFinalisationMessage = (conversation: Conversation): void => {
     const currentTimestamp = this.serverTimeHandler.toServerTimestamp();
     const joinedAfterMLSMigrationFinalisationEvent = EventBuilder.buildJoinedAfterMLSMigrationFinalisation(
@@ -2659,7 +2655,8 @@
       currentTimestamp,
     );
     return void this.eventRepository.injectEvent(joinedAfterMLSMigrationFinalisationEvent);
-=======
+  };
+
   /**
    * Add "mls conversation recovered" system message to conversation.
    */
@@ -2674,7 +2671,6 @@
     const event = EventBuilder.buildMLSConversationRecovered(conversation, currentTimestamp);
 
     void this.eventRepository.injectEvent(event);
->>>>>>> d70e5ead
   };
 
   private on1to1Creation(conversationEntity: Conversation, eventJson: OneToOneCreationEvent) {
