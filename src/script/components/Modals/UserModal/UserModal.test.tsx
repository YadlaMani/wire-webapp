--- conflicted
+++ resolved
@@ -29,21 +29,7 @@
 import {render, waitFor} from '@testing-library/react';
 
 describe('UserModal', () => {
-<<<<<<< HEAD
-=======
-  it('does not render when user id is not passed', async () => {
-    const UserModal = new UserModalPage({
-      actionsViewModel: {} as ActionsViewModel,
-      core: {} as Core,
-      teamState: {} as TeamState,
-      userId: null,
-      userRepository: {} as UserRepository,
-      userState: {} as UserState,
-    });
-    expect(UserModal.getWrapperElement()?.children[0].getAttribute('style')).toBe('display: none;');
-  });
 
->>>>>>> c4e0d56a
   it('correctly fetches user from user repository', async () => {
     jest.useFakeTimers();
     const getUserById = jest.fn(async (id: QualifiedId) => {
