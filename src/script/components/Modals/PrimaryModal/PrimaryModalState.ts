/*
 * Wire
 * Copyright (C) 2022 Wire Swiss GmbH
 *
 * This program is free software: you can redistribute it and/or modify
 * it under the terms of the GNU General Public License as published by
 * the Free Software Foundation, either version 3 of the License, or
 * (at your option) any later version.
 *
 * This program is distributed in the hope that it will be useful,
 * but WITHOUT ANY WARRANTY; without even the implied warranty of
 * MERCHANTABILITY or FITNESS FOR A PARTICULAR PURPOSE. See the
 * GNU General Public License for more details.
 *
 * You should have received a copy of the GNU General Public License
 * along with this program. If not, see http://www.gnu.org/licenses/.
 *
 */

import {isValid} from 'date-fns';
import {escape} from 'underscore';
import {create} from 'zustand';

import {replaceLink, t} from 'Util/LocalizerUtil';
import {getLogger} from 'Util/Logger';
import {formatLocale} from 'Util/TimeUtil';
import {noop} from 'Util/util';
import {createUuid} from 'Util/uuid';

import {Action, ModalContent, ModalItem, ModalOptions, ModalQueue, PrimaryModalType, Text} from './PrimaryModalTypes';

import {Config} from '../../../Config';
import {ClientNotificationData} from '../../../notification/PreferenceNotificationRepository';

type PrimaryModalState = {
  errorMessage: string | null;
  queue: ModalQueue;
  currentModalContent: ModalContent;
  currentModalId: string | null;
  existsInQueue: (modalItem: ModalItem) => boolean;
  addToQueue: (modalItem: ModalItem) => void;
  removeFirstItemInQueue: () => void;
  replaceInQueue: (modalItem: ModalItem) => void;
  updateCurrentModalId: (nextCurrentModalId: string | null) => void;
  updateErrorMessage: (nextErrorMessage: string | null) => void;
  updateCurrentModalContent: (nextCurrentModaContent: ModalContent) => void;
};

const defaultContent: ModalContent = {
  checkboxLabel: '',
  closeBtnTitle: '',
  closeFn: noop,
  currentType: '',
  inputPlaceholder: '',
  messageHtml: '',
  messageText: '',
  modalUie: '',
  onBgClick: noop,
  primaryAction: {} as Action,
  secondaryAction: [],
  titleText: '',
  passwordGenerator: false,
  copyPassword: false,
};

const logger = getLogger('PrimaryModalState');

const usePrimaryModalState = create<PrimaryModalState>((set, get) => ({
  addToQueue: (modalItem: ModalItem) => set(state => ({...state, queue: [...state.queue, modalItem]})),
  currentModalContent: defaultContent,
  currentModalId: null,
  errorMessage: null,
  existsInQueue: (modalItem: ModalItem): boolean =>
    get().queue.findIndex(queueItem => queueItem.id === modalItem.id) !== -1,
  queue: [],
  removeFirstItemInQueue: () => set(state => ({...state, queue: state.queue.slice(1)})),
  replaceInQueue: (modalItem: ModalItem) =>
    set(state => ({
      ...state,
      queue: state.queue.map(queueItem => (queueItem.id === modalItem.id ? modalItem : queueItem)),
    })),
  updateCurrentModalContent: nextCurrentModaContent =>
    set(state => ({...state, currentModalContent: nextCurrentModaContent})),
  updateCurrentModalId: (nextCurrentModalId: string | null) =>
    set(state => ({...state, currentModalId: nextCurrentModalId})),
  updateErrorMessage: nextErrorMessage => set(state => ({...state, errorMessage: nextErrorMessage})),
}));

const addNewModalToQueue = (type: PrimaryModalType, options: ModalOptions, modalId = createUuid()): void => {
  const {currentModalId, existsInQueue, addToQueue, replaceInQueue} = usePrimaryModalState.getState();

  const alreadyOpen = modalId === currentModalId;
  if (alreadyOpen) {
    return showNextModalInQueue();
  }
  const newModal = {id: modalId, options, type};
  const found = modalId && existsInQueue(newModal);
  if (found) {
    replaceInQueue(newModal);
  } else {
    addToQueue(newModal);
  }

  showNextModalInQueue();
};

const showNextModalInQueue = (): void => {
  const {queue, currentModalId, removeFirstItemInQueue} = usePrimaryModalState.getState();
  if (currentModalId) {
    // we already have a modal open which is awaiting a manual user action
    return;
  }
  if (queue.length > 0) {
    const nextModalToShow = queue[0];
    const {type, options, id} = nextModalToShow;
    updateCurrentModalContent(type, options, id);
    removeFirstItemInQueue();
  }
};

const updateCurrentModalContent = (type: PrimaryModalType, options: ModalOptions = {}, id?: string): void => {
  if (!Object.values(PrimaryModalType).includes(type)) {
    return logger.warn(`Modal of type '${type}' is not supported`);
  }

  const {
    close = noop,
    closeOnConfirm = true,
    copyPassword,
    data,
    hideSecondary,
    passwordGenerator,
    preventClose = false,
    primaryAction,
    secondaryAction,
<<<<<<< HEAD
    showClose = false,
=======
    hideSecondary,
    hideCloseBtn = false,
>>>>>>> b2b4075f
    text = {} as Text,
  } = options;

  const content = {
    checkboxLabel: text.option ?? '',
    closeBtnTitle: text.closeBtnLabel,
    closeFn: close,
    closeOnConfirm,
    copyPassword,
    currentType: type,
    inputPlaceholder: text.input ?? '',
    messageHtml: text.htmlMessage ?? '',
    messageText: text.message ?? '',
    modalUie: type,
    onBgClick: preventClose ? noop : removeCurrentModal,
    passwordGenerator,
    primaryAction: primaryAction ?? null,
    secondaryAction: secondaryAction ?? null,
    hideCloseBtn,
    titleText: text.title ?? '',
  };

  switch (type) {
    case PrimaryModalType.ACCOUNT_NEW_DEVICES: {
      content.titleText = t('modalAccountNewDevicesHeadline');
      content.primaryAction = {...primaryAction, text: t('modalAcknowledgeAction')};
      content.secondaryAction = {...secondaryAction, text: t('modalAccountNewDevicesSecondary')};
      content.messageText = t('modalAccountNewDevicesMessage');
      const deviceList = (data as ClientNotificationData[])
        .map(device => {
          const deviceDate = new Date(device.time);
          const deviceTime = isValid(deviceDate) ? new Date(deviceDate) : new Date();
          const formattedDate = formatLocale(deviceTime, 'PP, p');
          const deviceModel = `${t('modalAccountNewDevicesFrom')} ${escape(device.model)}`;
          return `<div>${formattedDate} - UTC</div><div>${deviceModel}</div>`;
        })
        .join('');
      content.messageHtml = `<div class="modal__content__device-list">${deviceList}</div>`;
      break;
    }
    case PrimaryModalType.ACCOUNT_READ_RECEIPTS_CHANGED: {
      content.primaryAction = {...primaryAction, text: t('modalAcknowledgeAction')};
      content.titleText = data
        ? t('modalAccountReadReceiptsChangedOnHeadline')
        : t('modalAccountReadReceiptsChangedOffHeadline');
      content.messageText = t('modalAccountReadReceiptsChangedMessage');
      break;
    }
    case PrimaryModalType.ACKNOWLEDGE: {
      content.primaryAction = {text: t('modalAcknowledgeAction'), ...primaryAction};
      content.titleText = text.title || t('modalAcknowledgeHeadline');
      content.messageText = (!text.htmlMessage && text.message) || '';
      break;
    }
    case PrimaryModalType.WITHOUT_TITLE: {
      content.primaryAction = {...primaryAction};
      content.messageText = (!text.htmlMessage && text.message) || '';
      break;
    }
    case PrimaryModalType.CONFIRM: {
      content.secondaryAction = {text: t('modalConfirmSecondary'), ...content.secondaryAction};
      break;
    }
    case PrimaryModalType.INPUT:
    case PrimaryModalType.PASSWORD:
    case PrimaryModalType.OPTION: {
      if (!hideSecondary) {
        content.secondaryAction = {text: t('modalOptionSecondary'), ...content.secondaryAction};
      }
      break;
    }
    case PrimaryModalType.SESSION_RESET: {
      content.titleText = t('modalSessionResetHeadline');
      content.primaryAction = {...primaryAction, text: t('modalAcknowledgeAction')};
      content.messageHtml = t('modalSessionResetMessage', {}, replaceLink(Config.getConfig().URL.SUPPORT.BUG_REPORT));
      break;
    }
  }
  if (content.secondaryAction) {
    const updatedSecondaryAction = Array.isArray(content.secondaryAction)
      ? content.secondaryAction
      : [content.secondaryAction];
    // force it into array format
    const uieNames = ['do-secondary', 'do-tertiary', 'do-quaternary'];
    content.secondaryAction = updatedSecondaryAction.map((action, index) => {
      const uieName = uieNames[index] || 'do-remaining';
      return {...action, uieName};
    });
  }

  const {updateCurrentModalContent, updateCurrentModalId} = usePrimaryModalState.getState();
  updateCurrentModalContent(content);
  updateCurrentModalId(id ?? null);
};

const removeCurrentModal = (): void => {
  const {currentModalContent, updateCurrentModalId} = usePrimaryModalState.getState();

  currentModalContent?.closeFn();
  updateCurrentModalId(null);
};

export {usePrimaryModalState, defaultContent, addNewModalToQueue, showNextModalInQueue, removeCurrentModal};<|MERGE_RESOLUTION|>--- conflicted
+++ resolved
@@ -128,17 +128,12 @@
     closeOnConfirm = true,
     copyPassword,
     data,
-    hideSecondary,
     passwordGenerator,
     preventClose = false,
     primaryAction,
     secondaryAction,
-<<<<<<< HEAD
-    showClose = false,
-=======
     hideSecondary,
     hideCloseBtn = false,
->>>>>>> b2b4075f
     text = {} as Text,
   } = options;
 
