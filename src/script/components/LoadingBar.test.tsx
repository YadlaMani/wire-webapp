/*
 * Wire
 * Copyright (C) 2021 Wire Swiss GmbH
 *
 * This program is free software: you can redistribute it and/or modify
 * it under the terms of the GNU General Public License as published by
 * the Free Software Foundation, either version 3 of the License, or
 * (at your option) any later version.
 *
 * This program is distributed in the hope that it will be useful,
 * but WITHOUT ANY WARRANTY; without even the implied warranty of
 * MERCHANTABILITY or FITNESS FOR A PARTICULAR PURPOSE. See the
 * GNU General Public License for more details.
 *
 * You should have received a copy of the GNU General Public License
 * along with this program. If not, see http://www.gnu.org/licenses/.
 *
 */

<<<<<<< HEAD
import {TestPage} from 'Util/test/TestPage';

import {LoadingBar, LoadingBarProps} from './LoadingBar';

class LoadingBarPage extends TestPage<LoadingBarProps> {
  constructor(props?: LoadingBarProps) {
    super(LoadingBar, props);
  }

  getProgressElement = () => this.get('div[data-uie-name="loading-bar-progress"]');
}
=======
import LoadingBar from './LoadingBar';
import {render} from '@testing-library/react';
>>>>>>> a9a0378b

describe('LoadingBar', () => {
  it('renders correct progress', async () => {
    const props = {message: 'example', progress: 30};

    const {getByTestId} = render(<LoadingBar {...props} />);
    expect(getByTestId('loading-bar-progress').getAttribute('style')).toBe('width: 30%;');
  });
});<|MERGE_RESOLUTION|>--- conflicted
+++ resolved
@@ -17,22 +17,9 @@
  *
  */
 
-<<<<<<< HEAD
-import {TestPage} from 'Util/test/TestPage';
+import {render} from '@testing-library/react';
 
-import {LoadingBar, LoadingBarProps} from './LoadingBar';
-
-class LoadingBarPage extends TestPage<LoadingBarProps> {
-  constructor(props?: LoadingBarProps) {
-    super(LoadingBar, props);
-  }
-
-  getProgressElement = () => this.get('div[data-uie-name="loading-bar-progress"]');
-}
-=======
-import LoadingBar from './LoadingBar';
-import {render} from '@testing-library/react';
->>>>>>> a9a0378b
+import {LoadingBar} from './LoadingBar';
 
 describe('LoadingBar', () => {
   it('renders correct progress', async () => {
