/*
 * Wire
 * Copyright (C) 2018 Wire Swiss GmbH
 *
 * This program is free software: you can redistribute it and/or modify
 * it under the terms of the GNU General Public License as published by
 * the Free Software Foundation, either version 3 of the License, or
 * (at your option) any later version.
 *
 * This program is distributed in the hope that it will be useful,
 * but WITHOUT ANY WARRANTY; without even the implied warranty of
 * MERCHANTABILITY or FITNESS FOR A PARTICULAR PURPOSE. See the
 * GNU General Public License for more details.
 *
 * You should have received a copy of the GNU General Public License
 * along with this program. If not, see http://www.gnu.org/licenses/.
 *
 */

import React, {useState, useCallback} from 'react';
import {container} from 'tsyringe';
import {CALL_TYPE, CONV_TYPE, REASON as CALL_REASON, STATE as CALL_STATE} from '@wireapp/avs';
import cx from 'classnames';
import {DefaultConversationRoleName} from '@wireapp/api-client/src/conversation/';
import {KEY} from 'Util/KeyboardUtil';

import Avatar, {AVATAR_SIZE} from 'Components/Avatar';
import GroupAvatar from 'Components/avatar/GroupAvatar';
import GroupVideoGrid from 'Components/calling/GroupVideoGrid';
import Icon from 'Components/Icon';
import ParticipantItem from 'Components/list/ParticipantItem';
import Duration from 'Components/calling/Duration';
import {useKoSubscribableChildren} from 'Util/ComponentUtil';
import {t} from 'Util/LocalizerUtil';
import {sortUsersByPriority} from 'Util/StringUtil';

import type {Call} from '../../calling/Call';
import type {CallingRepository} from '../../calling/CallingRepository';
import {useVideoGrid} from '../../calling/videoGridHandler';
import type {Conversation} from '../../entity/Conversation';
import type {Multitasking} from '../../notification/NotificationRepository';
import {generateConversationUrl} from '../../router/routeGenerator';
import {createNavigate, createNavigateKeyboard} from '../../router/routerBindings';
import {TeamState} from '../../team/TeamState';
import {CallState, MuteState} from '../../calling/CallState';
import {initFadingScrollbar} from '../../ui/fadingScrollbar';
import {CallActions, CallViewTab} from '../../view_model/CallingViewModel';
import {showContextMenu, ContextMenuEntry} from '../../ui/ContextMenu';
import type {Participant} from '../../calling/Participant';
import ClassifiedBar from 'Components/input/ClassifiedBar';

export interface CallingCellProps {
  call: Call;
  callActions: CallActions;
  callingRepository: Pick<CallingRepository, 'supportsScreenSharing' | 'sendModeratorMute'>;
  callState?: CallState;
  classifiedDomains?: string[];
  conversation: Conversation;
  hasAccessToCamera: boolean;
  isSelfVerified: boolean;
  multitasking: Multitasking;
  teamState?: TeamState;
  temporaryUserStyle?: boolean;
}

const ConversationListCallingCell: React.FC<CallingCellProps> = ({
  conversation,
  classifiedDomains,
  temporaryUserStyle,
  call,
  callActions,
  multitasking,
  hasAccessToCamera,
  isSelfVerified,
  callingRepository,
  teamState = container.resolve(TeamState),
  callState = container.resolve(CallState),
}) => {
  const {reason, state, isCbrEnabled, startedAt, participants, maximizedParticipant, muteState} =
    useKoSubscribableChildren(call, [
      'reason',
      'state',
      'isCbrEnabled',
      'startedAt',
      'participants',
      'maximizedParticipant',
      'pages',
      'currentPage',
      'muteState',
    ]);
  const {
    isGroup,
    participating_user_ets: userEts,
    selfUser,
    display_name: conversationName,
    roles,
  } = useKoSubscribableChildren(conversation, [
    'isGroup',
    'participating_user_ets',
    'selfUser',
    'display_name',
    'roles',
  ]);

  const {isMinimized} = useKoSubscribableChildren(multitasking, ['isMinimized']);
  const {isVideoCallingEnabled} = useKoSubscribableChildren(teamState, ['isVideoCallingEnabled']);

  const {activeCallViewTab} = useKoSubscribableChildren(callState, ['activeCallViewTab']);
  const isMuted = muteState !== MuteState.NOT_MUTED;

  const isStillOngoing = reason === CALL_REASON.STILL_ONGOING;
  const isDeclined = !!reason && [CALL_REASON.STILL_ONGOING, CALL_REASON.ANSWERED_ELSEWHERE].includes(reason);

  const isOutgoing = state === CALL_STATE.OUTGOING;
  const isIncoming = state === CALL_STATE.INCOMING;
  const isConnecting = state === CALL_STATE.ANSWERED;
  const isOngoing = state === CALL_STATE.MEDIA_ESTAB;

  const showNoCameraPreview = !hasAccessToCamera && call.initialType === CALL_TYPE.VIDEO && !isOngoing;
  const showVideoButton = isVideoCallingEnabled && (call.initialType === CALL_TYPE.VIDEO || isOngoing);
  const showParticipantsButton = isOngoing && isGroup;

  const videoGrid = useVideoGrid(call);

  const conversationParticipants = conversation && (selfUser ? userEts.concat(selfUser) : userEts);
  const conversationUrl = generateConversationUrl(conversation.id, conversation.domain);
  const selfParticipant = call?.getSelfParticipant();

  const {
    sharesScreen: selfSharesScreen,
    sharesCamera: selfSharesCamera,
    hasActiveVideo: selfHasActiveVideo,
  } = useKoSubscribableChildren(selfParticipant, ['sharesScreen', 'sharesCamera', 'hasActiveVideo']);

  const {activeSpeakers} = useKoSubscribableChildren(call, ['activeSpeakers']);

  const isOutgoingVideoCall = isOutgoing && selfSharesCamera;
  const isVideoUnsupported =
    !selfSharesCamera && !conversation?.supportsVideoCall(call.conversationType === CONV_TYPE.CONFERENCE);
  const disableVideoButton = isOutgoingVideoCall || isVideoUnsupported;
  const disableScreenButton = !callingRepository.supportsScreenSharing;

  const showJoinButton = conversation && isStillOngoing && temporaryUserStyle;
  const [showParticipants, setShowParticipants] = useState(false);
  const isModerator = selfUser && roles[selfUser.id] === DefaultConversationRoleName.WIRE_ADMIN;

  const getParticipantContext = (event: React.MouseEvent<HTMLDivElement>, participant: Participant) => {
    event.preventDefault();

    const muteParticipant = {
      click: () => callingRepository.sendModeratorMute(conversation.qualifiedId, [participant]),
      icon: 'mic-off-icon',
      identifier: `moderator-mute-participant`,
      isDisabled: participant.isMuted(),
      label: t('moderatorMenuEntryMute'),
    };

    const muteOthers: ContextMenuEntry = {
      click: () => {
        callingRepository.sendModeratorMute(
          conversation.qualifiedId,
          participants.filter(p => p !== participant),
        );
      },
      icon: 'mic-off-icon',
      identifier: 'moderator-mute-others',
      label: t('moderatorMenuEntryMuteAllOthers'),
    };

<<<<<<< HEAD
    const entries: ContextMenuEntry[] = [!participant.user.isMe && muteParticipant, muteOthers].filter(Boolean);
=======
    const entries: ContextMenuEntry[] = [muteOthers].concat(!participant.user.isMe ? muteParticipant : []);
>>>>>>> a2eacb33
    showContextMenu(event, entries, 'participant-moderator-menu');
  };

  const handleMinimizedKeydown = useCallback(
    (event: React.KeyboardEvent<HTMLInputElement>) => {
      if (!isOngoing) {
        return;
      }
      if (event.key === KEY.ENTER || event.key === KEY.SPACE) {
        multitasking.isMinimized(false);
      }
    },
    [isOngoing, multitasking],
  );

  const handleMinimizedClick = useCallback(() => {
    if (!isOngoing) {
      return;
    }
    multitasking.isMinimized(false);
  }, [isOngoing, multitasking]);

  return (
    <div className="conversation-calling-cell">
      {showJoinButton && (
        <button
          className="call-ui__button call-ui__button--green call-ui__button--join"
          style={{margin: '40px 16px 0px 16px'}}
          onClick={() => callActions.answer(call)}
          type="button"
          data-uie-name="do-call-controls-call-join"
        >
          {t('callJoin')}
        </button>
      )}

      {conversation && !isDeclined && (
        <div
          className="conversation-list-calling-cell-background"
          data-uie-name="item-call"
          data-uie-id={conversation.id}
          data-uie-value={conversation.display_name()}
        >
          {muteState === MuteState.REMOTE_MUTED && (
            <div className="conversation-list-calling-cell__info-bar">{t('muteStateRemoteMute')}</div>
          )}
          <div className="conversation-list-cell-right__calling">
            <div
              className="conversation-list-cell conversation-list-cell-button"
              onClick={createNavigate(conversationUrl)}
              onKeyDown={createNavigateKeyboard(conversationUrl)}
              tabIndex={0}
              role="button"
              aria-label={t('accessibility.openConversation', conversationName)}
            >
              {!temporaryUserStyle && (
                <div className="conversation-list-cell-left">
                  {isGroup && <GroupAvatar users={conversationParticipants} isLight={true} />}
                  {!isGroup && !!conversationParticipants.length && (
                    <Avatar participant={conversationParticipants[0]} avatarSize={AVATAR_SIZE.SMALL} />
                  )}
                </div>
              )}
              <div
                className={cx('conversation-list-cell-center ', {
                  'conversation-list-cell-center-no-left': temporaryUserStyle,
                })}
              >
                <span className="conversation-list-cell-name">{conversationName}</span>

                {isIncoming && (
                  <span className="conversation-list-cell-description" data-uie-name="call-label-incoming">
                    {t('callStateIncoming')}
                  </span>
                )}
                {isOutgoing && (
                  <span className="conversation-list-cell-description" data-uie-name="call-label-outgoing">
                    {t('callStateOutgoing')}
                  </span>
                )}
                {isConnecting && (
                  <span className="conversation-list-cell-description" data-uie-name="call-label-connecting">
                    {t('callStateConnecting')}
                  </span>
                )}
                {isOngoing && startedAt && (
                  <div className="conversation-list-info-wrapper">
                    <span
                      className="conversation-list-cell-description"
                      data-uie-name="call-duration"
                      aria-label={t('callDurationLabel')}
                    >
                      <Duration {...{startedAt}} />
                    </span>
                    {isCbrEnabled && (
                      <span className="conversation-list-cell-description" data-uie-name="call-cbr">
                        {t('callStateCbr')}
                      </span>
                    )}
                  </div>
                )}
              </div>
            </div>

            <div className="conversation-list-cell-right">
              {isConnecting ||
                (isOngoing && (
                  <button
                    className="call-ui__button call-ui__button--red"
                    onClick={() => callActions.leave(call)}
                    title={t('videoCallOverlayHangUp')}
                    type="button"
                    data-uie-name="do-call-controls-call-leave"
                  >
                    <Icon.Hangup className="small-icon" style={{maxWidth: 17}} />
                  </button>
                ))}
            </div>
          </div>

          {(isOngoing || selfHasActiveVideo) && isMinimized && !!videoGrid?.grid?.length ? (
            <div
              className="group-video__minimized-wrapper"
              onClick={handleMinimizedClick}
              onKeyDown={handleMinimizedKeydown}
              role="button"
              tabIndex={0}
              aria-label={t('callMaximizeLabel')}
            >
              <GroupVideoGrid
                grid={activeCallViewTab === CallViewTab.ALL ? videoGrid : {grid: activeSpeakers, thumbnail: null}}
                minimized
                maximizedParticipant={maximizedParticipant}
                selfParticipant={selfParticipant}
              />
              {isOngoing && (
                <div className="group-video__minimized-wrapper__overlay" data-uie-name="do-maximize-call">
                  <Icon.Fullscreen />
                </div>
              )}
            </div>
          ) : (
            showNoCameraPreview && (
              <div
                className="group-video__minimized-wrapper group-video__minimized-wrapper--no-camera-access"
                data-uie-name="label-no-camera-access-preview"
              >
                {t('callNoCameraAccess')}
              </div>
            )
          )}

          {classifiedDomains && <ClassifiedBar users={userEts} classifiedDomains={classifiedDomains} />}

          {!isDeclined && (
            <>
              <div className="conversation-list-calling-cell-controls">
                <ul className="conversation-list-calling-cell-controls-left">
                  <li className="conversation-list-calling-cell-controls-item">
                    <button
                      className={cx('call-ui__button', {'call-ui__button--active': !isMuted})}
                      onClick={() => callActions.toggleMute(call, !isMuted)}
                      data-uie-name="do-toggle-mute"
                      data-uie-value={isMuted ? 'active' : 'inactive'}
                      title={t('videoCallOverlayMicrophone')}
                      type="button"
                      role="switch"
                      aria-checked={!isMuted}
                      disabled={isConnecting}
                    >
                      {isMuted ? <Icon.MicOff className="small-icon" /> : <Icon.MicOn className="small-icon" />}
                    </button>
                  </li>

                  {showVideoButton && (
                    <li className="conversation-list-calling-cell-controls-item">
                      <button
                        className={cx('call-ui__button', {'call-ui__button--active': selfSharesCamera})}
                        onClick={() => callActions.toggleCamera(call)}
                        disabled={disableVideoButton}
                        data-uie-name="do-toggle-video"
                        title={t('videoCallOverlayCamera')}
                        type="button"
                        role="switch"
                        aria-checked={selfSharesCamera}
                        data-uie-value={selfSharesCamera ? 'active' : 'inactive'}
                      >
                        {selfSharesCamera ? (
                          <Icon.Camera className="small-icon" />
                        ) : (
                          <Icon.CameraOff className="small-icon" />
                        )}
                      </button>
                    </li>
                  )}

                  {isOngoing && (
                    <li className="conversation-list-calling-cell-controls-item">
                      <button
                        className={cx('call-ui__button', {
                          'call-ui__button--active': selfSharesScreen,
                          'call-ui__button--disabled': disableScreenButton,
                          'with-tooltip with-tooltip--bottom': disableScreenButton,
                        })}
                        data-tooltip={disableScreenButton ? t('videoCallScreenShareNotSupported') : undefined}
                        onClick={() => callActions.toggleScreenshare(call)}
                        type="button"
                        data-uie-name="do-call-controls-toggle-screenshare"
                        data-uie-value={selfSharesScreen ? 'active' : 'inactive'}
                        data-uie-enabled={disableScreenButton ? 'false' : 'true'}
                        title={t('videoCallOverlayShareScreen')}
                      >
                        {selfSharesScreen ? (
                          <Icon.Screenshare className="small-icon" />
                        ) : (
                          <Icon.ScreenshareOff className="small-icon" />
                        )}
                      </button>
                    </li>
                  )}
                </ul>

                <ul className="conversation-list-calling-cell-controls-right">
                  {showParticipantsButton && (
                    <li className="conversation-list-calling-cell-controls-item">
                      <button
                        className={cx('call-ui__button call-ui__button--participants', {
                          'call-ui__button--active': showParticipants,
                        })}
                        onClick={() => setShowParticipants(current => !showParticipants)}
                        type="button"
                        data-uie-name="do-toggle-participants"
                        aria-pressed={showParticipants}
                      >
                        <span>{t('callParticipants', participants.length)}</span>
                        <Icon.ChevronRight className="chevron" />
                      </button>
                    </li>
                  )}

                  {(isIncoming || isOutgoing) && (
                    <li className="conversation-list-calling-cell-controls-item">
                      <button
                        className="call-ui__button call-ui__button--red call-ui__button--large"
                        onClick={() => (isIncoming ? callActions.reject(call) : callActions.leave(call))}
                        title={t('videoCallOverlayHangUp')}
                        type="button"
                        data-uie-name="do-call-controls-call-decline"
                      >
                        <Icon.Hangup className="small-icon" style={{maxWidth: 17}} />
                      </button>
                    </li>
                  )}

                  {isIncoming && (
                    <li className="conversation-list-calling-cell-controls-item">
                      <button
                        className="call-ui__button call-ui__button--green call-ui__button--large"
                        onClick={() => callActions.answer(call)}
                        type="button"
                        title={t('callAccept')}
                        aria-label={t('callAccept')}
                        data-uie-name="do-call-controls-call-accept"
                      >
                        <Icon.Pickup className="small-icon" />
                      </button>
                    </li>
                  )}
                </ul>
              </div>

              <div
                className={cx('call-ui__participant-list__wrapper', {
                  'call-ui__participant-list__wrapper--active': showParticipants,
                })}
              >
                <div ref={initFadingScrollbar} className="call-ui__participant-list__container">
                  <ul className="call-ui__participant-list" data-uie-name="list-call-ui-participants">
                    {participants
                      .slice()
                      .sort((participantA, participantB) => sortUsersByPriority(participantA.user, participantB.user))
                      .map(participant => (
                        <li key={participant.clientId} className="call-ui__participant-list__participant">
                          <ParticipantItem
                            key={participant.clientId}
                            participant={participant.user}
                            hideInfo
                            noUnderline
                            callParticipant={participant}
                            selfInTeam={selfUser?.inTeam()}
                            isSelfVerified={isSelfVerified}
                            external={teamState.isExternal(participant.user.id)}
                            onContextMenu={isModerator ? event => getParticipantContext(event, participant) : undefined}
                            showDropdown={isModerator}
                            noInteraction
                          />
                        </li>
                      ))}
                  </ul>
                </div>
              </div>
            </>
          )}
        </div>
      )}
    </div>
  );
};

export default ConversationListCallingCell;<|MERGE_RESOLUTION|>--- conflicted
+++ resolved
@@ -167,11 +167,7 @@
       label: t('moderatorMenuEntryMuteAllOthers'),
     };
 
-<<<<<<< HEAD
-    const entries: ContextMenuEntry[] = [!participant.user.isMe && muteParticipant, muteOthers].filter(Boolean);
-=======
     const entries: ContextMenuEntry[] = [muteOthers].concat(!participant.user.isMe ? muteParticipant : []);
->>>>>>> a2eacb33
     showContextMenu(event, entries, 'participant-moderator-menu');
   };
 
