--- conflicted
+++ resolved
@@ -164,9 +164,6 @@
   ]);
   const [canShowMore, setCanShowMore] = useState(false);
   const [showFullText, setShowFullText] = useState(false);
-<<<<<<< HEAD
-  const [textQuoteElement, setTextQuoteElement] = useEffectRef<HTMLDivElement>();
-=======
   const detectLongQuotes = useDisposableRef(
     element => {
       const preNode = element.querySelector('pre');
@@ -179,7 +176,6 @@
     },
     [edited_timestamp],
   );
->>>>>>> a2eacb33
 
   useEffect(() => {
     setShowFullText(false);
