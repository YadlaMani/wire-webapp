/*
 * Wire
 * Copyright (C) 2022 Wire Swiss GmbH
 *
 * This program is free software: you can redistribute it and/or modify
 * it under the terms of the GNU General Public License as published by
 * the Free Software Foundation, either version 3 of the License, or
 * (at your option) any later version.
 *
 * This program is distributed in the hope that it will be useful,
 * but WITHOUT ANY WARRANTY; without even the implied warranty of
 * MERCHANTABILITY or FITNESS FOR A PARTICULAR PURPOSE. See the
 * GNU General Public License for more details.
 *
 * You should have received a copy of the GNU General Public License
 * along with this program. If not, see http://www.gnu.org/licenses/.
 *
 */

import React, {useMemo, useState, useEffect} from 'react';

import {QualifiedId} from '@wireapp/api-client/lib/user';

import {Avatar, AVATAR_SIZE} from 'Components/Avatar';
import {Icon} from 'Components/Icon';
import {Config} from 'src/script/Config';
import {Conversation} from 'src/script/entity/Conversation';
import {CompositeMessage} from 'src/script/entity/message/CompositeMessage';
import {ContentMessage} from 'src/script/entity/message/ContentMessage';
import {Message} from 'src/script/entity/message/Message';
import {StatusType} from 'src/script/message/StatusType';
import {useKoSubscribableChildren} from 'Util/ComponentUtil';
import {getMessageAriaLabel} from 'Util/conversationMessages';
import {t} from 'Util/LocalizerUtil';

import {ContentAsset} from './asset';
import {MessageActions} from './MessageActions/MessageActions';
import {useMessageActionsState} from './MessageActions/MessageActions.state';
import {MessageFooterLike} from './MessageFooterLike';
import {MessageLike} from './MessageLike';
import {Quote} from './MessageQuote';
import {CompleteFailureToSendWarning, PartialFailureToSendWarning} from './Warnings';

import {EphemeralStatusType} from '../../../../message/EphemeralStatusType';
import {ContextMenuEntry} from '../../../../ui/ContextMenu';
import {EphemeralTimer} from '../EphemeralTimer';
import {useMessageFocusedTabIndex} from '../util';

export interface ContentMessageProps extends Omit<MessageActions, 'onClickResetSession'> {
  contextMenu: {entries: ko.Subscribable<ContextMenuEntry[]>};
  conversation: Conversation;
  findMessage: (conversation: Conversation, messageId: string) => Promise<ContentMessage | undefined>;
  focusMessage?: () => void;
  hasMarker?: boolean;
  isMessageFocused: boolean;
  isLastDeliveredMessage: boolean;
  message: ContentMessage;
  onClickButton: (message: CompositeMessage, buttonId: string) => void;
  onDiscard: () => void;
  onRetry: (message: ContentMessage) => void;
  previousMessage?: Message;
  quotedMessage?: ContentMessage;
  selfId: QualifiedId;
  isMsgElementsFocusable: boolean;
}

const ContentMessageComponent: React.FC<ContentMessageProps> = ({
  conversation,
  message,
  findMessage,
  selfId,
  hasMarker,
  isMessageFocused,
  isLastDeliveredMessage,
  contextMenu,
  previousMessage,
  onClickReceipts,
  onClickAvatar,
  onClickImage,
  onClickTimestamp,
  onClickMessage,
  onClickLikes,
  onClickButton,
  onLike,
  onDiscard,
  onRetry,
  isMsgElementsFocusable,
}) => {
  const msgFocusState = useMemo(
    () => isMsgElementsFocusable && isMessageFocused,
    [isMsgElementsFocusable, isMessageFocused],
  );
  const messageFocusedTabIndex = useMessageFocusedTabIndex(msgFocusState);
<<<<<<< HEAD
  const {headerSenderName, ephemeral_caption, ephemeral_status, assets, other_likes, was_edited, failedToSend} =
    useKoSubscribableChildren(message, [
      'headerSenderName',
      'timestamp',
      'ephemeral_caption',
      'ephemeral_status',
      'assets',
      'other_likes',
      'was_edited',
      'failedToSend',
    ]);
=======
  const {entries: menuEntries} = useKoSubscribableChildren(contextMenu, ['entries']);
  const {
    headerSenderName,
    timestamp,
    ephemeral_caption,
    ephemeral_status,
    assets,
    other_likes,
    was_edited,
    failedToSend,
    status,
  } = useKoSubscribableChildren(message, [
    'headerSenderName',
    'timestamp',
    'ephemeral_caption',
    'ephemeral_status',
    'assets',
    'other_likes',
    'was_edited',
    'failedToSend',
    'status',
  ]);
>>>>>>> ea1df95b

  const shouldShowAvatar = (): boolean => {
    if (!previousMessage || hasMarker) {
      return true;
    }

    if (message.isContent() && was_edited) {
      return true;
    }

    return !previousMessage.isContent() || previousMessage.user().id !== message.user().id;
  };

  // check if current message is focused and its elements focusable
  const avatarSection = shouldShowAvatar() ? (
    <div className="message-header">
      <div className="message-header-icon">
        <Avatar
          tabIndex={messageFocusedTabIndex}
          participant={message.user()}
          onAvatarClick={onClickAvatar}
          avatarSize={AVATAR_SIZE.X_SMALL}
        />
      </div>

      <div className="message-header-label">
        <h4
          className={`message-header-label-sender ${message.accent_color()}`}
          data-uie-name="sender-name"
          data-uie-uid={message.user().id}
        >
          {headerSenderName}
        </h4>

        {message.user().isService && (
          <span className="message-header-icon-service">
            <Icon.Service />
          </span>
        )}

        {message.user().isExternal() && (
          <span
            className="message-header-icon-external with-tooltip with-tooltip--external"
            data-tooltip={t('rolePartner')}
            data-uie-name="sender-external"
          >
            <Icon.External />
          </span>
        )}

        {message.user().isFederated && (
          <span
            className="message-header-icon-guest with-tooltip with-tooltip--external"
            data-tooltip={message.user().handle}
            data-uie-name="sender-federated"
          >
            <Icon.Federation />
          </span>
        )}

        {message.user().isDirectGuest() && (
          <span
            className="message-header-icon-guest with-tooltip with-tooltip--external"
            data-tooltip={t('conversationGuestIndicator')}
            data-uie-name="sender-guest"
          >
            <Icon.Guest />
          </span>
        )}

        {was_edited && (
          <span className="message-header-label-icon icon-edit" title={message.displayEditedTimestamp()}></span>
        )}
      </div>
    </div>
  ) : null;

  const [messageAriaLabel] = getMessageAriaLabel({
    assets,
    displayTimestampShort: message.displayTimestampShort(),
    headerSenderName,
  });

  const [isActionMenuVisible, setActionMenuVisibility] = useState(true);
  const isMenuOpen = useMessageActionsState(state => state.isMenuOpen);
  const isReactionFeatureEnabled = Config.getConfig().FEATURE.ENABLE_REACTION;

  useEffect(() => {
    if (isMessageFocused || msgFocusState) {
      setActionMenuVisibility(true);
    } else {
      setActionMenuVisibility(false);
    }
  }, [msgFocusState, isMessageFocused]);

  return (
    <div
      aria-label={messageAriaLabel}
      className="content-message-wrapper"
      onMouseEnter={event => {
        // open another floating action menu if none already open
        if (!isMenuOpen) {
          setActionMenuVisibility(true);
        }
      }}
      onMouseLeave={event => {
        // close floating message actions when no active menu is open like context menu/emoji picker
        if (!isMenuOpen) {
          setActionMenuVisibility(false);
        }
      }}
    >
      {avatarSection}
      {message.quote() && (
        <Quote
          conversation={conversation}
          quote={message.quote()}
          selfId={selfId}
          findMessage={findMessage}
          showDetail={onClickImage}
          focusMessage={onClickTimestamp}
          handleClickOnMessage={onClickMessage}
          showUserDetails={onClickAvatar}
          isMessageFocused={msgFocusState}
        />
      )}
      <div className="message-body" title={ephemeral_caption}>
        {ephemeral_status === EphemeralStatusType.ACTIVE && (
          <div className="message-ephemeral-timer">
            <EphemeralTimer message={message} />
          </div>
        )}

        {assets.map(asset => (
          <ContentAsset
            key={asset.type}
            asset={asset}
            message={message}
            selfId={selfId}
            onClickButton={onClickButton}
            onClickImage={onClickImage}
            onClickMessage={onClickMessage}
            isMessageFocused={msgFocusState}
          />
        ))}

        {failedToSend && (
          <PartialFailureToSendWarning failedToSend={failedToSend} knownUsers={conversation.allUserEntities()} />
        )}

        {status === StatusType.FAILED && (
          <CompleteFailureToSendWarning
            isTextAsset={message.getFirstAsset().isText()}
            onDiscard={() => onDiscard()}
            onRetry={() => onRetry(message)}
          />
        )}

        {!other_likes.length && message.isReactable() && (
          <div className="message-body-like">
            <MessageLike
              className="message-body-like-icon like-button message-show-on-hover"
              message={message}
              onLike={onLike}
              isMessageFocused={msgFocusState}
            />
          </div>
        )}
        {isActionMenuVisible && isReactionFeatureEnabled && (
          <MessageActions
            isMsgWithHeader={shouldShowAvatar()}
            message={message}
            handleActionMenuVisibility={setActionMenuVisibility}
            contextMenu={contextMenu}
            isMessageFocused={msgFocusState}
          />
        )}
      </div>

      {other_likes.length > 0 && (
        <div>
          <MessageFooterLike
            message={message}
            is1to1Conversation={conversation.is1to1()}
            onLike={onLike}
            onClickLikes={onClickLikes}
            isMessageFocused={msgFocusState}
          />
        </div>
      )}
    </div>
  );
};

export {ContentMessageComponent};<|MERGE_RESOLUTION|>--- conflicted
+++ resolved
@@ -91,8 +91,7 @@
     [isMsgElementsFocusable, isMessageFocused],
   );
   const messageFocusedTabIndex = useMessageFocusedTabIndex(msgFocusState);
-<<<<<<< HEAD
-  const {headerSenderName, ephemeral_caption, ephemeral_status, assets, other_likes, was_edited, failedToSend} =
+  const {headerSenderName, ephemeral_caption, ephemeral_status, assets, other_likes, was_edited, failedToSend, status} =
     useKoSubscribableChildren(message, [
       'headerSenderName',
       'timestamp',
@@ -102,31 +101,8 @@
       'other_likes',
       'was_edited',
       'failedToSend',
+      'status',
     ]);
-=======
-  const {entries: menuEntries} = useKoSubscribableChildren(contextMenu, ['entries']);
-  const {
-    headerSenderName,
-    timestamp,
-    ephemeral_caption,
-    ephemeral_status,
-    assets,
-    other_likes,
-    was_edited,
-    failedToSend,
-    status,
-  } = useKoSubscribableChildren(message, [
-    'headerSenderName',
-    'timestamp',
-    'ephemeral_caption',
-    'ephemeral_status',
-    'assets',
-    'other_likes',
-    'was_edited',
-    'failedToSend',
-    'status',
-  ]);
->>>>>>> ea1df95b
 
   const shouldShowAvatar = (): boolean => {
     if (!previousMessage || hasMarker) {
