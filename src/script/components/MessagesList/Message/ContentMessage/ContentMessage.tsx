--- conflicted
+++ resolved
@@ -29,18 +29,11 @@
 import {StatusType} from 'src/script/message/StatusType';
 import {useKoSubscribableChildren} from 'Util/ComponentUtil';
 import {getMessageAriaLabel} from 'Util/conversationMessages';
-import {t} from 'Util/LocalizerUtil';
 
 import {ContentAsset} from './asset';
-<<<<<<< HEAD
 import {MessageActionsMenu} from './MessageActions/MessageActions';
-import {useMessageActionsState} from './MessageActions/MessageActions.state';
 import {MessageReactionsList} from './MessageActions/MessageReactions/MessageReactionsList';
-=======
-import {MessageFooterLike} from './MessageFooterLike';
 import {MessageHeader} from './MessageHeader';
-import {MessageLike} from './MessageLike';
->>>>>>> 6d377c50
 import {Quote} from './MessageQuote';
 import {CompleteFailureToSendWarning, PartialFailureToSendWarning} from './Warnings';
 
@@ -86,11 +79,6 @@
   onClickMessage,
   onClickReactionDetails,
   onClickButton,
-<<<<<<< HEAD
-  onDiscard,
-=======
-  onLike,
->>>>>>> 6d377c50
   onRetry,
   isMsgElementsFocusable,
   onClickReaction,
@@ -102,12 +90,8 @@
   );
   const messageFocusedTabIndex = useMessageFocusedTabIndex(msgFocusState);
   const {
-<<<<<<< HEAD
-    headerSenderName,
-=======
     senderName,
     timestamp,
->>>>>>> 6d377c50
     ephemeral_caption,
     ephemeral_status,
     assets,
@@ -115,11 +99,7 @@
     failedToSend,
     reactions,
     status,
-<<<<<<< HEAD
-    timestamp,
-=======
     user,
->>>>>>> 6d377c50
   } = useKoSubscribableChildren(message, [
     'senderName',
     'timestamp',
@@ -131,11 +111,7 @@
     'failedToSend',
     'reactions',
     'status',
-<<<<<<< HEAD
-    'timestamp',
-=======
     'user',
->>>>>>> 6d377c50
   ]);
 
   const shouldShowAvatar = (): boolean => {
@@ -149,87 +125,7 @@
 
     return !previousMessage.isContent() || previousMessage.user().id !== user.id;
   };
-
-<<<<<<< HEAD
   const timeAgo = useRelativeTimestamp(message.timestamp());
-
-  const avatarSection = shouldShowAvatar() ? (
-    <div className="message-header">
-      <div className="message-header-icon">
-        <Avatar
-          tabIndex={messageFocusedTabIndex}
-          participant={message.user()}
-          onAvatarClick={onClickAvatar}
-          avatarSize={AVATAR_SIZE.X_SMALL}
-        />
-      </div>
-
-      <div className="message-header-label">
-        <h4
-          className={`message-header-label-sender ${message.accent_color()}`}
-          data-uie-name="sender-name"
-          data-uie-uid={message.user().id}
-        >
-          {headerSenderName}
-        </h4>
-
-        {message.user().isService && (
-          <span className="message-header-icon-service">
-            <Icon.Service />
-          </span>
-        )}
-
-        {message.user().isExternal() && (
-          <span
-            className="message-header-icon-external with-tooltip with-tooltip--external"
-            data-tooltip={t('rolePartner')}
-            data-uie-name="sender-external"
-          >
-            <Icon.External />
-          </span>
-        )}
-
-        {message.user().isFederated && (
-          <span
-            className="message-header-icon-guest with-tooltip with-tooltip--external"
-            data-tooltip={message.user().handle}
-            data-uie-name="sender-federated"
-          >
-            <Icon.Federation />
-          </span>
-        )}
-
-        {message.user().isDirectGuest() && (
-          <span
-            className="message-header-icon-guest with-tooltip with-tooltip--external"
-            data-tooltip={t('conversationGuestIndicator')}
-            data-uie-name="sender-guest"
-          >
-            <Icon.Guest />
-          </span>
-        )}
-
-        {was_edited && (
-          <span className="message-header-label-icon icon-edit" title={message.displayEditedTimestamp()}></span>
-        )}
-
-        <span className="content-message-timestamp">
-          <MessageTime timestamp={timestamp} className="label-xs" data-timestamp-type="normal">
-            {timeAgo}
-          </MessageTime>
-        </span>
-      </div>
-    </div>
-  ) : null;
-=======
-  const handleContextKeyDown = (event: React.KeyboardEvent) => {
-    if ([KEY.SPACE, KEY.ENTER].includes(event.key)) {
-      const newEvent = setContextMenuPosition(event);
-      showContextMenu(newEvent, menuEntries, 'message-options-menu');
-    }
-  };
->>>>>>> 6d377c50
-
   const [messageAriaLabel] = getMessageAriaLabel({
     assets,
     displayTimestampShort: message.displayTimestampShort(),
@@ -237,7 +133,6 @@
   });
 
   const [isActionMenuVisible, setActionMenuVisibility] = useState(true);
-  const isMenuOpen = useMessageActionsState(state => state.isMenuOpen);
 
   useEffect(() => {
     if (isMessageFocused || msgFocusState) {
@@ -248,34 +143,19 @@
   }, [msgFocusState, isMessageFocused]);
 
   return (
-<<<<<<< HEAD
-    <div
-      aria-label={messageAriaLabel}
-      className="content-message-wrapper"
-      onMouseEnter={event => {
-        // open another floating action menu if none already open
-        if (!isMenuOpen) {
-          setActionMenuVisibility(true);
-        }
-      }}
-      onMouseLeave={event => {
-        // close floating message actions when no active menu is open like context menu/emoji picker
-        if (!isMenuOpen) {
-          setActionMenuVisibility(false);
-        }
-      }}
-    >
-      {avatarSection}
-=======
     <div aria-label={messageAriaLabel}>
       {shouldShowAvatar() && (
         <MessageHeader onClickAvatar={onClickAvatar} message={message} focusTabIndex={messageFocusedTabIndex}>
           {was_edited && (
             <span className="message-header-label-icon icon-edit" title={message.displayEditedTimestamp()}></span>
           )}
+          <span className="content-message-timestamp">
+            <MessageTime timestamp={timestamp} className="label-xs" data-timestamp-type="normal">
+              {timeAgo}
+            </MessageTime>
+          </span>
         </MessageHeader>
       )}
->>>>>>> 6d377c50
       {message.quote() && (
         <Quote
           conversation={conversation}
