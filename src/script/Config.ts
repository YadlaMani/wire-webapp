--- conflicted
+++ resolved
@@ -38,46 +38,7 @@
     ...env.FEATURE,
     ENABLE_EXTRA_CLIENT_ENTROPY:
       env.FEATURE.ENABLE_EXTRA_CLIENT_ENTROPY && (Runtime.isWindows() || env.FEATURE.FORCE_EXTRA_CLIENT_ENTROPY),
-<<<<<<< HEAD
-    ENABLE_E2EI: env.FEATURE.ENABLE_E2EI && env.FEATURE.ENABLE_MLS,
-  };
-  readonly MAX_GROUP_PARTICIPANTS = env.MAX_GROUP_PARTICIPANTS || 500;
-  readonly MAX_VIDEO_PARTICIPANTS = env.MAX_VIDEO_PARTICIPANTS || 4;
-  readonly NEW_PASSWORD_MINIMUM_LENGTH = env.NEW_PASSWORD_MINIMUM_LENGTH || ValidationUtil.DEFAULT_PASSWORD_MIN_LENGTH;
-  readonly URL = {
-    ACCOUNT_BASE: 'https://account.wire.com',
-    MOBILE_BASE: '',
-    PRICING: '#',
-    PRIVACY_POLICY: 'https://wire-website-staging.zinfra.io/security',
-    SUPPORT: {
-      BUG_REPORT: 'https://support.wire.com/new?ticket_form_id=101615',
-      CALLING: 'https://support.wire.com/hc/articles/202969412',
-      CAMERA_ACCESS_DENIED: 'https://support.wire.com/hc/articles/202935412',
-      CONTACT: 'https://support.wire.com/new',
-      DEVICE_ACCESS_DENIED: 'https://support.wire.com/hc/articles/213512545',
-      DEVICE_NOT_FOUND: 'https://support.wire.com/hc/articles/202970662',
-      EMAIL_EXISTS: 'https://support.wire.com/hc/articles/115004082129',
-      HISTORY: 'https://support.wire.com/hc/articles/207834645',
-      INDEX: 'https://support.wire.com/',
-      LEGAL_HOLD_BLOCK: '#',
-      MICROPHONE_ACCESS_DENIED: 'https://support.wire.com/hc/articles/202590081',
-      PRIVACY_VERIFY_FINGERPRINT: 'https://support.wire.com/hc/en-us/articles/207692235',
-      SCREEN_ACCESS_DENIED: 'https://support.wire.com/hc/articles/202935412',
-    },
-    TEAMS_BASE: 'https://teams.wire.com',
-    TEAMS_BILLING: 'https://teams.wire.com/billing',
-    TEAMS_CREATE: 'https://wire.com/create-team/?pk_campaign=client&pk_kwd=desktop',
-    TERMS_OF_USE_PERSONAL: 'https://wire-website-staging.zinfra.io/legal/terms/personal',
-    TERMS_OF_USE_TEAMS: 'https://wire-website-staging.zinfra.io/legal/terms/teams',
-    WEBSITE_BASE: 'https://wire.com',
-    WHATS_NEW: 'https://medium.com/wire-news/webapp-updates/home',
-    ...env.URL,
-  };
-  readonly VERSION = env.VERSION || '0.0.0';
-  readonly WEBSITE_LABEL = env.WEBSITE_LABEL;
-=======
   },
->>>>>>> 5a407331
 
   /** 25 megabyte upload limit for personal use (private users & guests) */
   MAXIMUM_ASSET_FILE_SIZE_PERSONAL: 25 * 1024 * 1024,
