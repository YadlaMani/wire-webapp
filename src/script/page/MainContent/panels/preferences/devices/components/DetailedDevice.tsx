/*
 * Wire
 * Copyright (C) 2022 Wire Swiss GmbH
 *
 * This program is free software: you can redistribute it and/or modify
 * it under the terms of the GNU General Public License as published by
 * the Free Software Foundation, either version 3 of the License, or
 * (at your option) any later version.
 *
 * This program is distributed in the hope that it will be useful,
 * but WITHOUT ANY WARRANTY; without even the implied warranty of
 * MERCHANTABILITY or FITNESS FOR A PARTICULAR PURPOSE. See the
 * GNU General Public License for more details.
 *
 * You should have received a copy of the GNU General Public License
 * along with this program. If not, see http://www.gnu.org/licenses/.
 *
 */

import React from 'react';
import {ClientEntity} from 'src/script/client/ClientEntity';
import {t} from 'Util/LocalizerUtil';
import {formatTimestamp} from 'Util/TimeUtil';
import {splitFingerprint} from 'Util/StringUtil';
import {FormattedId} from './FormattedId';

interface DeviceProps {
  device: ClientEntity;
  fingerprint: string;
}

const DetailedDevice: React.FC<DeviceProps> = ({device, fingerprint}) => {
  return (
    <>
      <h3 className="preferences-devices-model" data-uie-name="device-model">
        {device.model}
      </h3>
      <p className="preferences-devices-id">
        <span>{t('preferencesDevicesId')}</span>
        <span data-uie-name="preferences-device-current-id">
          <FormattedId idSlices={splitFingerprint(device.id)} />
        </span>
      </p>
      {device.time !== undefined && (
        <div className="preferences-devices-activated">
          <p
            dangerouslySetInnerHTML={{
              __html: t('preferencesDevicesActivatedOn', {date: formatTimestamp(device.time)}),
            }}
          />
        </div>
      )}
      <h3 className="label preferences-label preferences-devices-fingerprint-label">
        {t('preferencesDevicesFingerprint')}
      </h3>
<<<<<<< HEAD
      <p className="preferences-devices-fingerprint" css={{width: '300px'}}>
=======
      <p className="preferences-devices-fingerprint">
>>>>>>> a2eacb33
        <FormattedId idSlices={splitFingerprint(fingerprint)} />
      </p>
    </>
  );
};

export default DetailedDevice;<|MERGE_RESOLUTION|>--- conflicted
+++ resolved
@@ -35,12 +35,15 @@
       <h3 className="preferences-devices-model" data-uie-name="device-model">
         {device.model}
       </h3>
+
       <p className="preferences-devices-id">
         <span>{t('preferencesDevicesId')}</span>
+
         <span data-uie-name="preferences-device-current-id">
           <FormattedId idSlices={splitFingerprint(device.id)} />
         </span>
       </p>
+
       {device.time !== undefined && (
         <div className="preferences-devices-activated">
           <p
@@ -50,14 +53,12 @@
           />
         </div>
       )}
+
       <h3 className="label preferences-label preferences-devices-fingerprint-label">
         {t('preferencesDevicesFingerprint')}
       </h3>
-<<<<<<< HEAD
+
       <p className="preferences-devices-fingerprint" css={{width: '300px'}}>
-=======
-      <p className="preferences-devices-fingerprint">
->>>>>>> a2eacb33
         <FormattedId idSlices={splitFingerprint(fingerprint)} />
       </p>
     </>
