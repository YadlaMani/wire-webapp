/*
 * Wire
 * Copyright (C) 2023 Wire Swiss GmbH
 *
 * This program is free software: you can redistribute it and/or modify
 * it under the terms of the GNU General Public License as published by
 * the Free Software Foundation, either version 3 of the License, or
 * (at your option) any later version.
 *
 * This program is distributed in the hope that it will be useful,
 * but WITHOUT ANY WARRANTY; without even the implied warranty of
 * MERCHANTABILITY or FITNESS FOR A PARTICULAR PURPOSE. See the
 * GNU General Public License for more details.
 *
 * You should have received a copy of the GNU General Public License
 * along with this program. If not, see http://www.gnu.org/licenses/.
 *
 */

import {CSSObject} from '@emotion/serialize';

import {MLSStatuses} from 'Components/Badges';

const MLSStatusColor = {
<<<<<<< HEAD
  [MLSStatues.VALID]: 'var(--green-500)',
  [MLSStatues.EXPIRED]: 'var(--red-500)',
  [MLSStatues.NOT_DOWNLOADED]: 'var(--red-500)',
  [MLSStatues.EXPIRES_SOON]: 'var(--green-500)',
=======
  [MLSStatuses.VALID]: 'var(--green-500)',
  [MLSStatuses.EXPIRED]: 'var(--red-500)',
  [MLSStatuses.NOT_DOWNLOADED]: 'var(--red-500)',
>>>>>>> dad72e1e
};

type stylesProps = {
  container: CSSObject;
  title: CSSObject;
  e2eiStatusContainer: CSSObject;
  e2eiStatus: (MLSStatus?: MLSStatuses) => CSSObject;
  serialNumberWrapper: CSSObject;
  notAvailable: CSSObject;
  serialNumber: CSSObject;
  delimiter: (position: number) => CSSObject;
  buttonsGroup: CSSObject;
};

export const styles: stylesProps = {
  container: {
    paddingLeft: '16px',
    borderLeft: '4px solid var(--gray-40)',
    marginTop: '12px',
  },
  title: {
    marginBottom: '6px',
  },
  e2eiStatusContainer: {
    display: 'flex',
    alignItems: 'center',
    marginBottom: '6px',

    '.conversation-badges': {
      marginLeft: '4px',
    },
  },
  e2eiStatus: (MLSStatus?: MLSStatuses) => ({
    color: MLSStatus ? MLSStatusColor[MLSStatus] : 'var(--green-500)',
  }),
  serialNumberWrapper: {
    marginBlock: '6px',
  },
  notAvailable: {
    color: 'var(--gray-70)',
  },
  serialNumber: {
    fontSize: 'var(--font-size-medium)',
    lineHeight: 'var(--line-height-sm)',
    textTransform: 'uppercase',
    width: '217px',
    textAlign: 'justify',
  },
  delimiter: position => ({
    marginInline: '2px',

    [`:nth-of-type(${position})`]: {
      marginRight: 0,

      '&::after': {
        content: '""',
        display: 'block',
      },
    },
  }),
  buttonsGroup: {
    display: 'flex',
    alignItems: 'center',
    gap: '6px',

    '> button': {
      marginBottom: 0,
    },
  },
};<|MERGE_RESOLUTION|>--- conflicted
+++ resolved
@@ -22,16 +22,10 @@
 import {MLSStatuses} from 'Components/Badges';
 
 const MLSStatusColor = {
-<<<<<<< HEAD
-  [MLSStatues.VALID]: 'var(--green-500)',
-  [MLSStatues.EXPIRED]: 'var(--red-500)',
-  [MLSStatues.NOT_DOWNLOADED]: 'var(--red-500)',
-  [MLSStatues.EXPIRES_SOON]: 'var(--green-500)',
-=======
   [MLSStatuses.VALID]: 'var(--green-500)',
   [MLSStatuses.EXPIRED]: 'var(--red-500)',
   [MLSStatuses.NOT_DOWNLOADED]: 'var(--red-500)',
->>>>>>> dad72e1e
+  [MLSStatuses.EXPIRES_SOON]: 'var(--green-500)',
 };
 
 type stylesProps = {
