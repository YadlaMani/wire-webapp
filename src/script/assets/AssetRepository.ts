--- conflicted
+++ resolved
@@ -99,15 +99,9 @@
       }
       return new Blob([new Uint8Array(plaintext)], {type: mimeType});
     } catch (error) {
-<<<<<<< HEAD
-      const errorMessage = (error as Error)?.message || '';
-      const isAssetNotFound = errorMessage.endsWith(HTTP_STATUS.NOT_FOUND.toString());
-      const isServerError = errorMessage.endsWith(HTTP_STATUS.INTERNAL_SERVER_ERROR.toString());
-=======
       if (error instanceof Error) {
         const isAssetNotFound = error.message.endsWith(HTTP_STATUS.NOT_FOUND.toString());
         const isServerError = error.message.endsWith(HTTP_STATUS.INTERNAL_SERVER_ERROR.toString());
->>>>>>> a2eacb33
 
         const isExpectedError = isAssetNotFound || isServerError;
 
