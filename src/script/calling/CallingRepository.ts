--- conflicted
+++ resolved
@@ -181,11 +181,7 @@
       }
       const isSpeakersViewActive = this.callState.isSpeakersViewActive();
       if (isSpeakersViewActive) {
-<<<<<<< HEAD
         this.requestVideoStreams(call.conversationId, call.activeSpeakers());
-=======
-        this.requestVideoStreams(call, call.activeSpeakers());
->>>>>>> d2cec244
       }
     });
   }
@@ -774,13 +770,9 @@
 
   changeCallPage(newPage: number, call: Call): void {
     call.currentPage(newPage);
-<<<<<<< HEAD
     if (!this.callState.isSpeakersViewActive()) {
       this.requestCurrentPageVideoStreams();
     }
-=======
-    this.requestCurrentPageVideoStreams();
->>>>>>> d2cec244
   }
 
   requestCurrentPageVideoStreams(): void {
@@ -789,7 +781,6 @@
       return;
     }
     const currentPageParticipants = call.pages()[call.currentPage()];
-<<<<<<< HEAD
     this.requestVideoStreams(call.conversationId, currentPageParticipants);
   }
 
@@ -799,27 +790,6 @@
       convid: conversationId,
     };
     this.wCall.requestVideoStreams(this.wUser, conversationId, VSTREAMS.LIST, JSON.stringify(payload));
-=======
-    this.requestVideoStreams(call, currentPageParticipants);
-  }
-
-  requestVideoStreams(call: Call, participants: Participant[]) {
-    const callAlreadyRequested = call === this.callState.requestedVideoStreams.call;
-    const requestedParticipants = this.callState.requestedVideoStreams.participants;
-    const participantsAlreadyRequested =
-      participants.length === requestedParticipants.length &&
-      getDifference(participants, requestedParticipants).length === 0;
-
-    if (callAlreadyRequested && participantsAlreadyRequested) {
-      return;
-    }
-
-    const payload = {
-      clients: participants.map(participant => ({clientid: participant.clientId, userid: participant.user.id})),
-      convid: call.conversationId,
-    };
-    this.wCall.requestVideoStreams(this.wUser, call.conversationId, VSTREAMS.LIST, JSON.stringify(payload));
->>>>>>> d2cec244
   }
 
   readonly leaveCall = (conversationId: ConversationId): void => {
