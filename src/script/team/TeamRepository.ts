--- conflicted
+++ resolved
@@ -17,11 +17,7 @@
  *
  */
 
-<<<<<<< HEAD
-import {ConversationProtocol, ConversationRolesList} from '@wireapp/api-client/lib/conversation';
-=======
 import {ConversationRolesList, ConversationProtocol} from '@wireapp/api-client/lib/conversation';
->>>>>>> ab97daaa
 import type {
   TeamConversationDeleteEvent,
   TeamDeleteEvent,
@@ -640,16 +636,6 @@
     }
   }
 
-<<<<<<< HEAD
-  public getTeamSupportedProtocols(): Set<ConversationProtocol> {
-    const mlsFeature = this.teamState.teamFeatures().mls;
-
-    if (!mlsFeature || mlsFeature.status === FeatureStatus.DISABLED) {
-      return new Set([ConversationProtocol.PROTEUS]);
-    }
-
-    return new Set<ConversationProtocol>(mlsFeature.config.supportedProtocols);
-=======
   public getTeamSupportedProtocols(): ConversationProtocol[] {
     const mlsFeature = this.teamState.teamFeatures().mls;
 
@@ -658,7 +644,6 @@
     }
 
     return mlsFeature.config.supportedProtocols;
->>>>>>> ab97daaa
   }
 
   public getTeamMLSMigrationStatus(): MLSMigrationStatus {
