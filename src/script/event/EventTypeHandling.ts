/*
 * Wire
 * Copyright (C) 2018 Wire Swiss GmbH
 *
 * This program is free software: you can redistribute it and/or modify
 * it under the terms of the GNU General Public License as published by
 * the Free Software Foundation, either version 3 of the License, or
 * (at your option) any later version.
 *
 * This program is distributed in the hope that it will be useful,
 * but WITHOUT ANY WARRANTY; without even the implied warranty of
 * MERCHANTABILITY or FITNESS FOR A PARTICULAR PURPOSE. See the
 * GNU General Public License for more details.
 *
 * You should have received a copy of the GNU General Public License
 * along with this program. If not, see http://www.gnu.org/licenses/.
 *
 */

import {CONVERSATION_EVENT} from '@wireapp/api-client/lib/event/';

import {ClientEvent} from './Client';

export const EventTypeHandling = {
  CONFIRM: [
    ClientEvent.CONVERSATION.ASSET_ADD,
    ClientEvent.CONVERSATION.COMPOSITE_MESSAGE_ADD,
    ClientEvent.CONVERSATION.KNOCK,
    ClientEvent.CONVERSATION.LOCATION,
    ClientEvent.CONVERSATION.MESSAGE_ADD,
  ],
  STORE: [
    CONVERSATION_EVENT.MEMBER_JOIN,
    CONVERSATION_EVENT.MEMBER_LEAVE,
    CONVERSATION_EVENT.MESSAGE_TIMER_UPDATE,
    CONVERSATION_EVENT.RECEIPT_MODE_UPDATE,
    CONVERSATION_EVENT.RENAME,
    CONVERSATION_EVENT.PROTOCOL_UPDATE,
    ClientEvent.CONVERSATION.FEDERATION_STOP,
    ClientEvent.CONVERSATION.ASSET_ADD,
    ClientEvent.CONVERSATION.COMPOSITE_MESSAGE_ADD,
    ClientEvent.CONVERSATION.DELETE_EVERYWHERE,
    ClientEvent.CONVERSATION.GROUP_CREATION,
    ClientEvent.CONVERSATION.INCOMING_MESSAGE_TOO_BIG,
    ClientEvent.CONVERSATION.KNOCK,
    ClientEvent.CONVERSATION.CALL_TIME_OUT,
    ClientEvent.CONVERSATION.FAILED_TO_ADD_USERS,
    ClientEvent.CONVERSATION.LEGAL_HOLD_UPDATE,
    ClientEvent.CONVERSATION.LOCATION,
    ClientEvent.CONVERSATION.MESSAGE_ADD,
    ClientEvent.CONVERSATION.MISSED_MESSAGES,
<<<<<<< HEAD
    ClientEvent.CONVERSATION.JOINED_AFTER_MLS_MIGRATION_FINALISATION,
=======
    ClientEvent.CONVERSATION.MLS_CONVERSATION_RECOVERED,
>>>>>>> d70e5ead
    ClientEvent.CONVERSATION.ONE2ONE_CREATION,
    ClientEvent.CONVERSATION.TEAM_MEMBER_LEAVE,
    ClientEvent.CONVERSATION.UNABLE_TO_DECRYPT,
    ClientEvent.CONVERSATION.VERIFICATION,
    ClientEvent.CONVERSATION.VOICE_CHANNEL_ACTIVATE,
    ClientEvent.CONVERSATION.VOICE_CHANNEL_DEACTIVATE,
  ],
};<|MERGE_RESOLUTION|>--- conflicted
+++ resolved
@@ -49,11 +49,8 @@
     ClientEvent.CONVERSATION.LOCATION,
     ClientEvent.CONVERSATION.MESSAGE_ADD,
     ClientEvent.CONVERSATION.MISSED_MESSAGES,
-<<<<<<< HEAD
     ClientEvent.CONVERSATION.JOINED_AFTER_MLS_MIGRATION_FINALISATION,
-=======
     ClientEvent.CONVERSATION.MLS_CONVERSATION_RECOVERED,
->>>>>>> d70e5ead
     ClientEvent.CONVERSATION.ONE2ONE_CREATION,
     ClientEvent.CONVERSATION.TEAM_MEMBER_LEAVE,
     ClientEvent.CONVERSATION.UNABLE_TO_DECRYPT,
