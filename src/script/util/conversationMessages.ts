/*
 * Wire
 * Copyright (C) 2022 Wire Swiss GmbH
 *
 * This program is free software: you can redistribute it and/or modify
 * it under the terms of the GNU General Public License as published by
 * the Free Software Foundation, either version 3 of the License, or
 * (at your option) any later version.
 *
 * This program is distributed in the hope that it will be useful,
 * but WITHOUT ANY WARRANTY; without even the implied warranty of
 * MERCHANTABILITY or FITNESS FOR A PARTICULAR PURPOSE. See the
 * GNU General Public License for more details.
 *
 * You should have received a copy of the GNU General Public License
 * along with this program. If not, see http://www.gnu.org/licenses/.
 *
 */

import {Message} from '../entity/message/Message';
import {isSameDay, differenceInMinutes} from 'Util/TimeUtil';

export enum MessageMarkerType {
  /** The message should be displayed standalone and should not create any section*/
  NONE,
  /** The message should create a new 'unread' section when rendered */
  UNREAD,
  /** The message should create a new 'day' section when rendered */
  DAY,
  /** The message should create a new 'hour' section when rendered */
  HOUR,
}

/**
 * Return a marker that should be displayed right before the given message.
 * A marker would indicated a new day, hour or unread section
 *
 * @param message The message we want to render
 * @param lastReadTimestamp If given will check new messages from this timestamp instead of live value of conversation.last_read_timestamp()
<<<<<<< HEAD
 * @param previousMessage The rigth before in the conversation
=======
 * @param previousMessage The right before in the conversation
>>>>>>> a2eacb33
 */
export function getMessageMarkerType(
  message: Message,
  lastReadTimestamp: number,
  previousMessage?: Message,
): MessageMarkerType {
  if (!previousMessage || message.isCall()) {
    return MessageMarkerType.NONE;
  }

  const isFirstUnread = previousMessage.timestamp() <= lastReadTimestamp && message.timestamp() > lastReadTimestamp;

  if (isFirstUnread) {
    return MessageMarkerType.UNREAD;
  }

  const last = previousMessage.timestamp();
  const current = message.timestamp();

  if (!isSameDay(last, current)) {
    return MessageMarkerType.DAY;
  }

  if (differenceInMinutes(current, last) > 60) {
    return MessageMarkerType.HOUR;
  }

  return MessageMarkerType.NONE;
}<|MERGE_RESOLUTION|>--- conflicted
+++ resolved
@@ -37,11 +37,7 @@
  *
  * @param message The message we want to render
  * @param lastReadTimestamp If given will check new messages from this timestamp instead of live value of conversation.last_read_timestamp()
-<<<<<<< HEAD
- * @param previousMessage The rigth before in the conversation
-=======
  * @param previousMessage The right before in the conversation
->>>>>>> a2eacb33
  */
 export function getMessageMarkerType(
   message: Message,
