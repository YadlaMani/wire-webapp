/*
 * Wire
 * Copyright (C) 2018 Wire Swiss GmbH
 *
 * This program is free software: you can redistribute it and/or modify
 * it under the terms of the GNU General Public License as published by
 * the Free Software Foundation, either version 3 of the License, or
 * (at your option) any later version.
 *
 * This program is distributed in the hope that it will be useful,
 * but WITHOUT ANY WARRANTY; without even the implied warranty of
 * MERCHANTABILITY or FITNESS FOR A PARTICULAR PURPOSE. See the
 * GNU General Public License for more details.
 *
 * You should have received a copy of the GNU General Public License
 * along with this program. If not, see http://www.gnu.org/licenses/.
 *
 */

// default
.button {
  .button-large; // default size is large
  .label-bold-xs;
  display: inline-block;
  padding: 0 16px;
  border: @button-border-size solid transparent;
  border-radius: @button-border-radius;
  background-color: var(--accent-color);
  color: #fff;
  cursor: pointer;
  text-align: center;
  text-decoration: none;
  user-select: none;

  > input {
    position: absolute;
    left: @offscreen-left;
  }

  // types
  &.button-inverted {
    border-color: var(--accent-color);
    background-color: transparent;
    color: var(--accent-color);
  }

  &.button-white {
    border-color: #fff;
    background-color: #fff;
    color: #222;

    &:active,
    &:focus {
      border-color: darken(#fff, 16%);
      background-color: darken(#fff, 16%);
      color: darken(#222, 16%);
    }
  }

  &.button-outline {
    border-color: fade(#fff, 32%);
    background-color: transparent;
    font-weight: normal;

    &:active,
    &:focus {
      border-color: darken(fade(#fff, 32%), 16%);
      background-color: var(--background-fade-16);
      color: darken(#fff, 16%);
    }
  }

  // sizes
  &.button-large {
    width: @button-width;
    height: @button-height;
    line-height: (@button-height - @button-border-size * 2);
  }

  &.button-small,
  &.button-medium {
    width: @button-medium-width;
    min-width: @button-medium-width;
    height: @button-medium-sm-height;
    line-height: (@button-medium-sm-height - @button-border-size * 2);
  }

  // expansion
  &.button-fluid {
    width: auto;
  }

  &.button-full {
    width: 100%;
  }

  // misc
  &:disabled,
  &.button-disabled {
    cursor: default;
    opacity: 0.32;
    pointer-events: none;
  }

  &.button-pill {
    display: inline-flex;
    align-items: center;
    justify-content: center;
    border-radius: 14px; // TODO

    span + span {
      margin-left: 8px;
    }
  }
}

// groups
.button-group {
  display: flex;
  width: 100%;

  > .button {
    flex: 1 1;

    &:first-child {
      margin-right: 4%;
    }
  }
}

.file-button > input {
  position: absolute;
  left: -9999px;
}

// 1. icon only
// <div class="icon-add icon-button"></div>
// 2. icon with text
// <div class="icon-add icon-button"><span>add people</span></div>
// 3. new style
// <div class="button-icon">
//  <span class="button-round icon-plus"/> or: <svg/> or <span class="icon-plus"/>
//  <label>add people</label>
// </div>
//
.icon-button,
.button-icon {
  .button-icon-secondary();

  display: inline-flex;
  align-items: center;

  > label,
  > span {
    .label;

    margin-left: 8px;
    color: var(--background);
  }

  > input {
    position: absolute;
    left: -9999px;
  }

  &.disabled,
  &:disabled {
    .translucent;

    cursor: default;
    pointer-events: none;
  }
}

.button-icon-large {
  .button-reset-default;
  .button-icon;

  padding: 8px;
}

// button with label-xs style
// <span class="button-label">ok</span>
.button-label {
  .label-xs;

  border: 0;
  -webkit-appearance: none;
  background: none;
  cursor: pointer;
  line-height: 24px;
  outline: 0;

  &.disabled {
    cursor: not-allowed;
  }
}

// Colors and more
.button-color() {
  border: none;
  color: #fff;
  &.disabled {
    background: transparent;
  }
}

.button-theme {
  .button-color;
  background-color: var(--accent-color);
  &.disabled {
    color: var(--accent-color-fade-24);
  }
}

.button-theme-color(@color) {
  .button-color;

  background-color: @color !important;
  &.toggled {
    color: @color !important;
  }
  &.disabled {
    color: fade(@color, 24%) !important;
  }
}

.button-theme-blue {
  .button-theme-color(@w-blue);
}
.button-theme-green {
  .button-theme-color(@w-green);
}
.button-theme-yellow {
  .button-theme-color(@w-yellow);
}
.button-theme-red {
  .button-theme-color(@w-red);
}
.button-theme-orange {
  .button-theme-color(@w-orange);
}
.button-theme-pink {
  .button-theme-color(@w-pink);
}
.button-theme-purple {
  .button-theme-color(@w-purple);
}

.svg-button {
  cursor: pointer;
}

.button-reset-default {
  padding: 0;
  border: 0;
  border-radius: 0;
  background-color: transparent;
  cursor: pointer;
  font-family: inherit;
  font-size: inherit;
}

// -- new design buttons --

.buttons-group {
  display: flex;
  align-items: center;

  &-button {
    .button-small;

    display: flex;
    align-items: center;
    justify-content: center;
    padding: 8px 12px;
    border: 1px solid var(--button-tertiary-border);
    background: var(--button-tertiary-bg);
    color: var(--main-color);

    &:focus-visible {
      border: 1px solid var(--accent-color-focus);
<<<<<<< HEAD
      background-color: var(--button-tertiary-hover-bg);
      border-radius: 0;
=======
      border-radius: 0;
      background-color: var(--button-tertiary-hover-bg);
>>>>>>> a2eacb33
      outline: none;
    }

    &:hover {
      border: 1px solid var(--button-tertiary-hover-border);
      background-color: var(--button-tertiary-hover-bg);
    }

    &:active {
      border: 1px solid var(--accent-color-focus);
      background: var(--accent-color-highlight);
      color: var(--icon-primary-active-fill);
    }
  }

  &-button-left {
    border-radius: 12px 0 0 12px !important;
  }

  &-button-right {
    border-radius: 0 12px 12px 0 !important;
  }

  &-button-active {
    border: 1px solid var(--accent-color-focus);
    background: var(--accent-color-highlight);
    color: var(--icon-primary-active-fill);
  }
}

.button-text {
  .text-bold;
  display: inline-flex;
  min-width: 125px;
  min-height: 48px;
  align-items: center;
  justify-content: center;
  padding: 10px;
  border: 1px solid transparent;
  border-radius: 16px;
  transition: background-color 0.15s ease-in-out, border-color 0.15s ease-in-out;
}

.button-text-primary {
  .button-text;
  background-color: var(--accent-color-500);
  color: var(--white);

  &:hover {
    background-color: var(--accent-color-600);
    cursor: pointer;
  }

  &:focus-visible {
    background-color: var(--accent-color-600);
    outline: 1px solid var(--accent-color-700);
  }

  body.theme-dark & {
    color: var(--black);

    &:hover {
      background-color: var(--accent-color-400);
    }

    &:focus-visible {
      background-color: var(--accent-color-400);
      outline: 1px solid var(--accent-color-100);
    }
  }

  &.active {
    background-color: var(--accent-color-700);

    body.theme-dark & {
      border: 1px solid var(--accent-color-600);
      color: var(--white);
    }
  }

  &[disabled]:not([disabled='false']) {
    border: transparent !important;
    background-color: var(--gray-50) !important;
    color: var(--gray-80) !important;
    cursor: not-allowed;
    outline: none !important;

    body.theme-dark & {
      background-color: var(--gray-70) !important;
      color: var(--black) !important;
    }
  }
}

.button-text-secondary {
  .button-text;
  border: 1px solid var(--gray-40);
  background-color: var(--white);
  color: var(--black);

  &:hover {
    border-color: var(--accent-color-400);
  }

  &:focus-visible {
    color: var(--accent-color-500);
    outline: 1px solid var(--accent-color-500);
  }

  body.theme-dark & {
    border: 1px solid var(--gray-80);
    background-color: var(--gray-95);
    color: var(--white);

    &:hover {
      border-color: var(--gray-60);
      background-color: var(--gray-80);
    }

    &:focus-visible {
      background-color: var(--gray-80);
      outline: 1px solid var(--gray-50);
    }
  }

  &.active {
    border: 1px solid var(--accent-color-500);
    background-color: var(--accent-color-50);
    color: var(--accent-color-500);

    body.theme-dark & {
      border: 0;
      background-color: var(--gray-95);
      color: var(--accent-color-500);
    }
  }

  &[disabled]:not([disabled='false']) {
    border: 1px solid var(--gray-40) !important;
    background-color: var(--gray-20) !important;
    color: var(--gray-60) !important;
    cursor: not-allowed;
    outline: none !important;

    body.theme-dark & {
      border: 1px solid var(--gray-95) !important;
      background-color: var(--gray-90) !important;
      color: var(--gray-60) !important;
    }
  }
}

.button-icon-new {
  display: inline-flex;
  min-width: 40px;
  min-height: 32px;
  align-items: center;
  justify-content: center;
  padding: 0;
  border: 1px solid transparent;
  border-radius: 12px;
  transition: background-color 0.15s ease-in-out, border-color 0.15s ease-in-out;

  svg {
    path {
      fill: currentColor;
    }
  }
}

.button-icon-primary() {
  .button-icon-new;
  border: 1px solid var(--gray-40);
  background-color: var(--white);
  color: #33373a;

  &:hover {
    border-color: var(--gray-50);
    background-color: var(--gray-20);
  }

  &:focus-visible {
    background-color: var(--gray-20);
  }

  body.theme-dark & {
    border: 1px solid var(--gray-100);
    background-color: var(--gray-90);
    color: var(--white);

    &:hover {
      border-color: var(--gray-70);
      background-color: var(--gray-80);
    }

    &:focus-visible {
      background-color: var(--gray-80);
    }
  }

  &.active {
    border: 1px solid var(--accent-color-300);
    background-color: var(--accent-color-50);
    color: var(--accent-color);

    body.theme-dark & {
      border: 1px solid var(--accent-color-600);
      background-color: var(--accent-color-700);
      color: var(--white);
    }
  }

  &[disabled]:not([disabled='false']) {
    border: transparent !important;
    background-color: var(--gray-50) !important;
    color: var(--gray-80) !important;
    cursor: not-allowed;
    outline: none !important;

    body.theme-dark & {
      background-color: var(--gray-70) !important;
      color: var(--black) !important;
    }
  }
}

.button-icon-secondary() {
  .button-icon-new;
  border: 0;
  background-color: transparent;
  color: #33373a;

  &:hover,
  &:focus-visible,
  &.active {
    color: var(--accent-color-500);
  }

  &:focus-visible {
    outline: 1px solid var(--accent-color-300);
  }

  body.theme-dark & {
    color: var(--white);

    &:hover,
    &:focus-visible,
    &.active {
      color: var(--accent-color-500);
    }

    &:focus-visible {
      outline: 1px solid var(--accent-color-600);
    }
  }

  &.active {
    background-color: var(--gray-10);

    body.theme-dark & {
      border: 1px solid var(--accent-color-800);
      background-color: var(--black);
    }
  }

  &[disabled]:not([disabled='false']) {
    border: transparent !important;
    background-color: transparent !important;
    color: var(--gray-60) !important;
    cursor: not-allowed;
    outline: none !important;

    body.theme-dark & {
      color: var(--gray-70) !important;
    }
  }
}<|MERGE_RESOLUTION|>--- conflicted
+++ resolved
@@ -280,13 +280,8 @@
 
     &:focus-visible {
       border: 1px solid var(--accent-color-focus);
-<<<<<<< HEAD
-      background-color: var(--button-tertiary-hover-bg);
-      border-radius: 0;
-=======
       border-radius: 0;
       background-color: var(--button-tertiary-hover-bg);
->>>>>>> a2eacb33
       outline: none;
     }
 
