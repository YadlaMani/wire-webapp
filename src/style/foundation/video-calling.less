/*
 * Wire
 * Copyright (C) 2018 Wire Swiss GmbH
 *
 * This program is free software: you can redistribute it and/or modify
 * it under the terms of the GNU General Public License as published by
 * the Free Software Foundation, either version 3 of the License, or
 * (at your option) any later version.
 *
 * This program is distributed in the hope that it will be useful,
 * but WITHOUT ANY WARRANTY; without even the implied warranty of
 * MERCHANTABILITY or FITNESS FOR A PARTICULAR PURPOSE. See the
 * GNU General Public License for more details.
 *
 * You should have received a copy of the GNU General Public License
 * along with this program. If not, see http://www.gnu.org/licenses/.
 *
 */

@keyframes video-fade-in {
  to {
    opacity: 1;
  }
}

.video-calling {
  position: absolute;
  z-index: @z-index-video;
  top: 0;
  left: 0;
  width: 100vw;
  height: 100vh;
  background-color: #323739;
}

// common
.video-element-overlay {
  .full-screen;
  .flex-center;

  background-color: fade(#000, 24%);
  color: #fff;
  pointer-events: none;
}

.video-element-remote {
  height: calc(100% - 179px);
  // fade in animation
  animation: video-fade-in @animation-timing-slower @ease-out-quart forwards;
  opacity: 0;
}

.video-element-remote-participant {
  .flex-center;

  height: 100%;
  background: #fff;
}

.video-message {
  .full-screen;
  .flex-center;

  color: #fff;
}

.video-title {
  display: flex;
  height: 45px;
  align-items: center;
  justify-content: space-around;
  background-color: var(--sidebar-bg);

  &__info-bar {
    .label-small-medium;
    padding: 5px 10px;
    background-color: var(--accent-color);
    border-radius: 6px;
    color: var(--app-bg-secondary);
  }
}

.video-remote-name {
  .heading-h3;
  display: flex;
  overflow: hidden;
  flex-direction: column;
  align-items: center;
  text-overflow: ellipsis;
  white-space: nowrap;
}

.video-controls {
  width: 100%;
  height: 100%;
  background-color: var(--app-bg-secondary);
  transition: opacity 0.25s ease-in-out;

  &__fit-info {
    width: 100%;
    color: #fff;
    font-size: 11px;
    font-weight: @font-weight-regular;
    text-align: center;
    text-transform: uppercase;
  }

  &__wrapper {
    .list-unstyled;

    display: flex;
    width: 100%;
    justify-content: space-between;
    padding: 32px 40px 0 40px;
    margin: 0;
  }

  &__item__minimize {
    display: flex;
<<<<<<< HEAD
    width: 145px;
    justify-content: center;
=======
    min-width: 157px;
>>>>>>> b93052b9
  }

  &__button {
    .button-reset-default;
    position: relative;
    display: flex;
    width: 56px;
    height: 56px;
    align-items: center;
    justify-content: center;
    margin: 0 10px;
    border-radius: 32px;
    cursor: pointer;
    line-height: 0;

    &__label {
      position: absolute;
      bottom: -16px;
      left: 50%;
      margin: 0;
      color: var(--main-color);
      font-size: 11px;
      font-weight: @font-weight-regular;
      transform: translateX(-50%);
      white-space: nowrap;
    }

    &:focus-visible {
      outline: 2px solid var(--accent-color-focus);
    }

    &--red {
      border: 1px solid var(--red-500);
      background-color: var(--red-500);
      svg > path {
        fill: var(--app-bg-secondary);
      }
      &:hover {
        background-color: #9b000f;
        body.theme-dark & {
          background-color: #ff928d;
        }
        &:active {
          border: 1px solid #74000b;
          background-color: var(--red-500);
          body.theme-dark & {
            border: 1px solid #ffc9c6;
            background-color: var(--red-500);
          }
        }
      }
    }
  }
}

.video-controls .video-element-dark {
  color: #fff;
}

.device-toggle-button {
  margin-left: 72px;
}<|MERGE_RESOLUTION|>--- conflicted
+++ resolved
@@ -117,12 +117,7 @@
 
   &__item__minimize {
     display: flex;
-<<<<<<< HEAD
-    width: 145px;
-    justify-content: center;
-=======
     min-width: 157px;
->>>>>>> b93052b9
   }
 
   &__button {
