--- conflicted
+++ resolved
@@ -25,14 +25,10 @@
   overflow-x: hidden;
   overflow-y: hidden !important;
   text-rendering: optimizeLegibility;
-<<<<<<< HEAD
-=======
 
   &.theme-dark {
     font-weight: @font-weight-regular;
   }
-}
->>>>>>> fad974ab
 
   *,
   *::before,
