--- conflicted
+++ resolved
@@ -77,13 +77,11 @@
   /** will enable the MLS protocol */
   FEATURE_ENABLE_MLS?: string;
 
-<<<<<<< HEAD
   /** will enable the E2E-Identification protocol, needs active FEATURE_ENABLE_MLS to work */
   FEATURE_ENABLE_E2EI?: string;
-=======
+
   /** will enable the user to periodically update the list of supported protocols */
   FEATURE_ENABLE_SELF_SUPPORTED_PROTOCOLS_UPDATES?: string;
->>>>>>> 67ea777e
 
   FEATURE_USE_CORE_CRYPTO?: string;
 
