/*
 * Wire
 * Copyright (C) 2018 Wire Swiss GmbH
 *
 * This program is free software: you can redistribute it and/or modify
 * it under the terms of the GNU General Public License as published by
 * the Free Software Foundation, either version 3 of the License, or
 * (at your option) any later version.
 *
 * This program is distributed in the hope that it will be useful,
 * but WITHOUT ANY WARRANTY; without even the implied warranty of
 * MERCHANTABILITY or FITNESS FOR A PARTICULAR PURPOSE. See the
 * GNU General Public License for more details.
 *
 * You should have received a copy of the GNU General Public License
 * along with this program. If not, see http://www.gnu.org/licenses/.
 *
 */

.app {
  .font-antialiasing;
  .full-screen;
  display: flex;
  min-width: @screen-md-min;
  background-color: @app-bg;

  .left-column {
    position: relative;
    flex: 0 0 auto;
    color: @left-color;
    fill: @left-color;
    width: @left-width;

    .team-mode & {
      width: @left-width + @teams-width;
    }
  }

  .center-column {
    position: relative;
    flex: 1 1 auto;
  }

  .right-column {
    transform: scale(1, 1);
    overflow: hidden;
    width: 0;
<<<<<<< HEAD
    fill: @graphite-dark;
    color: @graphite-dark;
=======
>>>>>>> 080be11e
  }
}

.app {
  .center-column {
    &__overlay {
      background-color: rgba(0, 0, 0, 0.1);
      position: absolute;
      top: 0;
      left: 0;
      bottom: 0;
      right: 0;
      display: none;
      opacity: 0;
    }
    .conversation-input,
    #conversation-titlebar {
      width: 100%;
    }
  }

  &.app--panel-open {
    .center-column {
    }

    .center-column__overlay {
      display: block;
      opacity: 1;
    }

    .right-column {
      position: absolute;
      right: 0;
      width: @right-width;
    }

    @media (min-width: 1000px) {
      .right-column {
        position: relative;
      }
      .center-column__overlay {
        display: none;
      }
    }
  }
}<|MERGE_RESOLUTION|>--- conflicted
+++ resolved
@@ -45,11 +45,8 @@
     transform: scale(1, 1);
     overflow: hidden;
     width: 0;
-<<<<<<< HEAD
+    color: @graphite-dark;
     fill: @graphite-dark;
-    color: @graphite-dark;
-=======
->>>>>>> 080be11e
   }
 }
 
