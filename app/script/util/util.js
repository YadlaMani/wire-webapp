--- conflicted
+++ resolved
@@ -132,11 +132,7 @@
 };
 
 z.util.load_url_blob = function(url) {
-<<<<<<< HEAD
-  return z.util.load_url_buffer(url).then(function(value) {
-=======
   return z.util.load_url_buffer(url).then(value => {
->>>>>>> 54f0ba91
     const [buffer, type] = value;
     return new Blob([new Uint8Array(buffer)], {type});
   });
@@ -463,21 +459,7 @@
   /*
   const options = {
     attributes: function(href, type) {
-<<<<<<< HEAD
       return {'data-mdtype': type};
-=======
-      if (type === 'url') {
-        return {rel: 'nofollow noopener noreferrer'};
-      }
-      if (type === 'email') {
-        const email = href.replace('mailto:', '');
-        return {onclick: `z.util.safe_mailto_open('${email}')`};
-      }
-      return {};
-    },
-    formatHref: function(href, type) {
-      return type === 'email' ? '#' : href;
->>>>>>> 54f0ba91
     },
     ignoreTags: ['code', 'pre'],
     validate: {
@@ -563,11 +545,7 @@
   // push array deferred to knockout observableArray
   let interval;
 
-<<<<<<< HEAD
-  return (interval = window.setInterval(function() {
-=======
   return (interval = window.setInterval(() => {
->>>>>>> 54f0ba91
     const chunk = src.splice(0, number);
     z.util.ko_array_push_all(target, chunk);
 
