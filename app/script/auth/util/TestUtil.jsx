--- conflicted
+++ resolved
@@ -23,11 +23,7 @@
 import {HashRouter} from 'react-router-dom';
 import {IntlProvider} from 'react-intl';
 import {Provider} from 'react-redux';
-<<<<<<< HEAD
-import {MemoryEngine} from '@wireapp/store-engine';
-=======
 import StoreEngine from '@wireapp/store-engine';
->>>>>>> b52c3e00
 import {mount} from 'enzyme';
 import thunk from 'redux-thunk';
 
@@ -35,11 +31,7 @@
 engine.init('test-execution');
 
 const apiClient = new Client({
-<<<<<<< HEAD
-  store: new MemoryEngine('test-execution'),
-=======
   store: engine,
->>>>>>> b52c3e00
   urls: Client.BACKEND.STAGING,
 });
 
