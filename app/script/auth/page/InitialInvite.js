/*
 * Wire
 * Copyright (C) 2018 Wire Swiss GmbH
 *
 * This program is free software: you can redistribute it and/or modify
 * it under the terms of the GNU General Public License as published by
 * the Free Software Foundation, either version 3 of the License, or
 * (at your option) any later version.
 *
 * This program is distributed in the hope that it will be useful,
 * but WITHOUT ANY WARRANTY; without even the implied warranty of
 * MERCHANTABILITY or FITNESS FOR A PARTICULAR PURPOSE. See the
 * GNU General Public License for more details.
 *
 * You should have received a copy of the GNU General Public License
 * along with this program. If not, see http://www.gnu.org/licenses/.
 *
 */
import * as TrackingAction from '../module/action/TrackingAction';
import React from 'react';
import {connect} from 'react-redux';
import {injectIntl} from 'react-intl';
import {inviteStrings} from '../../strings';
import {
<<<<<<< HEAD
  COLOR,
  H1,
  Text,
  Link,
  CheckIcon,
=======
  H1,
  Text,
  Link,
  COLOR,
  CheckIcon,
  ContainerXS,
>>>>>>> b52c3e00
  InputSubmitCombo,
  Input,
  RoundIconButton,
  Form,
  ButtonLink,
  ErrorMessage,
<<<<<<< HEAD
  ContainerXS,
=======
>>>>>>> b52c3e00
} from '@wireapp/react-ui-kit';
import {parseError, parseValidationErrors} from '../util/errorUtil';
import {pathWithParams} from '../util/urlUtil';
import EXTERNAL_ROUTE from '../externalRoute';
import * as LanguageSelector from '../module/selector/LanguageSelector';
import * as InviteSelector from '../module/selector/InviteSelector';
import {invite} from '../module/action/InviteAction';
import {resetError} from '../module/action/creator/InviteActionCreator';
import {fetchSelf} from '../module/action/SelfAction';
import ValidationError from '../module/action/ValidationError';
import Page from './Page';

class InitialInvite extends React.PureComponent {
  state = {
    enteredEmail: '',
    error: null,
  };

  componentDidMount() {
    this.props.fetchSelf();
  }

  onInviteDone = () => {
    const {invites} = this.props;
    const nextLocation = pathWithParams(EXTERNAL_ROUTE.LOGIN, 'reason=registration');
    const invited = !!invites.length;
    return this.props
      .trackEvent({
        attributes: {invited, invites: invites.length},
        name: TrackingAction.EVENT_NAME.TEAM.FINISHED_INVITE_STEP,
      })
      .then(() => (window.location = nextLocation));
  };

  renderEmail = email => (
    <div
      style={{
        alignItems: 'center',
        display: 'flex',
        justifyContent: 'space-between',
        margin: '17px auto',
        padding: '0 24px 0 20px',
      }}
    >
      <Text fontSize="14px" data-uie-name="item-pending-email">
        {email}
      </Text>
      <CheckIcon color={COLOR.TEXT} />
    </div>
  );

  handleSubmit = event => {
    event.preventDefault();
    if (!this.emailInput.checkValidity()) {
      this.setState({error: ValidationError.handleValidationState('email', this.emailInput.validity)});
    } else {
      this.props.invite({email: this.emailInput.value.trim()});
      this.setState({enteredEmail: ''});
      this.emailInput.value = '';
    }
    this.emailInput.focus();
  };

  resetErrors = () => {
    this.setState({error: null});
    this.props.resetError();
  };

  render() {
    const {invites, isFetching, error, intl: {formatMessage: _}} = this.props;
    const {enteredEmail} = this.state;
    return (
      <Page isAuthenticated>
        <ContainerXS
          centerText
          verticalCenter
          style={{display: 'flex', flexDirection: 'column', justifyContent: 'space-between', minHeight: 428}}
        >
          <div>
            <H1 center>{_(inviteStrings.headline)}</H1>
            <Text>{_(inviteStrings.subhead)}</Text>
          </div>
          <div style={{margin: '18px 0', minHeight: 220}}>
            {invites.map(({email}) => this.renderEmail(email))}
            <Form onSubmit={this.handleSubmit}>
              <InputSubmitCombo>
                <Input
                  name="email"
                  placeholder={_(inviteStrings.emailPlaceholder)}
                  type="email"
                  onChange={event => {
                    this.resetErrors();
                    this.setState({enteredEmail: event.target.value});
                  }}
                  innerRef={node => (this.emailInput = node)}
                  autoFocus
                  data-uie-name="enter-invite-email"
                />
                <RoundIconButton
                  disabled={isFetching || !enteredEmail}
                  icon="plane"
                  type="submit"
                  data-uie-name="do-send-invite"
                  formNoValidate
                />
              </InputSubmitCombo>
            </Form>
            <ErrorMessage data-uie-name="error-message">
              {this.state.error ? parseValidationErrors(this.state.error) : parseError(error)}
            </ErrorMessage>
          </div>
          <div>
            {invites.length ? (
              <ButtonLink style={{margin: '0 auto -16px'}} onClick={this.onInviteDone} data-uie-name="do-next">
                {_(inviteStrings.nextButton)}
              </ButtonLink>
            ) : (
              <Link onClick={this.onInviteDone} data-uie-name="do-skip">
                {_(inviteStrings.skipForNow)}
              </Link>
            )}
          </div>
        </ContainerXS>
      </Page>
    );
  }
}

export default injectIntl(
  connect(
    state => ({
      error: InviteSelector.getError(state),
      invites: InviteSelector.getInvites(state),
      isFetching: InviteSelector.isFetching(state),
      language: LanguageSelector.getLanguage(state),
    }),
    {
      fetchSelf,
      invite,
      resetError,
      ...TrackingAction,
    }
  )(InitialInvite)
);<|MERGE_RESOLUTION|>--- conflicted
+++ resolved
@@ -22,30 +22,18 @@
 import {injectIntl} from 'react-intl';
 import {inviteStrings} from '../../strings';
 import {
-<<<<<<< HEAD
-  COLOR,
-  H1,
-  Text,
-  Link,
-  CheckIcon,
-=======
   H1,
   Text,
   Link,
   COLOR,
   CheckIcon,
   ContainerXS,
->>>>>>> b52c3e00
   InputSubmitCombo,
   Input,
   RoundIconButton,
   Form,
   ButtonLink,
   ErrorMessage,
-<<<<<<< HEAD
-  ContainerXS,
-=======
->>>>>>> b52c3e00
 } from '@wireapp/react-ui-kit';
 import {parseError, parseValidationErrors} from '../util/errorUtil';
 import {pathWithParams} from '../util/urlUtil';
