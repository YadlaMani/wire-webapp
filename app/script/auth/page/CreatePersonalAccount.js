/*
 * Wire
 * Copyright (C) 2018 Wire Swiss GmbH
 *
 * This program is free software: you can redistribute it and/or modify
 * it under the terms of the GNU General Public License as published by
 * the Free Software Foundation, either version 3 of the License, or
 * (at your option) any later version.
 *
 * This program is distributed in the hope that it will be useful,
 * but WITHOUT ANY WARRANTY; without even the implied warranty of
 * MERCHANTABILITY or FITNESS FOR A PARTICULAR PURPOSE. See the
 * GNU General Public License for more details.
 *
 * You should have received a copy of the GNU General Public License
 * along with this program. If not, see http://www.gnu.org/licenses/.
 *
 */

<<<<<<< HEAD
import {H1, Link, Container, ContainerXS, Columns, Column, ArrowIcon, COLOR} from '@wireapp/react-ui-kit';
=======
import {H1, Link, COLOR, ArrowIcon, Container, ContainerXS, Columns, Column} from '@wireapp/react-ui-kit';
>>>>>>> b52c3e00
import {createPersonalAccountStrings} from '../../strings';
import {injectIntl} from 'react-intl';
import {connect} from 'react-redux';
import {Link as RRLink} from 'react-router-dom';
import {withRouter} from 'react-router';
import React from 'react';
import ROUTE from '../route';
import EXTERNAL_ROUTE from '../externalRoute';
import AccountForm from '../component/AccountForm';
import {trackNameWithContext, EVENT_CONTEXT, EVENT_NAME, FLOW_TO_CONTEXT} from '../module/action/TrackingAction';
import {getAccount, getCurrentFlow, REGISTER_FLOW} from '../module/selector/AuthSelector';
import * as AuthActionCreator from '../module/action/creator/AuthActionCreator';
import * as AuthAction from '../module/action/AuthAction';
import {pathWithParams} from '../util/urlUtil';
import Page from './Page';

class CreatePersonalAccount extends React.PureComponent {
  componentDidMount() {
    const {match} = this.props;
    if (match.path === ROUTE.CREATE_ACCOUNT) {
      this.props.enterPersonalCreationFlow();
    } else if (match.path === ROUTE.INVITE) {
      this.props.enterGenericInviteCreationFlow();
    } else {
      this.props.enterPersonalInvitationCreationFlow();
      this.invitationCode = match.params.invitationCode;
      this.props.getInvitationFromCode(this.invitationCode);
    }
  }

  createAccount = () => {
    this.props
      .doRegisterPersonal({...this.props.account, invitation_code: this.invitationCode})
      .then(() => {
        this.props.trackNameWithContext(EVENT_NAME.PERSONAL.CREATED, EVENT_CONTEXT.PERSONAL_INVITE);
        this.props.trackNameWithContext(EVENT_NAME.PERSONAL.VERIFIED, EVENT_CONTEXT.PERSONAL_INVITE);
      })
      .then(() => {
        const link = document.createElement('a');
        link.href = pathWithParams(EXTERNAL_ROUTE.LOGIN, 'reason=registration');
        document.body.appendChild(link); // workaround for Firefox
        link.click();
      })
      .catch(error => console.error('Failed to create personal account', error));
  };

  handleBeforeSubmit = () => {
    const context = FLOW_TO_CONTEXT[this.props.currentFlow];
    this.props.trackNameWithContext(EVENT_NAME.PERSONAL.ENTERED_ACCOUNT_DATA, context);
  };

  handleSubmit = () => {
    if (this.props.currentFlow === REGISTER_FLOW.PERSONAL_INVITATION) {
      this.createAccount();
    } else {
      this.props.history.push(ROUTE.VERIFY);
    }
  };

  render() {
    const {currentFlow, intl: {formatMessage: _}} = this.props;
    const pageContent = (
      <ContainerXS
        centerText
        verticalCenter
        style={{display: 'flex', flexDirection: 'column', justifyContent: 'space-between', minHeight: 428}}
      >
        <H1 center>{_(createPersonalAccountStrings.headLine)}</H1>
        <AccountForm
          disableEmail={currentFlow === REGISTER_FLOW.PERSONAL_INVITATION}
          beforeSubmit={this.handleBeforeSubmit}
          onSubmit={this.handleSubmit}
          submitText={_(createPersonalAccountStrings.submitButton)}
        />
      </ContainerXS>
    );
    return (
      <Page>
        {currentFlow === REGISTER_FLOW.PERSONAL ? (
          <Container centerText verticalCenter style={{width: '100%'}}>
            <Columns>
              <Column style={{display: 'flex'}}>
                <div style={{margin: 'auto'}}>
                  <Link to={ROUTE.INDEX} component={RRLink} data-uie-name="go-index">
                    <ArrowIcon direction="left" color={COLOR.GRAY} />
                  </Link>
                </div>
              </Column>
              <Column style={{flexBasis: 384, flexGrow: 0, padding: 0}}>{pageContent}</Column>
              <Column />
            </Columns>
          </Container>
        ) : (
          pageContent
        )}
      </Page>
    );
  }
}

export default withRouter(
  injectIntl(
    connect(state => ({account: getAccount(state), currentFlow: getCurrentFlow(state)}), {
      trackNameWithContext,
      ...AuthAction,
      ...AuthActionCreator,
    })(CreatePersonalAccount)
  )
);<|MERGE_RESOLUTION|>--- conflicted
+++ resolved
@@ -17,11 +17,7 @@
  *
  */
 
-<<<<<<< HEAD
-import {H1, Link, Container, ContainerXS, Columns, Column, ArrowIcon, COLOR} from '@wireapp/react-ui-kit';
-=======
 import {H1, Link, COLOR, ArrowIcon, Container, ContainerXS, Columns, Column} from '@wireapp/react-ui-kit';
->>>>>>> b52c3e00
 import {createPersonalAccountStrings} from '../../strings';
 import {injectIntl} from 'react-intl';
 import {connect} from 'react-redux';
