/*
 * Wire
 * Copyright (C) 2018 Wire Swiss GmbH
 *
 * This program is free software: you can redistribute it and/or modify
 * it under the terms of the GNU General Public License as published by
 * the Free Software Foundation, either version 3 of the License, or
 * (at your option) any later version.
 *
 * This program is distributed in the hope that it will be useful,
 * but WITHOUT ANY WARRANTY; without even the implied warranty of
 * MERCHANTABILITY or FITNESS FOR A PARTICULAR PURPOSE. See the
 * GNU General Public License for more details.
 *
 * You should have received a copy of the GNU General Public License
 * along with this program. If not, see http://www.gnu.org/licenses/.
 *
 */

import * as TrackingAction from '../module/action/TrackingAction';
import {getLanguage} from '../module/selector/LanguageSelector';
import React, {Component} from 'react';
import ROUTE from '../route';
<<<<<<< HEAD
import {connect} from 'react-redux';
import {indexStrings} from '../../strings';
import {injectIntl} from 'react-intl';
import {
  Logo,
  COLOR,
  ProfileIcon,
  RoundContainer,
  TeamIcon,
  Columns,
  Column,
  ContainerXS,
  Link,
  Paragraph,
  Text,
  Bold,
} from '@wireapp/react-ui-kit';
=======
import {
  Link,
  Paragraph,
  Text,
  Bold,
  ProfileIcon,
  RoundContainer,
  TeamIcon,
  Logo,
  COLOR,
  Columns,
  Column,
  ContainerXS,
} from '@wireapp/react-ui-kit';
import EXTERNAL_ROUTE from '../externalRoute';
import {connect} from 'react-redux';
import {indexStrings} from '../../strings';
import {injectIntl} from 'react-intl';
import {pathWithParams} from '../util/urlUtil';
import Page from './Page';
>>>>>>> b52c3e00

class Index extends Component {
  componentDidMount() {
    this.props.trackEvent({name: TrackingAction.EVENT_NAME.START.OPENED_START_SCREEN});
  }

  onRegisterPersonalClick = () => {
    this.props.trackEvent({name: TrackingAction.EVENT_NAME.START.OPENED_PERSONAL_REGISTRATION});
    this.props.history.push(ROUTE.CREATE_ACCOUNT);
  };

  onRegisterTeamClick = () => {
    this.props.trackEvent({name: TrackingAction.EVENT_NAME.START.OPENED_TEAM_REGISTRATION});
    this.props.history.push(ROUTE.CREATE_TEAM);
  };

  onLoginClick = () => {
    this.props.trackEvent({name: TrackingAction.EVENT_NAME.START.OPENED_LOGIN});
    this.props.history.push(ROUTE.LOGIN);
  };

  render() {
    const {intl: {formatMessage: _}} = this.props;
    return (
      <Page>
        <ContainerXS centerText verticalCenter>
          <Logo scale={1.68} data-uie-name="ui-wire-logo" />
          <Paragraph center>{_(indexStrings.claim)}</Paragraph>
          <Columns style={{margin: '70px auto'}}>
            <Column>
              <Link onClick={this.onRegisterPersonalClick} data-uie-name="go-register-personal">
                <RoundContainer style={{marginBottom: 12}}>
                  <ProfileIcon color={COLOR.WHITE} />
                </RoundContainer>
                <Bold fontSize="24px" color={COLOR.LINK}>
                  {_(indexStrings.createAccount)}
                </Bold>
                <br />
                <Text light fontSize="16px" color={COLOR.LINK} style={{lineHeight: '36px'}}>
                  {_(indexStrings.createAccountFor)}
                </Text>
              </Link>
            </Column>
            <Column>
              <Link onClick={this.onRegisterTeamClick} data-uie-name="go-register-team">
                <RoundContainer color={COLOR.GREEN} style={{marginBottom: 12}}>
                  <TeamIcon color={COLOR.WHITE} />
                </RoundContainer>
                <Bold fontSize="24px" color={COLOR.LINK}>
                  {_(indexStrings.createTeam)}
                </Bold>
                <br />
                <Text light fontSize="16px" color={COLOR.LINK} style={{lineHeight: '36px'}}>
                  {_(indexStrings.createTeamFor)}
                </Text>
              </Link>
            </Column>
          </Columns>
          <Text>{_(indexStrings.loginInfo)}</Text>
          <br />
          <Link fontSize="24px" textTransform="none" onClick={this.onLoginClick} data-uie-name="go-login">
            {_(indexStrings.login)}
          </Link>
        </ContainerXS>
      </Page>
    );
  }
}

export default injectIntl(connect(state => ({language: getLanguage(state)}), {...TrackingAction})(Index));<|MERGE_RESOLUTION|>--- conflicted
+++ resolved
@@ -21,25 +21,6 @@
 import {getLanguage} from '../module/selector/LanguageSelector';
 import React, {Component} from 'react';
 import ROUTE from '../route';
-<<<<<<< HEAD
-import {connect} from 'react-redux';
-import {indexStrings} from '../../strings';
-import {injectIntl} from 'react-intl';
-import {
-  Logo,
-  COLOR,
-  ProfileIcon,
-  RoundContainer,
-  TeamIcon,
-  Columns,
-  Column,
-  ContainerXS,
-  Link,
-  Paragraph,
-  Text,
-  Bold,
-} from '@wireapp/react-ui-kit';
-=======
 import {
   Link,
   Paragraph,
@@ -54,13 +35,10 @@
   Column,
   ContainerXS,
 } from '@wireapp/react-ui-kit';
-import EXTERNAL_ROUTE from '../externalRoute';
 import {connect} from 'react-redux';
 import {indexStrings} from '../../strings';
 import {injectIntl} from 'react-intl';
-import {pathWithParams} from '../util/urlUtil';
 import Page from './Page';
->>>>>>> b52c3e00
 
 class Index extends Component {
   componentDidMount() {
