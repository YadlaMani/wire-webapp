/*
 * Wire
 * Copyright (C) 2018 Wire Swiss GmbH
 *
 * This program is free software: you can redistribute it and/or modify
 * it under the terms of the GNU General Public License as published by
 * the Free Software Foundation, either version 3 of the License, or
 * (at your option) any later version.
 *
 * This program is distributed in the hope that it will be useful,
 * but WITHOUT ANY WARRANTY; without even the implied warranty of
 * MERCHANTABILITY or FITNESS FOR A PARTICULAR PURPOSE. See the
 * GNU General Public License for more details.
 *
 * You should have received a copy of the GNU General Public License
 * along with this program. If not, see http://www.gnu.org/licenses/.
 *
 */

export default class BackendError extends Error {
  constructor(params) {
    super();
    this.name = this.constructor.name;
    this.stack = new Error().stack;
    this.code = params.code;
    this.label = params.label;
    this.message = params.message;
  }

  is = label => {
    return this.label === label;
  };

  static handle(error) {
    if (error.response) {
      return new BackendError(error.response.data);
    }
    if (error.request && Object.keys(error.request).length === 0) {
      return new BackendError({
        code: 503,
        message: error.message,
      });
    }
    return error;
  }

  static AUTH_ERRORS = {
    BLACKLISTED_EMAIL: 'blacklisted-email',
    BLACKLISTED_PHONE: 'blacklisted-phone',
    INVALID_CODE: 'invalid-code',
    INVALID_CREDENTIALS: 'invalid-credentials',
    INVALID_EMAIL: 'invalid-email',
    INVALID_INVITATION_CODE: 'invalid-invitation-code',
    INVALID_PHONE: 'invalid-phone',
    KEY_EXISTS: 'key-exists',
    MISSING_AUTH: 'missing-auth',
    PENDING_ACTIVATION: 'pending-activation',
    PENDING_LOGIN: 'pending-login',
    SUSPENDED: 'suspended',
    TOO_MANY_LOGINS: 'client-error',
  };

<<<<<<< HEAD
  static CLIENT_ERRORS = {
    TOO_MANY_CLIENTS: 'too-many-clients',
=======
  static CONVERSATION_ERRORS = {
    CONVERSATION_CODE_NOT_FOUND: 'no-conversation-code',
    CONVERSATION_NOT_FOUND: 'no-conversation',
    CONVERSATION_TOO_MANY_MEMBERS: 'too-many-members',
>>>>>>> b52c3e00
  };

  static GENERAL_ERRORS = {
    ACCESS_DENIED: 'access-denied',
    BAD_REQUEST: 'bad-request',
    INVALID_OPERATION: 'invalid-op',
    INVALID_PAYLOAD: 'invalid-payload',
    NOT_FOUND: 'not-found',
    OPERATION_DENIED: 'operation-denied',
    UNAUTHORIZED: 'unauthorized',
  };

  static HANDLE_ERRORS = {
    HANDLE_EXISTS: 'handle-exists',
    HANDLE_TOO_SHORT: 'handle-too-short', // Synthetic error label
    INVALID_HANDLE: 'invalid-handle',
  };

  static TEAM_ERRORS = {
    NO_OTHER_OWNER: 'no-other-owner',
    NO_TEAM: 'no-team',
    NO_TEAM_MEMBER: 'no-team-member',
    TOO_MANY_MEMBERS: 'too-many-team-members',
  };

  static TEAM_INVITE_ERRORS = {
    ALREADY_INVITED: 'already-invited', // Synthetic error label
    EMAIL_EXISTS: 'email-exists',
  };

  static PAYMENT_ERRORS = {
    EXPIRED_CARD: 'expired_card',
  };

  static get LABEL() {
    return {
      ...BackendError.AUTH_ERRORS,
      ...BackendError.CONVERSATION_ERRORS,
      ...BackendError.GENERAL_ERRORS,
      ...BackendError.CLIENT_ERRORS,
      ...BackendError.HANDLE_ERRORS,
      ...BackendError.TEAM_ERRORS,
      ...BackendError.TEAM_INVITE_ERRORS,
      ...BackendError.PAYMENT_ERRORS,
    };
  }
}<|MERGE_RESOLUTION|>--- conflicted
+++ resolved
@@ -60,15 +60,14 @@
     TOO_MANY_LOGINS: 'client-error',
   };
 
-<<<<<<< HEAD
   static CLIENT_ERRORS = {
     TOO_MANY_CLIENTS: 'too-many-clients',
-=======
+  };
+
   static CONVERSATION_ERRORS = {
     CONVERSATION_CODE_NOT_FOUND: 'no-conversation-code',
     CONVERSATION_NOT_FOUND: 'no-conversation',
     CONVERSATION_TOO_MANY_MEMBERS: 'too-many-members',
->>>>>>> b52c3e00
   };
 
   static GENERAL_ERRORS = {
